--- conflicted
+++ resolved
@@ -7,11 +7,7 @@
 name = "proto"
 publish = false
 repository = "https://github.com/solana-labs/solana"
-<<<<<<< HEAD
-version = "1.5.19"
-=======
 version = "1.6.14"
->>>>>>> 7759210f
 
 [workspace]
 
