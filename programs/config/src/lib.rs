#![allow(clippy::integer_arithmetic)]
pub mod config_instruction;
pub mod config_processor;
pub mod date_instruction;

pub use solana_sdk::config::program::id;
use {
    bincode::{deserialize, serialize, serialized_size},
    serde_derive::{Deserialize, Serialize},
    solana_sdk::{
        account::{Account, AccountSharedData},
        pubkey::Pubkey,
        short_vec,
        stake::config::Config as StakeConfig,
    },
};

<<<<<<< HEAD
pub use solana_sdk::config::program::id;

=======
>>>>>>> 3ac7e043
pub trait ConfigState: serde::Serialize + Default {
    /// Maximum space that the serialized representation will require
    fn max_space() -> u64;
}

// TODO move ConfigState into `solana_program` to implement trait locally
impl ConfigState for StakeConfig {
    fn max_space() -> u64 {
        serialized_size(&StakeConfig::default()).unwrap()
    }
}

/// A collection of keys to be stored in Config account data.
#[derive(Debug, Default, Deserialize, Serialize)]
pub struct ConfigKeys {
    // Each key tuple comprises a unique `Pubkey` identifier,
    // and `bool` whether that key is a signer of the data
    #[serde(with = "short_vec")]
    pub keys: Vec<(Pubkey, bool)>,
}

impl ConfigKeys {
    pub fn serialized_size(keys: Vec<(Pubkey, bool)>) -> u64 {
        serialized_size(&ConfigKeys { keys }).unwrap()
    }
}

pub fn get_config_data(bytes: &[u8]) -> Result<&[u8], bincode::Error> {
    deserialize::<ConfigKeys>(bytes)
        .and_then(|keys| serialized_size(&keys))
        .map(|offset| &bytes[offset as usize..])
}

// utility for pre-made Accounts
pub fn create_config_account<T: ConfigState>(
    keys: Vec<(Pubkey, bool)>,
    config_data: &T,
    lamports: u64,
) -> AccountSharedData {
    let mut data = serialize(&ConfigKeys { keys }).unwrap();
    data.extend_from_slice(&serialize(config_data).unwrap());
    AccountSharedData::from(Account {
        lamports,
        data,
        owner: id(),
        ..Account::default()
    })
}<|MERGE_RESOLUTION|>--- conflicted
+++ resolved
@@ -15,11 +15,6 @@
     },
 };
 
-<<<<<<< HEAD
-pub use solana_sdk::config::program::id;
-
-=======
->>>>>>> 3ac7e043
 pub trait ConfigState: serde::Serialize + Default {
     /// Maximum space that the serialized representation will require
     fn max_space() -> u64;
