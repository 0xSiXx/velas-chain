//! @brief Example Rust-based BPF program that issues a cross-program-invocation

use solana_program::{
    instruction::{AccountMeta, Instruction},
    pubkey::Pubkey,
};

pub const VERIFY_TRANSLATIONS: u8 = 0;
pub const RETURN_ERROR: u8 = 1;
pub const DERIVED_SIGNERS: u8 = 2;
pub const VERIFY_NESTED_SIGNERS: u8 = 3;
pub const VERIFY_WRITER: u8 = 4;
pub const VERIFY_PRIVILEGE_ESCALATION: u8 = 5;
pub const NESTED_INVOKE: u8 = 6;
pub const RETURN_OK: u8 = 7;
pub const VERIFY_PRIVILEGE_DEESCALATION: u8 = 8;
pub const VERIFY_PRIVILEGE_DEESCALATION_ESCALATION_SIGNER: u8 = 9;
pub const VERIFY_PRIVILEGE_DEESCALATION_ESCALATION_WRITABLE: u8 = 10;
pub const WRITE_ACCOUNT: u8 = 11;
<<<<<<< HEAD
=======
pub const CREATE_AND_INIT: u8 = 12;
>>>>>>> 7759210f

pub fn create_instruction(
    program_id: Pubkey,
    arguments: &[(&Pubkey, bool, bool)],
    data: Vec<u8>,
) -> Instruction {
    let accounts = arguments
        .iter()
        .map(|(key, is_writable, is_signer)| {
            if *is_writable {
                AccountMeta::new(**key, *is_signer)
            } else {
                AccountMeta::new_readonly(**key, *is_signer)
            }
        })
        .collect();
    Instruction {
        program_id,
        accounts,
        data,
    }
}<|MERGE_RESOLUTION|>--- conflicted
+++ resolved
@@ -17,10 +17,7 @@
 pub const VERIFY_PRIVILEGE_DEESCALATION_ESCALATION_SIGNER: u8 = 9;
 pub const VERIFY_PRIVILEGE_DEESCALATION_ESCALATION_WRITABLE: u8 = 10;
 pub const WRITE_ACCOUNT: u8 = 11;
-<<<<<<< HEAD
-=======
 pub const CREATE_AND_INIT: u8 = 12;
->>>>>>> 7759210f
 
 pub fn create_instruction(
     program_id: Pubkey,
