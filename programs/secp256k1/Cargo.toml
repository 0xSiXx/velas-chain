--- conflicted
+++ resolved
@@ -1,11 +1,7 @@
 [package]
 name = "solana-secp256k1-program"
 description = "Solana Secp256k1 program"
-<<<<<<< HEAD
-version = "1.5.19"
-=======
 version = "1.6.14"
->>>>>>> 7759210f
 homepage = "https://solana.com/"
 documentation = "https://docs.rs/solana-secp256k1-program"
 repository = "https://github.com/solana-labs/solana"
@@ -14,21 +10,13 @@
 edition = "2018"
 
 [dependencies]
-<<<<<<< HEAD
-solana-sdk = { path = "../../sdk", version = "=1.5.19" }
-=======
 solana-sdk = { path = "../../sdk", version = "=1.6.14" }
->>>>>>> 7759210f
 libsecp256k1 = "0.3.5"
 sha3 = "0.9.1"
 digest = "0.9.0"
 bincode = "1.3.1"
 rand = "0.7.0"
-<<<<<<< HEAD
-solana-logger = { path = "../../logger", version = "=1.5.19" }
-=======
 solana-logger = { path = "../../logger", version = "=1.6.14" }
->>>>>>> 7759210f
 
 [lib]
 crate-type = ["lib"]
