#!/usr/bin/env bash
set -e

usage() {
  cat <<EOF
usage: $0 [major|minor|patch|-preXYZ]

Increments the Cargo.toml version.

Default:
* Removes the prerelease tag if present, otherwise the minor version is incremented.
EOF
    exit 0
}

here="$(dirname "$0")"
cd "$here"/..
source ci/semver_bash/semver.sh
source scripts/read-cargo-variable.sh

ignores=(
<<<<<<< HEAD
    .cache
    .cargo
    target
=======
  .cache
  .cargo
  target
  web3.js/examples
  node_modules
>>>>>>> 7759210f
)

not_paths=()
for ignore in "${ignores[@]}"; do
    not_paths+=(-not -path "*/$ignore/*")
done

# shellcheck disable=2207
Cargo_tomls=($(find . -mindepth 2 -name Cargo.toml "${not_paths[@]}"))
# shellcheck disable=2207
markdownFiles=($(find . -name "*.md" "${not_paths[@]}"))

# Collect the name of all the internal crates
crates=()
for Cargo_toml in "${Cargo_tomls[@]}"; do
    crates+=("$(readCargoVariable name "$Cargo_toml")")
done

# Read the current version
MAJOR=0
MINOR=0
PATCH=0
SPECIAL=""

semverParseInto "$(readCargoVariable version "${Cargo_tomls[0]}")" MAJOR MINOR PATCH SPECIAL
[[ -n $MAJOR ]] || usage

currentVersion="$MAJOR\.$MINOR\.$PATCH$SPECIAL"

bump=$1
if [[ -z $bump ]]; then
    if [[ -n $SPECIAL ]]; then
        bump=dropspecial # Remove prerelease tag
    else
        bump=minor
    fi
fi
SPECIAL=""

# Figure out what to increment
case $bump in
    patch)
        PATCH=$((PATCH + 1))
    ;;
    major)
        MAJOR=$((MAJOR+ 1))
        MINOR=0
        PATCH=0
    ;;
    minor)
        MINOR=$((MINOR+ 1))
        PATCH=0
    ;;
    dropspecial)
    ;;
    check)
        badTomls=()
        for Cargo_toml in "${Cargo_tomls[@]}"; do
            if ! grep "^version *= *\"$currentVersion\"$" "$Cargo_toml" &>/dev/null; then
                badTomls+=("$Cargo_toml")
            fi
        done
        if [[ ${#badTomls[@]} -ne 0 ]]; then
            echo "Error: Incorrect crate version specified in: ${badTomls[*]}"
            exit 1
        fi
        exit 0
    ;;
    -*)
        if [[ $1 =~ ^-[A-Za-z0-9]*$ ]]; then
            SPECIAL="$1"
        else
            echo "Error: Unsupported characters found in $1"
            exit 1
        fi
    ;;
    *)
        echo "Error: unknown argument: $1"
        usage
    ;;
esac

# Version bumps should occur in their own commit. Disallow bumping version
# in dirty working trees. Gate after arg parsing to prevent breaking the
# `check` subcommand.
(
<<<<<<< HEAD
    set +e
    if ! git diff --exit-code; then
        echo -e "\nError: Working tree is dirty. Commit or discard changes before bumping version." 1>&2
        exit 1
    fi
=======
  set +e
  if ! git diff --exit-code; then
    echo -e "\nError: Working tree is dirty. Commit or discard changes before bumping version." 1>&2
    exit 1
  fi
>>>>>>> 7759210f
)

newVersion="$MAJOR.$MINOR.$PATCH$SPECIAL"

# Update all the Cargo.toml files
for Cargo_toml in "${Cargo_tomls[@]}"; do
    # Set new crate version
    (
<<<<<<< HEAD
        set -x
        sed -i "$Cargo_toml" -e "0,/^version =/{s/^version = \"[^\"]*\"$/version = \"$newVersion\"/}"
=======
      set -x
      sed -i "$Cargo_toml" -e "
        s/^$crate = { *path *= *\"\([^\"]*\)\" *, *version *= *\"[^\"]*\"\(.*\)} *\$/$crate = \{ path = \"\1\", version = \"=$newVersion\"\2\}/
      "
>>>>>>> 7759210f
    )
    
    # Fix up the version references to other internal crates
    for crate in "${crates[@]}"; do
        (
            set -x
            sed -i "$Cargo_toml" -e "
        s/^$crate = { *path *= *\"\([^\"]*\)\" *, *version *= *\"[^\"]*\"\(.*\)} *\$/$crate = \{ path = \"\1\", version = \"=$newVersion\"\2\}/
            "
        )
    done
done

# Update all the documentation references
for file in "${markdownFiles[@]}"; do
    # Set new crate version
    (
        set -x
        sed -i "$file" -e "s/$currentVersion/$newVersion/g"
    )
done

# Update cargo lock files
scripts/cargo-for-all-lock-files.sh tree

echo "$currentVersion -> $newVersion"

exit 0<|MERGE_RESOLUTION|>--- conflicted
+++ resolved
@@ -19,17 +19,11 @@
 source scripts/read-cargo-variable.sh
 
 ignores=(
-<<<<<<< HEAD
-    .cache
-    .cargo
-    target
-=======
   .cache
   .cargo
   target
   web3.js/examples
   node_modules
->>>>>>> 7759210f
 )
 
 not_paths=()
@@ -116,19 +110,11 @@
 # in dirty working trees. Gate after arg parsing to prevent breaking the
 # `check` subcommand.
 (
-<<<<<<< HEAD
-    set +e
-    if ! git diff --exit-code; then
-        echo -e "\nError: Working tree is dirty. Commit or discard changes before bumping version." 1>&2
-        exit 1
-    fi
-=======
   set +e
   if ! git diff --exit-code; then
     echo -e "\nError: Working tree is dirty. Commit or discard changes before bumping version." 1>&2
     exit 1
   fi
->>>>>>> 7759210f
 )
 
 newVersion="$MAJOR.$MINOR.$PATCH$SPECIAL"
@@ -137,15 +123,10 @@
 for Cargo_toml in "${Cargo_tomls[@]}"; do
     # Set new crate version
     (
-<<<<<<< HEAD
-        set -x
-        sed -i "$Cargo_toml" -e "0,/^version =/{s/^version = \"[^\"]*\"$/version = \"$newVersion\"/}"
-=======
       set -x
       sed -i "$Cargo_toml" -e "
         s/^$crate = { *path *= *\"\([^\"]*\)\" *, *version *= *\"[^\"]*\"\(.*\)} *\$/$crate = \{ path = \"\1\", version = \"=$newVersion\"\2\}/
       "
->>>>>>> 7759210f
     )
     
     # Fix up the version references to other internal crates
