--- conflicted
+++ resolved
@@ -26,19 +26,6 @@
 validatorOnly=
 
 while [[ -n $1 ]]; do
-<<<<<<< HEAD
-    if [[ ${1:0:1} = - ]]; then
-        if [[ $1 = --debug ]]; then
-            maybeReleaseFlag=
-            buildVariant=debug
-            shift
-        else
-            usage "Unknown option: $1"
-        fi
-        elif [[ ${1:0:1} = \+ ]]; then
-        maybeRustVersion=$1
-        shift
-=======
   if [[ ${1:0:1} = - ]]; then
     if [[ $1 = --debug ]]; then
       maybeReleaseFlag=
@@ -47,7 +34,6 @@
     elif [[ $1 = --validator-only ]]; then
       validatorOnly=true
       shift
->>>>>>> 7759210f
     else
         installDir=$1
         shift
@@ -69,7 +55,6 @@
 SECONDS=0
 
 if [[ $CI_OS_NAME = windows ]]; then
-<<<<<<< HEAD
     # Limit windows to end-user command-line tools.  Full validator support is not
     # yet available on windows
     BINS=(
@@ -107,57 +92,6 @@
     #XXX: Ensure `solana-genesis` is built LAST!
     # See https://github.com/solana-labs/solana/issues/5826
     BINS+=(velas-genesis)
-=======
-  # Limit windows to end-user command-line tools.  Full validator support is not
-  # yet available on windows
-  BINS=(
-    cargo-build-bpf
-    cargo-test-bpf
-    solana
-    solana-install
-    solana-install-init
-    solana-keygen
-    solana-stake-accounts
-    solana-tokens
-  )
-else
-  ./fetch-perf-libs.sh
-
-  BINS=(
-    solana
-    solana-bench-exchange
-    solana-bench-tps
-    solana-faucet
-    solana-gossip
-    solana-install
-    solana-keygen
-    solana-ledger-tool
-    solana-log-analyzer
-    solana-net-shaper
-    solana-sys-tuner
-    solana-validator
-  )
-
-  # Speed up net.sh deploys by excluding unused binaries
-  if [[ -z "$validatorOnly" ]]; then
-    BINS+=(
-      cargo-build-bpf
-      cargo-test-bpf
-      solana-dos
-      solana-install-init
-      solana-stake-accounts
-      solana-stake-monitor
-      solana-stake-o-matic
-      solana-test-validator
-      solana-tokens
-      solana-watchtower
-    )
-  fi
-
-  #XXX: Ensure `solana-genesis` is built LAST!
-  # See https://github.com/solana-labs/solana/issues/5826
-  BINS+=(solana-genesis)
->>>>>>> 7759210f
 fi
 
 binArgs=()
@@ -168,13 +102,6 @@
 mkdir -p "$installDir/bin"
 
 (
-<<<<<<< HEAD
-    set -x
-    # shellcheck disable=SC2086 # Don't want to double quote $rust_version
-    "$cargo" $maybeRustVersion build $maybeReleaseFlag "${binArgs[@]}"
-    # shellcheck disable=SC2086 # Don't want to double quote $rust_version
-    "$cargo" $maybeRustVersion install spl-token-cli --root "$installDir"
-=======
   set -x
   # shellcheck disable=SC2086 # Don't want to double quote $rust_version
   "$cargo" $maybeRustVersion build $maybeReleaseFlag "${binArgs[@]}"
@@ -184,7 +111,6 @@
     # shellcheck disable=SC2086 # Don't want to double quote $rust_version
     "$cargo" $maybeRustVersion install spl-token-cli --root "$installDir"
   fi
->>>>>>> 7759210f
 )
 
 for bin in "${BINS[@]}"; do
