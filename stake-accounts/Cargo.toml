--- conflicted
+++ resolved
@@ -3,11 +3,7 @@
 description = "Blockchain, Rebuilt for Scale"
 authors = ["Solana Maintainers <maintainers@solana.foundation>"]
 edition = "2018"
-<<<<<<< HEAD
-version = "1.5.19"
-=======
 version = "1.6.14"
->>>>>>> 7759210f
 repository = "https://github.com/solana-labs/solana"
 license = "Apache-2.0"
 homepage = "https://solana.com/"
@@ -15,17 +11,6 @@
 
 [dependencies]
 clap = "2.33.1"
-<<<<<<< HEAD
-solana-clap-utils = { path = "../clap-utils", version = "=1.5.19" }
-solana-cli-config = { path = "../cli-config", version = "=1.5.19" }
-solana-client = { path = "../client", version = "=1.5.19" }
-solana-remote-wallet = { path = "../remote-wallet", version = "=1.5.19" }
-solana-sdk = { path = "../sdk", version = "=1.5.19" }
-solana-stake-program = { path = "../programs/stake", version = "=1.5.19" }
-
-[dev-dependencies]
-solana-runtime = { path = "../runtime", version = "=1.5.19" }
-=======
 solana-clap-utils = { path = "../clap-utils", version = "=1.6.14" }
 solana-cli-config = { path = "../cli-config", version = "=1.6.14" }
 solana-client = { path = "../client", version = "=1.6.14" }
@@ -35,7 +20,6 @@
 
 [dev-dependencies]
 solana-runtime = { path = "../runtime", version = "=1.6.14" }
->>>>>>> 7759210f
 
 [package.metadata.docs.rs]
 targets = ["x86_64-unknown-linux-gnu"]