use solana_sdk::{
    clock::SECONDS_PER_DAY,
    instruction::Instruction,
    message::Message,
    pubkey::Pubkey,
    stake::{
        self,
        instruction::{self as stake_instruction, LockupArgs},
        state::{Authorized, Lockup, StakeAuthorize},
    },
};

const DAYS_PER_YEAR: f64 = 365.25;
const SECONDS_PER_YEAR: i64 = (SECONDS_PER_DAY as f64 * DAYS_PER_YEAR) as i64;

pub(crate) fn derive_stake_account_address(base_pubkey: &Pubkey, i: usize) -> Pubkey {
    Pubkey::create_with_seed(base_pubkey, &i.to_string(), &stake::program::id()).unwrap()
}

// Return derived addresses
pub(crate) fn derive_stake_account_addresses(
    base_pubkey: &Pubkey,
    num_accounts: usize,
) -> Vec<Pubkey> {
    (0..num_accounts)
        .map(|i| derive_stake_account_address(base_pubkey, i))
        .collect()
}

pub(crate) fn new_stake_account(
    fee_payer_pubkey: &Pubkey,
    funding_pubkey: &Pubkey,
    base_pubkey: &Pubkey,
    lamports: u64,
    stake_authority_pubkey: &Pubkey,
    withdraw_authority_pubkey: &Pubkey,
    custodian_pubkey: &Pubkey,
    index: usize,
) -> Message {
    let stake_account_address = derive_stake_account_address(base_pubkey, index);
    let authorized = Authorized {
        staker: *stake_authority_pubkey,
        withdrawer: *withdraw_authority_pubkey,
    };
    let lockup = Lockup {
        custodian: *custodian_pubkey,
        ..Lockup::default()
    };
    let instructions = stake_instruction::create_account_with_seed(
        funding_pubkey,
        &stake_account_address,
        base_pubkey,
        &index.to_string(),
        &authorized,
        &lockup,
        lamports,
    );
    Message::new(&instructions, Some(fee_payer_pubkey))
}

fn authorize_stake_accounts_instructions(
    stake_account_address: &Pubkey,
    stake_authority_pubkey: &Pubkey,
    withdraw_authority_pubkey: &Pubkey,
    new_stake_authority_pubkey: &Pubkey,
    new_withdraw_authority_pubkey: &Pubkey,
) -> Vec<Instruction> {
    let instruction0 = stake_instruction::authorize(
        stake_account_address,
        stake_authority_pubkey,
        new_stake_authority_pubkey,
        StakeAuthorize::Staker,
        None,
    );
    let instruction1 = stake_instruction::authorize(
        stake_account_address,
        withdraw_authority_pubkey,
        new_withdraw_authority_pubkey,
        StakeAuthorize::Withdrawer,
        None,
    );
    vec![instruction0, instruction1]
}

fn rebase_stake_account(
    stake_account_address: &Pubkey,
    new_base_pubkey: &Pubkey,
    i: usize,
    fee_payer_pubkey: &Pubkey,
    stake_authority_pubkey: &Pubkey,
    lamports: u64,
) -> Option<Message> {
    if lamports == 0 {
        return None;
    }
    let new_stake_account_address = derive_stake_account_address(new_base_pubkey, i);
    let instructions = stake_instruction::split_with_seed(
        stake_account_address,
        stake_authority_pubkey,
        lamports,
        &new_stake_account_address,
        new_base_pubkey,
        &i.to_string(),
    );
    let message = Message::new(&instructions, Some(fee_payer_pubkey));
    Some(message)
}

fn move_stake_account(
    stake_account_address: &Pubkey,
    new_base_pubkey: &Pubkey,
    i: usize,
    fee_payer_pubkey: &Pubkey,
    stake_authority_pubkey: &Pubkey,
    withdraw_authority_pubkey: &Pubkey,
    new_stake_authority_pubkey: &Pubkey,
    new_withdraw_authority_pubkey: &Pubkey,
    lamports: u64,
) -> Option<Message> {
    if lamports == 0 {
        return None;
    }
    let new_stake_account_address = derive_stake_account_address(new_base_pubkey, i);
    let mut instructions = stake_instruction::split_with_seed(
        stake_account_address,
        stake_authority_pubkey,
        lamports,
        &new_stake_account_address,
        new_base_pubkey,
        &i.to_string(),
    );

    let authorize_instructions = authorize_stake_accounts_instructions(
        &new_stake_account_address,
        stake_authority_pubkey,
        withdraw_authority_pubkey,
        new_stake_authority_pubkey,
        new_withdraw_authority_pubkey,
    );

    instructions.extend(authorize_instructions.into_iter());
    let message = Message::new(&instructions, Some(fee_payer_pubkey));
    Some(message)
}

pub(crate) fn authorize_stake_accounts(
    fee_payer_pubkey: &Pubkey,
    base_pubkey: &Pubkey,
    stake_authority_pubkey: &Pubkey,
    withdraw_authority_pubkey: &Pubkey,
    new_stake_authority_pubkey: &Pubkey,
    new_withdraw_authority_pubkey: &Pubkey,
    num_accounts: usize,
) -> Vec<Message> {
    let stake_account_addresses = derive_stake_account_addresses(base_pubkey, num_accounts);
    stake_account_addresses
        .iter()
        .map(|stake_account_address| {
            let instructions = authorize_stake_accounts_instructions(
                stake_account_address,
                stake_authority_pubkey,
                withdraw_authority_pubkey,
                new_stake_authority_pubkey,
                new_withdraw_authority_pubkey,
            );
            Message::new(&instructions, Some(fee_payer_pubkey))
        })
        .collect::<Vec<_>>()
}

fn extend_lockup(lockup: &LockupArgs, years: f64) -> LockupArgs {
    let offset = (SECONDS_PER_YEAR as f64 * years) as i64;
    let unix_timestamp = lockup.unix_timestamp.map(|x| x + offset);
    let epoch = lockup.epoch.map(|_| todo!());
    LockupArgs {
        unix_timestamp,
        epoch,
        custodian: lockup.custodian,
    }
}

fn apply_lockup_changes(lockup: &LockupArgs, existing_lockup: &Lockup) -> LockupArgs {
    let custodian = match lockup.custodian {
        Some(x) if x == existing_lockup.custodian => None,
        x => x,
    };
    let epoch = match lockup.epoch {
        Some(x) if x == existing_lockup.epoch => None,
        x => x,
    };
    let unix_timestamp = match lockup.unix_timestamp {
        Some(x) if x == existing_lockup.unix_timestamp => None,
        x => x,
    };
    LockupArgs {
        unix_timestamp,
        epoch,
        custodian,
    }
}

pub(crate) fn lockup_stake_accounts(
    fee_payer_pubkey: &Pubkey,
    custodian_pubkey: &Pubkey,
    lockup: &LockupArgs,
    existing_lockups: &[(Pubkey, Lockup)],
    unlock_years: Option<f64>,
) -> Vec<Message> {
    let default_lockup = LockupArgs::default();
    existing_lockups
        .iter()
        .enumerate()
        .filter_map(|(index, (address, existing_lockup))| {
            let lockup = if let Some(unlock_years) = unlock_years {
                let unlocks = existing_lockups.len() - 1;
                let years = (unlock_years / unlocks as f64) * index as f64;
                extend_lockup(lockup, years)
            } else {
                *lockup
            };
            let lockup = apply_lockup_changes(&lockup, existing_lockup);
            if lockup == default_lockup {
                return None;
            }
            let instruction = stake_instruction::set_lockup(address, &lockup, custodian_pubkey);
            let message = Message::new(&[instruction], Some(fee_payer_pubkey));
            Some(message)
        })
        .collect()
}

pub(crate) fn rebase_stake_accounts(
    fee_payer_pubkey: &Pubkey,
    new_base_pubkey: &Pubkey,
    stake_authority_pubkey: &Pubkey,
    balances: &[(Pubkey, u64)],
) -> Vec<Message> {
    balances
        .iter()
        .enumerate()
        .filter_map(|(i, (stake_account_address, lamports))| {
            rebase_stake_account(
                stake_account_address,
                new_base_pubkey,
                i,
                fee_payer_pubkey,
                stake_authority_pubkey,
                *lamports,
            )
        })
        .collect()
}

pub(crate) fn move_stake_accounts(
    fee_payer_pubkey: &Pubkey,
    new_base_pubkey: &Pubkey,
    stake_authority_pubkey: &Pubkey,
    withdraw_authority_pubkey: &Pubkey,
    new_stake_authority_pubkey: &Pubkey,
    new_withdraw_authority_pubkey: &Pubkey,
    balances: &[(Pubkey, u64)],
) -> Vec<Message> {
    balances
        .iter()
        .enumerate()
        .filter_map(|(i, (stake_account_address, lamports))| {
            move_stake_account(
                stake_account_address,
                new_base_pubkey,
                i,
                fee_payer_pubkey,
                stake_authority_pubkey,
                withdraw_authority_pubkey,
                new_stake_authority_pubkey,
                new_withdraw_authority_pubkey,
                *lamports,
            )
        })
        .collect()
}

#[cfg(test)]
mod tests {
    use {
        super::*,
        solana_runtime::{bank::Bank, bank_client::BankClient},
        solana_sdk::{
            account::{AccountSharedData, ReadableAccount},
            client::SyncClient,
            genesis_config::create_genesis_config,
            signature::{Keypair, Signer},
            stake::state::StakeState,
        },
        solana_stake_program::stake_state,
    };
<<<<<<< HEAD
    use solana_stake_program::stake_state::{StakeState, MIN_DELEGATE_STAKE_AMOUNT};

    fn create_bank(lamports: u64) -> (Bank, Keypair, u64) {
        let (genesis_config, mint_keypair) =
            create_genesis_config(lamports + MIN_DELEGATE_STAKE_AMOUNT);
        let bank = Bank::new(&genesis_config);
        let rent = bank.get_minimum_balance_for_rent_exemption(std::mem::size_of::<StakeState>())
            + MIN_DELEGATE_STAKE_AMOUNT;
=======

    fn create_bank(lamports: u64) -> (Bank, Keypair, u64) {
        let (genesis_config, mint_keypair) = create_genesis_config(lamports);
        let bank = Bank::new_for_tests(&genesis_config);
        let rent = bank.get_minimum_balance_for_rent_exemption(std::mem::size_of::<StakeState>());
>>>>>>> 3ac7e043
        (bank, mint_keypair, rent)
    }

    fn create_account<C: SyncClient>(
        client: &C,
        funding_keypair: &Keypair,
        lamports: u64,
    ) -> Keypair {
        let fee_payer_keypair = Keypair::new();
        client
            .transfer_and_confirm(lamports, funding_keypair, &fee_payer_keypair.pubkey())
            .unwrap();
        fee_payer_keypair
    }

    fn get_account_at<C: SyncClient>(
        client: &C,
        base_pubkey: &Pubkey,
        i: usize,
    ) -> AccountSharedData {
        let account_address = derive_stake_account_address(base_pubkey, i);
        AccountSharedData::from(client.get_account(&account_address).unwrap().unwrap())
    }

    fn get_balances<C: SyncClient>(
        client: &C,
        base_pubkey: &Pubkey,
        num_accounts: usize,
    ) -> Vec<(Pubkey, u64)> {
        (0..num_accounts)
            .map(|i| {
                let address = derive_stake_account_address(base_pubkey, i);
                (address, client.get_balance(&address).unwrap())
            })
            .collect()
    }

    fn get_lockups<C: SyncClient>(
        client: &C,
        base_pubkey: &Pubkey,
        num_accounts: usize,
    ) -> Vec<(Pubkey, Lockup)> {
        (0..num_accounts)
            .map(|i| {
                let address = derive_stake_account_address(base_pubkey, i);
                let account =
                    AccountSharedData::from(client.get_account(&address).unwrap().unwrap());
                (address, stake_state::lockup_from(&account).unwrap())
            })
            .collect()
    }

    #[test]
    fn test_new_derived_stake_account() {
        let (bank, funding_keypair, rent) = create_bank(10_000_000);
        let funding_pubkey = funding_keypair.pubkey();
        let bank_client = BankClient::new(bank);
        let fee_payer_keypair = create_account(&bank_client, &funding_keypair, 1);
        let fee_payer_pubkey = fee_payer_keypair.pubkey();

        let base_keypair = Keypair::new();
        let base_pubkey = base_keypair.pubkey();
        let lamports = rent + 1;
        let stake_authority_pubkey = solana_sdk::pubkey::new_rand();
        let withdraw_authority_pubkey = solana_sdk::pubkey::new_rand();

        let message = new_stake_account(
            &fee_payer_pubkey,
            &funding_pubkey,
            &base_pubkey,
            lamports,
            &stake_authority_pubkey,
            &withdraw_authority_pubkey,
            &Pubkey::default(),
            0,
        );

        let signers = [&funding_keypair, &fee_payer_keypair, &base_keypair];
        bank_client
            .send_and_confirm_message(&signers, message)
            .unwrap();

        let account = get_account_at(&bank_client, &base_pubkey, 0);
        assert_eq!(account.lamports(), lamports);
        let authorized = stake_state::authorized_from(&account).unwrap();
        assert_eq!(authorized.staker, stake_authority_pubkey);
        assert_eq!(authorized.withdrawer, withdraw_authority_pubkey);
    }

    #[test]
    fn test_authorize_stake_accounts() {
        let (bank, funding_keypair, rent) = create_bank(10_000_000);
        let funding_pubkey = funding_keypair.pubkey();
        let bank_client = BankClient::new(bank);
        let fee_payer_keypair = create_account(&bank_client, &funding_keypair, 1);
        let fee_payer_pubkey = fee_payer_keypair.pubkey();

        let base_keypair = Keypair::new();
        let base_pubkey = base_keypair.pubkey();
        let lamports = rent + 1;

        let stake_authority_keypair = Keypair::new();
        let stake_authority_pubkey = stake_authority_keypair.pubkey();
        let withdraw_authority_keypair = Keypair::new();
        let withdraw_authority_pubkey = withdraw_authority_keypair.pubkey();

        let message = new_stake_account(
            &fee_payer_pubkey,
            &funding_pubkey,
            &base_pubkey,
            lamports,
            &stake_authority_pubkey,
            &withdraw_authority_pubkey,
            &Pubkey::default(),
            0,
        );

        let signers = [&funding_keypair, &fee_payer_keypair, &base_keypair];
        bank_client
            .send_and_confirm_message(&signers, message)
            .unwrap();

        let new_stake_authority_pubkey = solana_sdk::pubkey::new_rand();
        let new_withdraw_authority_pubkey = solana_sdk::pubkey::new_rand();
        let messages = authorize_stake_accounts(
            &fee_payer_pubkey,
            &base_pubkey,
            &stake_authority_pubkey,
            &withdraw_authority_pubkey,
            &new_stake_authority_pubkey,
            &new_withdraw_authority_pubkey,
            1,
        );

        let signers = [
            &fee_payer_keypair,
            &stake_authority_keypair,
            &withdraw_authority_keypair,
        ];
        for message in messages {
            bank_client
                .send_and_confirm_message(&signers, message)
                .unwrap();
        }

        let account = get_account_at(&bank_client, &base_pubkey, 0);
        let authorized = stake_state::authorized_from(&account).unwrap();
        assert_eq!(authorized.staker, new_stake_authority_pubkey);
        assert_eq!(authorized.withdrawer, new_withdraw_authority_pubkey);
    }

    #[test]
    fn test_lockup_stake_accounts() {
        let (bank, funding_keypair, rent) = create_bank(10_000_000);
        let funding_pubkey = funding_keypair.pubkey();
        let bank_client = BankClient::new(bank);
        let fee_payer_keypair = create_account(&bank_client, &funding_keypair, 1);
        let fee_payer_pubkey = fee_payer_keypair.pubkey();

        let base_keypair = Keypair::new();
        let base_pubkey = base_keypair.pubkey();
        let lamports = rent + 1;

        let custodian_keypair = Keypair::new();
        let custodian_pubkey = custodian_keypair.pubkey();

        let message = new_stake_account(
            &fee_payer_pubkey,
            &funding_pubkey,
            &base_pubkey,
            lamports,
            &Pubkey::default(),
            &Pubkey::default(),
            &custodian_pubkey,
            0,
        );

        let signers = [&funding_keypair, &fee_payer_keypair, &base_keypair];
        bank_client
            .send_and_confirm_message(&signers, message)
            .unwrap();

        let lockups = get_lockups(&bank_client, &base_pubkey, 1);
        let messages = lockup_stake_accounts(
            &fee_payer_pubkey,
            &custodian_pubkey,
            &LockupArgs {
                unix_timestamp: Some(1),
                ..LockupArgs::default()
            },
            &lockups,
            None,
        );

        let signers = [&fee_payer_keypair, &custodian_keypair];
        for message in messages {
            bank_client
                .send_and_confirm_message(&signers, message)
                .unwrap();
        }

        let account = get_account_at(&bank_client, &base_pubkey, 0);
        let lockup = stake_state::lockup_from(&account).unwrap();
        assert_eq!(lockup.unix_timestamp, 1);
        assert_eq!(lockup.epoch, 0);

        // Assert no work left to do
        let lockups = get_lockups(&bank_client, &base_pubkey, 1);
        let messages = lockup_stake_accounts(
            &fee_payer_pubkey,
            &custodian_pubkey,
            &LockupArgs {
                unix_timestamp: Some(1),
                ..LockupArgs::default()
            },
            &lockups,
            None,
        );
        assert_eq!(messages.len(), 0);
    }

    #[test]
    fn test_rebase_empty_account() {
        let pubkey = Pubkey::default();
        let message = rebase_stake_account(&pubkey, &pubkey, 0, &pubkey, &pubkey, 0);
        assert_eq!(message, None);
    }

    #[test]
    fn test_move_empty_account() {
        let pubkey = Pubkey::default();
        let message = move_stake_account(
            &pubkey, &pubkey, 0, &pubkey, &pubkey, &pubkey, &pubkey, &pubkey, 0,
        );
        assert_eq!(message, None);
    }

    #[test]
    fn test_rebase_stake_accounts() {
        let (bank, funding_keypair, rent) = create_bank(10_000_000);
        let funding_pubkey = funding_keypair.pubkey();
        let bank_client = BankClient::new(bank);
        let fee_payer_keypair = create_account(&bank_client, &funding_keypair, 1);
        let fee_payer_pubkey = fee_payer_keypair.pubkey();

        let base_keypair = Keypair::new();
        let base_pubkey = base_keypair.pubkey();
        let lamports = rent + 1;

        let stake_authority_keypair = Keypair::new();
        let stake_authority_pubkey = stake_authority_keypair.pubkey();
        let withdraw_authority_keypair = Keypair::new();
        let withdraw_authority_pubkey = withdraw_authority_keypair.pubkey();

        let num_accounts = 1;
        let message = new_stake_account(
            &fee_payer_pubkey,
            &funding_pubkey,
            &base_pubkey,
            lamports,
            &stake_authority_pubkey,
            &withdraw_authority_pubkey,
            &Pubkey::default(),
            0,
        );

        let signers = [&funding_keypair, &fee_payer_keypair, &base_keypair];
        bank_client
            .send_and_confirm_message(&signers, message)
            .unwrap();

        let new_base_keypair = Keypair::new();
        let new_base_pubkey = new_base_keypair.pubkey();
        let balances = get_balances(&bank_client, &base_pubkey, num_accounts);
        let messages = rebase_stake_accounts(
            &fee_payer_pubkey,
            &new_base_pubkey,
            &stake_authority_pubkey,
            &balances,
        );
        assert_eq!(messages.len(), num_accounts);

        let signers = [
            &fee_payer_keypair,
            &new_base_keypair,
            &stake_authority_keypair,
        ];
        for message in messages {
            bank_client
                .send_and_confirm_message(&signers, message)
                .unwrap();
        }

        // Ensure the new accounts are duplicates of the previous ones.
        let account = get_account_at(&bank_client, &new_base_pubkey, 0);
        let authorized = stake_state::authorized_from(&account).unwrap();
        assert_eq!(authorized.staker, stake_authority_pubkey);
        assert_eq!(authorized.withdrawer, withdraw_authority_pubkey);
    }

    #[test]
    fn test_move_stake_accounts() {
        let (bank, funding_keypair, rent) = create_bank(10_000_000);
        let funding_pubkey = funding_keypair.pubkey();
        let bank_client = BankClient::new(bank);
        let fee_payer_keypair = create_account(&bank_client, &funding_keypair, 1);
        let fee_payer_pubkey = fee_payer_keypair.pubkey();

        let base_keypair = Keypair::new();
        let base_pubkey = base_keypair.pubkey();
        let lamports = rent + 1;

        let stake_authority_keypair = Keypair::new();
        let stake_authority_pubkey = stake_authority_keypair.pubkey();
        let withdraw_authority_keypair = Keypair::new();
        let withdraw_authority_pubkey = withdraw_authority_keypair.pubkey();

        let num_accounts = 1;
        let message = new_stake_account(
            &fee_payer_pubkey,
            &funding_pubkey,
            &base_pubkey,
            lamports,
            &stake_authority_pubkey,
            &withdraw_authority_pubkey,
            &Pubkey::default(),
            0,
        );

        let signers = [&funding_keypair, &fee_payer_keypair, &base_keypair];
        bank_client
            .send_and_confirm_message(&signers, message)
            .unwrap();

        let new_base_keypair = Keypair::new();
        let new_base_pubkey = new_base_keypair.pubkey();
        let new_stake_authority_pubkey = solana_sdk::pubkey::new_rand();
        let new_withdraw_authority_pubkey = solana_sdk::pubkey::new_rand();
        let balances = get_balances(&bank_client, &base_pubkey, num_accounts);
        let messages = move_stake_accounts(
            &fee_payer_pubkey,
            &new_base_pubkey,
            &stake_authority_pubkey,
            &withdraw_authority_pubkey,
            &new_stake_authority_pubkey,
            &new_withdraw_authority_pubkey,
            &balances,
        );
        assert_eq!(messages.len(), num_accounts);

        let signers = [
            &fee_payer_keypair,
            &new_base_keypair,
            &stake_authority_keypair,
            &withdraw_authority_keypair,
        ];
        for message in messages {
            bank_client
                .send_and_confirm_message(&signers, message)
                .unwrap();
        }

        // Ensure the new accounts have the new authorities.
        let account = get_account_at(&bank_client, &new_base_pubkey, 0);
        let authorized = stake_state::authorized_from(&account).unwrap();
        assert_eq!(authorized.staker, new_stake_authority_pubkey);
        assert_eq!(authorized.withdrawer, new_withdraw_authority_pubkey);
    }

    #[test]
    fn test_extend_lockup() {
        let lockup = LockupArgs {
            unix_timestamp: Some(1),
            ..LockupArgs::default()
        };
        let expected_lockup = LockupArgs {
            unix_timestamp: Some(1 + SECONDS_PER_YEAR),
            ..LockupArgs::default()
        };
        assert_eq!(extend_lockup(&lockup, 1.0), expected_lockup);
    }
}<|MERGE_RESOLUTION|>--- conflicted
+++ resolved
@@ -293,22 +293,11 @@
         },
         solana_stake_program::stake_state,
     };
-<<<<<<< HEAD
-    use solana_stake_program::stake_state::{StakeState, MIN_DELEGATE_STAKE_AMOUNT};
-
-    fn create_bank(lamports: u64) -> (Bank, Keypair, u64) {
-        let (genesis_config, mint_keypair) =
-            create_genesis_config(lamports + MIN_DELEGATE_STAKE_AMOUNT);
-        let bank = Bank::new(&genesis_config);
-        let rent = bank.get_minimum_balance_for_rent_exemption(std::mem::size_of::<StakeState>())
-            + MIN_DELEGATE_STAKE_AMOUNT;
-=======
 
     fn create_bank(lamports: u64) -> (Bank, Keypair, u64) {
         let (genesis_config, mint_keypair) = create_genesis_config(lamports);
         let bank = Bank::new_for_tests(&genesis_config);
         let rent = bank.get_minimum_balance_for_rent_exemption(std::mem::size_of::<StakeState>());
->>>>>>> 3ac7e043
         (bank, mint_keypair, rent)
     }
 
