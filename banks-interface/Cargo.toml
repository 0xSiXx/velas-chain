--- conflicted
+++ resolved
@@ -1,10 +1,6 @@
 [package]
 name = "solana-banks-interface"
-<<<<<<< HEAD
-version = "1.6.14"
-=======
 version = "1.9.13"
->>>>>>> 3ac7e043
 description = "Solana banks RPC interface"
 authors = ["Solana Maintainers <maintainers@solana.foundation>"]
 repository = "https://github.com/solana-labs/solana"
@@ -14,19 +10,9 @@
 edition = "2021"
 
 [dependencies]
-<<<<<<< HEAD
-mio = "0.7.6"
-serde = { version = "1.0.122", features = ["derive"] }
-solana-sdk = { path = "../sdk", version = "=1.6.14" }
-tarpc = { version = "0.24.1", features = ["full"] }
-
-[dev-dependencies]
-tokio = { version = "1", features = ["full"] }
-=======
 serde = { version = "1.0.130", features = ["derive"] }
 solana-sdk = { path = "../sdk", version = "=1.9.13" }
 tarpc = { version = "0.27.2", features = ["full"] }
->>>>>>> 3ac7e043
 
 [lib]
 crate-type = ["lib"]
