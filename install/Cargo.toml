[package]
authors = ["Solana Maintainers <maintainers@solana.foundation>"]
edition = "2018"
<<<<<<< HEAD
name = "velas-install"
description = "The velas cluster software installer"
version = "1.5.14"
=======
name = "solana-install"
description = "The solana cluster software installer"
version = "1.5.18"
>>>>>>> 7e480df9
repository = "https://github.com/solana-labs/solana"
license = "Apache-2.0"
homepage = "https://solana.com/"
documentation = "https://docs.rs/solana-install"

[dependencies]
atty = "0.2.11"
bincode = "1.3.1"
bzip2 = "0.3.3"
chrono = { version = "0.4.11", features = ["serde"] }
clap = { version = "2.33.1" }
console = "0.11.3"
ctrlc = { version = "3.1.5", features = ["termination"] }
dirs-next = "2.0.0"
indicatif = "0.15.0"
lazy_static = "1.4.0"
nix = "0.19.0"
reqwest = { version = "0.10.8", default-features = false, features = ["blocking", "rustls-tls", "json"] }
serde = { version = "1.0.118", features = ["derive"] }
serde_json = "1.0.56"
serde_yaml = "0.8.13"
<<<<<<< HEAD
solana-clap-utils = { path = "../clap-utils", version = "1.5.14" }
solana-client = { path = "../client", version = "1.5.14" }
solana-config-program = { path = "../programs/config", version = "1.5.14" }
solana-logger = { path = "../logger", version = "1.5.14" }
solana-sdk = { path = "../sdk", version = "1.5.14" }
solana-version = { path = "../version" }
=======
solana-clap-utils = { path = "../clap-utils", version = "=1.5.18" }
solana-client = { path = "../client", version = "=1.5.18" }
solana-config-program = { path = "../programs/config", version = "=1.5.18" }
solana-logger = { path = "../logger", version = "=1.5.18" }
solana-sdk = { path = "../sdk", version = "=1.5.18" }
solana-version = { path = "../version", version = "=1.5.18" }
>>>>>>> 7e480df9
semver = "0.9.0"
tar = "0.4.28"
tempfile = "3.1.0"
url = "2.1.1"

[target."cfg(windows)".dependencies]
winapi = "0.3.8"
winreg = "0.7"

[package.metadata.docs.rs]
targets = ["x86_64-unknown-linux-gnu"]<|MERGE_RESOLUTION|>--- conflicted
+++ resolved
@@ -1,15 +1,9 @@
 [package]
 authors = ["Solana Maintainers <maintainers@solana.foundation>"]
 edition = "2018"
-<<<<<<< HEAD
 name = "velas-install"
 description = "The velas cluster software installer"
-version = "1.5.14"
-=======
-name = "solana-install"
-description = "The solana cluster software installer"
 version = "1.5.18"
->>>>>>> 7e480df9
 repository = "https://github.com/solana-labs/solana"
 license = "Apache-2.0"
 homepage = "https://solana.com/"
@@ -31,21 +25,12 @@
 serde = { version = "1.0.118", features = ["derive"] }
 serde_json = "1.0.56"
 serde_yaml = "0.8.13"
-<<<<<<< HEAD
-solana-clap-utils = { path = "../clap-utils", version = "1.5.14" }
-solana-client = { path = "../client", version = "1.5.14" }
-solana-config-program = { path = "../programs/config", version = "1.5.14" }
-solana-logger = { path = "../logger", version = "1.5.14" }
-solana-sdk = { path = "../sdk", version = "1.5.14" }
-solana-version = { path = "../version" }
-=======
 solana-clap-utils = { path = "../clap-utils", version = "=1.5.18" }
 solana-client = { path = "../client", version = "=1.5.18" }
 solana-config-program = { path = "../programs/config", version = "=1.5.18" }
 solana-logger = { path = "../logger", version = "=1.5.18" }
 solana-sdk = { path = "../sdk", version = "=1.5.18" }
-solana-version = { path = "../version", version = "=1.5.18" }
->>>>>>> 7e480df9
+solana-version = { path = "../version" }
 semver = "0.9.0"
 tar = "0.4.28"
 tempfile = "3.1.0"
