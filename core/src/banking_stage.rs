//! The `banking_stage` processes Transaction messages. It is intended to be used
//! to contruct a software pipeline. The stage uses all available CPU cores and
//! can do its processing in parallel with signature verification on the GPU.
use crate::{
    cluster_info::ClusterInfo,
    packet_hasher::PacketHasher,
    poh_recorder::{PohRecorder, PohRecorderError, WorkingBankEntry},
    poh_service::{self, PohService},
};
use crossbeam_channel::{Receiver as CrossbeamReceiver, RecvTimeoutError};
use itertools::Itertools;
use lru::LruCache;
use retain_mut::RetainMut;
use solana_ledger::{
    blockstore::Blockstore,
    blockstore_processor::{send_transaction_status_batch, TransactionStatusSender},
    entry::hash_transactions,
    leader_schedule_cache::LeaderScheduleCache,
};
use solana_measure::{measure::Measure, thread_mem_usage};
use solana_metrics::{inc_new_counter_debug, inc_new_counter_info};
use solana_perf::{
    cuda_runtime::PinnedVec,
    packet::{limited_deserialize, Packet, Packets, PACKETS_PER_BATCH},
    perf_libs,
};
use solana_runtime::{
    accounts_db::ErrorCounters,
    bank::{
        Bank, ExecuteTimings, TransactionBalancesSet, TransactionCheckResult,
        TransactionExecutionResult,
    },
    bank_utils,
    transaction_batch::TransactionBatch,
    vote_sender_types::ReplayVoteSender,
};
use solana_sdk::{
    clock::{
        Slot, DEFAULT_TICKS_PER_SLOT, MAX_PROCESSING_AGE, MAX_TRANSACTION_FORWARDING_DELAY,
        MAX_TRANSACTION_FORWARDING_DELAY_GPU,
    },
    poh_config::PohConfig,
    pubkey::Pubkey,
    timing::{duration_as_ms, timestamp},
    transaction::{self, Transaction, TransactionError},
};
use solana_transaction_status::token_balances::{
    collect_token_balances, TransactionTokenBalancesSet,
};
use std::{
    cmp,
    collections::{HashMap, VecDeque},
    env,
    net::UdpSocket,
    ops::DerefMut,
    sync::atomic::{AtomicBool, AtomicU64, AtomicUsize, Ordering},
    sync::mpsc::Receiver,
    sync::{Arc, Mutex},
    thread::{self, Builder, JoinHandle},
    time::Duration,
    time::Instant,
};

/// (packets, valid_indexes, forwarded)
/// Set of packets with a list of which are valid and if this batch has been forwarded.
type PacketsAndOffsets = (Packets, Vec<usize>, bool);

pub type UnprocessedPackets = VecDeque<PacketsAndOffsets>;

/// Transaction forwarding
pub const FORWARD_TRANSACTIONS_TO_LEADER_AT_SLOT_OFFSET: u64 = 2;
pub const HOLD_TRANSACTIONS_SLOT_OFFSET: u64 = 20;

// Fixed thread size seems to be fastest on GCP setup
pub const NUM_THREADS: u32 = 4;

const TOTAL_BUFFERED_PACKETS: usize = 500_000;

const MAX_NUM_TRANSACTIONS_PER_BATCH: usize = 128;

const DEFAULT_LRU_SIZE: usize = 200_000;

#[derive(Debug, Default)]
pub struct BankingStageStats {
    last_report: AtomicU64,
    id: u32,
    process_packets_count: AtomicUsize,
    new_tx_count: AtomicUsize,
    dropped_batches_count: AtomicUsize,
    newly_buffered_packets_count: AtomicUsize,
    current_buffered_packets_count: AtomicUsize,
    rebuffered_packets_count: AtomicUsize,
    consumed_buffered_packets_count: AtomicUsize,
}

impl BankingStageStats {
    pub fn new(id: u32) -> Self {
        BankingStageStats {
            id,
            ..BankingStageStats::default()
        }
    }

    fn report(&self, report_interval_ms: u64) {
        let should_report = {
            let last = self.last_report.load(Ordering::Relaxed);
            let now = solana_sdk::timing::timestamp();
            now.saturating_sub(last) > report_interval_ms
                && self.last_report.compare_exchange(
                    last,
                    now,
                    Ordering::Relaxed,
                    Ordering::Relaxed,
                ) == Ok(last)
        };

        if should_report {
            datapoint_info!(
                "banking_stage-loop-stats",
                ("id", self.id as i64, i64),
                (
                    "process_packets_count",
                    self.process_packets_count.swap(0, Ordering::Relaxed) as i64,
                    i64
                ),
                (
                    "new_tx_count",
                    self.new_tx_count.swap(0, Ordering::Relaxed) as i64,
                    i64
                ),
                (
                    "dropped_batches_count",
                    self.dropped_batches_count.swap(0, Ordering::Relaxed) as i64,
                    i64
                ),
                (
                    "newly_buffered_packets_count",
                    self.newly_buffered_packets_count.swap(0, Ordering::Relaxed) as i64,
                    i64
                ),
                (
                    "current_buffered_packets_count",
                    self.current_buffered_packets_count
                        .swap(0, Ordering::Relaxed) as i64,
                    i64
                ),
                (
                    "rebuffered_packets_count",
                    self.rebuffered_packets_count.swap(0, Ordering::Relaxed) as i64,
                    i64
                ),
            );
        }
    }
}

/// Stores the stage's thread handle and output receiver.
pub struct BankingStage {
    bank_thread_hdls: Vec<JoinHandle<()>>,
}

#[derive(Debug, PartialEq, Eq, Clone)]
pub enum BufferedPacketsDecision {
    Consume,
    Forward,
    ForwardAndHold,
    Hold,
}

impl BankingStage {
    /// Create the stage using `bank`. Exit when `verified_receiver` is dropped.
    #[allow(clippy::new_ret_no_self)]
    pub fn new(
        cluster_info: &Arc<ClusterInfo>,
        poh_recorder: &Arc<Mutex<PohRecorder>>,
        verified_receiver: CrossbeamReceiver<Vec<Packets>>,
        verified_vote_receiver: CrossbeamReceiver<Vec<Packets>>,
        transaction_status_sender: Option<TransactionStatusSender>,
        gossip_vote_sender: ReplayVoteSender,
    ) -> Self {
        Self::new_num_threads(
            cluster_info,
            poh_recorder,
            verified_receiver,
            verified_vote_receiver,
            Self::num_threads(),
            transaction_status_sender,
            gossip_vote_sender,
        )
    }

    fn new_num_threads(
        cluster_info: &Arc<ClusterInfo>,
        poh_recorder: &Arc<Mutex<PohRecorder>>,
        verified_receiver: CrossbeamReceiver<Vec<Packets>>,
        verified_vote_receiver: CrossbeamReceiver<Vec<Packets>>,
        num_threads: u32,
        transaction_status_sender: Option<TransactionStatusSender>,
        gossip_vote_sender: ReplayVoteSender,
    ) -> Self {
        let batch_limit = TOTAL_BUFFERED_PACKETS / ((num_threads - 1) as usize * PACKETS_PER_BATCH);
        // Single thread to generate entries from many banks.
        // This thread talks to poh_service and broadcasts the entries once they have been recorded.
        // Once an entry has been recorded, its blockhash is registered with the bank.
        let my_pubkey = cluster_info.id();
        let duplicates = Arc::new(Mutex::new((
            LruCache::new(DEFAULT_LRU_SIZE),
            PacketHasher::default(),
        )));
        // Many banks that process transactions in parallel.
        let bank_thread_hdls: Vec<JoinHandle<()>> = (0..num_threads)
            .map(|i| {
                let (verified_receiver, enable_forwarding) = if i < num_threads - 1 {
                    (verified_receiver.clone(), true)
                } else {
                    // Disable forwarding of vote transactions, as votes are gossiped
                    (verified_vote_receiver.clone(), false)
                };

                let poh_recorder = poh_recorder.clone();
                let cluster_info = cluster_info.clone();
                let mut recv_start = Instant::now();
                let transaction_status_sender = transaction_status_sender.clone();
                let gossip_vote_sender = gossip_vote_sender.clone();
                let duplicates = duplicates.clone();
                Builder::new()
                    .name("solana-banking-stage-tx".to_string())
                    .spawn(move || {
                        thread_mem_usage::datapoint("solana-banking-stage-tx");
                        Self::process_loop(
                            my_pubkey,
                            &verified_receiver,
                            &poh_recorder,
                            &cluster_info,
                            &mut recv_start,
                            enable_forwarding,
                            i,
                            batch_limit,
                            transaction_status_sender,
                            gossip_vote_sender,
                            &duplicates,
                        );
                    })
                    .unwrap()
            })
            .collect();
        Self { bank_thread_hdls }
    }

    fn filter_valid_packets_for_forwarding<'a>(
        all_packets: impl Iterator<Item = &'a PacketsAndOffsets>,
    ) -> Vec<&'a Packet> {
        all_packets
            .filter(|(_p, _indexes, forwarded)| !forwarded)
            .flat_map(|(p, valid_indexes, _forwarded)| {
                valid_indexes.iter().map(move |x| &p.packets[*x])
            })
            .collect()
    }

    fn forward_buffered_packets(
        socket: &std::net::UdpSocket,
        tpu_forwards: &std::net::SocketAddr,
        unprocessed_packets: &UnprocessedPackets,
    ) -> std::io::Result<()> {
        let packets = Self::filter_valid_packets_for_forwarding(unprocessed_packets.iter());
        inc_new_counter_info!("banking_stage-forwarded_packets", packets.len());
        for p in packets {
            socket.send_to(&p.data[..p.meta.size], &tpu_forwards)?;
        }

        Ok(())
    }

    // Returns whether the given `Packets` has any more remaining unprocessed
    // transactions
    fn update_buffered_packets_with_new_unprocessed(
        original_unprocessed_indexes: &mut Vec<usize>,
        new_unprocessed_indexes: Vec<usize>,
    ) -> bool {
        let has_more_unprocessed_transactions =
            Self::packet_has_more_unprocessed_transactions(&new_unprocessed_indexes);
        if has_more_unprocessed_transactions {
            *original_unprocessed_indexes = new_unprocessed_indexes
        };
        has_more_unprocessed_transactions
    }

    pub fn consume_buffered_packets(
        my_pubkey: &Pubkey,
        poh_recorder: &Arc<Mutex<PohRecorder>>,
        buffered_packets: &mut UnprocessedPackets,
        transaction_status_sender: Option<TransactionStatusSender>,
        gossip_vote_sender: &ReplayVoteSender,
        test_fn: Option<impl Fn()>,
        banking_stage_stats: Option<&BankingStageStats>,
    ) {
        let mut rebuffered_packets_len = 0;
        let mut new_tx_count = 0;
        let buffered_len = buffered_packets.len();
        let mut proc_start = Measure::start("consume_buffered_process");
        let mut reached_end_of_slot = None;
        buffered_packets.retain_mut(|(msgs, ref mut original_unprocessed_indexes, _forwarded)| {
            if let Some((next_leader, bank)) = &reached_end_of_slot {
                // We've hit the end of this slot, no need to perform more processing,
                // just filter the remaining packets for the invalid (e.g. too old) ones
                let new_unprocessed_indexes = Self::filter_unprocessed_packets(
                    &bank,
                    &msgs,
                    &original_unprocessed_indexes,
                    my_pubkey,
                    *next_leader,
                );
                Self::update_buffered_packets_with_new_unprocessed(
                    original_unprocessed_indexes,
                    new_unprocessed_indexes,
                )
            } else {
                let bank = poh_recorder.lock().unwrap().bank();
                if let Some(bank) = bank {
                    let (processed, verified_txs_len, new_unprocessed_indexes) =
                        Self::process_received_packets(
                            &bank,
                            &poh_recorder,
                            &msgs,
                            original_unprocessed_indexes.to_owned(),
                            transaction_status_sender.clone(),
                            gossip_vote_sender,
                        );
                    if processed < verified_txs_len {
                        reached_end_of_slot =
                            Some((poh_recorder.lock().unwrap().next_slot_leader(), bank));
                    }
                    new_tx_count += processed;
                    // Out of the buffered packets just retried, collect any still unprocessed
                    // transactions in this batch for forwarding
                    rebuffered_packets_len += new_unprocessed_indexes.len();
                    let has_more_unprocessed_transactions =
                        Self::update_buffered_packets_with_new_unprocessed(
                            original_unprocessed_indexes,
                            new_unprocessed_indexes,
                        );
                    if let Some(test_fn) = &test_fn {
                        test_fn();
                    }
                    has_more_unprocessed_transactions
                } else {
                    rebuffered_packets_len += original_unprocessed_indexes.len();
                    // `original_unprocessed_indexes` must have remaining packets to process
                    // if not yet processed.
                    assert!(Self::packet_has_more_unprocessed_transactions(
                        &original_unprocessed_indexes
                    ));
                    true
                }
            }
        });

        proc_start.stop();

        debug!(
            "@{:?} done processing buffered batches: {} time: {:?}ms tx count: {} tx/s: {}",
            timestamp(),
            buffered_len,
            proc_start.as_ms(),
            new_tx_count,
            (new_tx_count as f32) / (proc_start.as_s())
        );

        if let Some(stats) = banking_stage_stats {
            stats
                .rebuffered_packets_count
                .fetch_add(rebuffered_packets_len, Ordering::Relaxed);
            stats
                .consumed_buffered_packets_count
                .fetch_add(new_tx_count, Ordering::Relaxed);
        }
    }

    fn consume_or_forward_packets(
        my_pubkey: &Pubkey,
        leader_pubkey: Option<Pubkey>,
        bank_is_available: bool,
        would_be_leader: bool,
        would_be_leader_shortly: bool,
    ) -> BufferedPacketsDecision {
        leader_pubkey.map_or(
            // If leader is not known, return the buffered packets as is
            BufferedPacketsDecision::Hold,
            // else process the packets
            |x| {
                if bank_is_available {
                    // If the bank is available, this node is the leader
                    BufferedPacketsDecision::Consume
                } else if would_be_leader_shortly {
                    // If the node will be the leader soon, hold the packets for now
                    BufferedPacketsDecision::Hold
                } else if would_be_leader {
                    // Node will be leader within ~20 slots, hold the transactions in
                    // case it is the only node which produces an accepted slot.
                    BufferedPacketsDecision::ForwardAndHold
                } else if x != *my_pubkey {
                    // If the current node is not the leader, forward the buffered packets
                    BufferedPacketsDecision::Forward
                } else {
                    // We don't know the leader. Hold the packets for now
                    BufferedPacketsDecision::Hold
                }
            },
        )
    }

    #[allow(clippy::too_many_arguments)]
    fn process_buffered_packets(
        my_pubkey: &Pubkey,
        socket: &std::net::UdpSocket,
        poh_recorder: &Arc<Mutex<PohRecorder>>,
        cluster_info: &ClusterInfo,
        buffered_packets: &mut UnprocessedPackets,
        enable_forwarding: bool,
        transaction_status_sender: Option<TransactionStatusSender>,
        gossip_vote_sender: &ReplayVoteSender,
        banking_stage_stats: &BankingStageStats,
    ) -> BufferedPacketsDecision {
        let (leader_at_slot_offset, poh_has_bank, would_be_leader, would_be_leader_shortly) = {
            let poh = poh_recorder.lock().unwrap();
            (
                poh.leader_after_n_slots(FORWARD_TRANSACTIONS_TO_LEADER_AT_SLOT_OFFSET),
                poh.has_bank(),
                poh.would_be_leader(HOLD_TRANSACTIONS_SLOT_OFFSET * DEFAULT_TICKS_PER_SLOT),
                poh.would_be_leader(
                    (FORWARD_TRANSACTIONS_TO_LEADER_AT_SLOT_OFFSET - 1) * DEFAULT_TICKS_PER_SLOT,
                ),
            )
        };

        let decision = Self::consume_or_forward_packets(
            my_pubkey,
            leader_at_slot_offset,
            poh_has_bank,
            would_be_leader,
            would_be_leader_shortly,
        );

        match decision {
            BufferedPacketsDecision::Consume => {
                Self::consume_buffered_packets(
                    my_pubkey,
                    poh_recorder,
                    buffered_packets,
                    transaction_status_sender,
                    gossip_vote_sender,
                    None::<Box<dyn Fn()>>,
                    Some(banking_stage_stats),
                );
            }
            BufferedPacketsDecision::Forward => {
                Self::handle_forwarding(
                    enable_forwarding,
                    cluster_info,
                    buffered_packets,
                    poh_recorder,
                    socket,
                    false,
                );
            }
            BufferedPacketsDecision::ForwardAndHold => {
                Self::handle_forwarding(
                    enable_forwarding,
                    cluster_info,
                    buffered_packets,
                    poh_recorder,
                    socket,
                    true,
                );
            }
            _ => (),
        }
        decision
    }

    fn handle_forwarding(
        enable_forwarding: bool,
        cluster_info: &ClusterInfo,
        buffered_packets: &mut UnprocessedPackets,
        poh_recorder: &Arc<Mutex<PohRecorder>>,
        socket: &UdpSocket,
        hold: bool,
    ) {
        if enable_forwarding {
            let next_leader = poh_recorder
                .lock()
                .unwrap()
                .leader_after_n_slots(FORWARD_TRANSACTIONS_TO_LEADER_AT_SLOT_OFFSET);
            next_leader.map_or((), |leader_pubkey| {
                let leader_addr = {
                    cluster_info.lookup_contact_info(&leader_pubkey, |leader| leader.tpu_forwards)
                };

                leader_addr.map_or((), |leader_addr| {
                    let _ =
                        Self::forward_buffered_packets(&socket, &leader_addr, &buffered_packets);
                    if hold {
                        buffered_packets.retain(|b| b.1.is_empty());
                        for b in buffered_packets.iter_mut() {
                            b.2 = true;
                        }
                    } else {
                        buffered_packets.clear();
                    }
                })
            })
        } else {
            buffered_packets.clear();
        }
    }

    #[allow(clippy::too_many_arguments)]
    pub fn process_loop(
        my_pubkey: Pubkey,
        verified_receiver: &CrossbeamReceiver<Vec<Packets>>,
        poh_recorder: &Arc<Mutex<PohRecorder>>,
        cluster_info: &ClusterInfo,
        recv_start: &mut Instant,
        enable_forwarding: bool,
        id: u32,
        batch_limit: usize,
        transaction_status_sender: Option<TransactionStatusSender>,
        gossip_vote_sender: ReplayVoteSender,
        duplicates: &Arc<Mutex<(LruCache<u64, ()>, PacketHasher)>>,
    ) {
        let socket = UdpSocket::bind("0.0.0.0:0").unwrap();
        let mut buffered_packets = VecDeque::with_capacity(batch_limit);
        let banking_stage_stats = BankingStageStats::new(id);
        loop {
            while !buffered_packets.is_empty() {
                let decision = Self::process_buffered_packets(
                    &my_pubkey,
                    &socket,
                    poh_recorder,
                    cluster_info,
                    &mut buffered_packets,
                    enable_forwarding,
                    transaction_status_sender.clone(),
                    &gossip_vote_sender,
                    &banking_stage_stats,
                );
                if decision == BufferedPacketsDecision::Hold
                    || decision == BufferedPacketsDecision::ForwardAndHold
                {
                    // If we are waiting on a new bank,
                    // check the receiver for more transactions/for exiting
                    break;
                }
            }

            let recv_timeout = if !buffered_packets.is_empty() {
                // If packets are buffered, let's wait for less time on recv from the channel.
                // This helps detect the next leader faster, and processing the buffered
                // packets quickly
                Duration::from_millis(10)
            } else {
                // Default wait time
                Duration::from_millis(100)
            };

            match Self::process_packets(
                &my_pubkey,
                &verified_receiver,
                &poh_recorder,
                recv_start,
                recv_timeout,
                id,
                batch_limit,
                transaction_status_sender.clone(),
                &gossip_vote_sender,
                &mut buffered_packets,
                &banking_stage_stats,
                duplicates,
            ) {
                Ok(()) | Err(RecvTimeoutError::Timeout) => (),
                Err(RecvTimeoutError::Disconnected) => break,
            }

            banking_stage_stats.report(1000);
        }
    }

    pub fn num_threads() -> u32 {
        const MIN_THREADS_VOTES: u32 = 1;
        const MIN_THREADS_BANKING: u32 = 1;
        cmp::max(
            env::var("SOLANA_BANKING_THREADS")
                .map(|x| x.parse().unwrap_or(NUM_THREADS))
                .unwrap_or(NUM_THREADS),
            MIN_THREADS_VOTES + MIN_THREADS_BANKING,
        )
    }

    /// Convert the transactions from a blob of binary data to a vector of transactions
    fn deserialize_transactions(p: &Packets) -> Vec<Option<Transaction>> {
        p.packets
            .iter()
            .map(|x| limited_deserialize(&x.data[0..x.meta.size]).ok())
            .collect()
    }

    #[allow(clippy::match_wild_err_arm)]
    fn record_transactions(
        bank_slot: Slot,
        txs: &[Transaction],
        results: &[TransactionExecutionResult],
        poh: &Arc<Mutex<PohRecorder>>,
    ) -> (Result<usize, PohRecorderError>, Vec<usize>) {
        let mut processed_generation = Measure::start("record::process_generation");
        let (processed_transactions, processed_transactions_indexes): (Vec<_>, Vec<_>) = results
            .iter()
            .zip(txs.iter())
            .enumerate()
            .filter_map(|(i, ((r, _h), x))| {
                if Bank::can_commit(r) {
                    Some((x.clone(), i))
                } else {
                    None
                }
            })
            .unzip();

        processed_generation.stop();
        let num_to_commit = processed_transactions.len();
        debug!("num_to_commit: {} ", num_to_commit);
        // unlock all the accounts with errors which are filtered by the above `filter_map`
        if !processed_transactions.is_empty() {
            inc_new_counter_info!("banking_stage-record_count", 1);
            inc_new_counter_info!("banking_stage-record_transactions", num_to_commit);

            let mut hash_time = Measure::start("record::hash");
            let hash = hash_transactions(&processed_transactions[..]);
            hash_time.stop();

            let mut poh_record = Measure::start("record::poh_record");
            // record and unlock will unlock all the successful transactions
            let res = poh
                .lock()
                .unwrap()
                .record(bank_slot, hash, processed_transactions);
            match res {
                Ok(()) => (),
                Err(PohRecorderError::MaxHeightReached) => {
                    inc_new_counter_info!("banking_stage-max_height_reached", 1);
                    inc_new_counter_info!(
                        "banking_stage-max_height_reached_num_to_commit",
                        num_to_commit
                    );
                    // If record errors, add all the committable transactions (the ones
                    // we just attempted to record) as retryable
                    return (
                        Err(PohRecorderError::MaxHeightReached),
                        processed_transactions_indexes,
                    );
                }
                Err(e) => panic!("Poh recorder returned unexpected error: {:?}", e),
            }
            poh_record.stop();
        }
        (Ok(num_to_commit), vec![])
    }

    fn process_and_record_transactions_locked(
        bank: &Arc<Bank>,
        poh: &Arc<Mutex<PohRecorder>>,
        batch: &TransactionBatch,
        transaction_status_sender: Option<TransactionStatusSender>,
        gossip_vote_sender: &ReplayVoteSender,
    ) -> (Result<usize, PohRecorderError>, Vec<usize>) {
        let mut load_execute_time = Measure::start("load_execute_time");
        // Use a shorter maximum age when adding transactions into the pipeline.  This will reduce
        // the likelihood of any single thread getting starved and processing old ids.
        // TODO: Banking stage threads should be prioritized to complete faster then this queue
        // expires.
        let txs = batch.transactions();

        let mut mint_decimals: HashMap<Pubkey, u8> = HashMap::new();

        let pre_balances = bank.collect_balances(batch);
        let pre_token_balances = if transaction_status_sender.is_some() {
            collect_token_balances(&bank, &batch, &mut mint_decimals)
        } else {
            vec![]
        };

        let mut execute_timings = ExecuteTimings::default();

        let (
            mut loaded_accounts,
            results,
            inner_instructions,
            transaction_logs,
            mut retryable_txs,
            tx_count,
            signature_count,
            patch,
        ) = bank.load_and_execute_transactions(
            batch,
            MAX_PROCESSING_AGE,
            transaction_status_sender.is_some(),
            transaction_status_sender.is_some(),
            &mut execute_timings,
        );

        load_execute_time.stop();

        let freeze_lock = bank.freeze_lock();

        let mut record_time = Measure::start("record_time");
        let (num_to_commit, retryable_record_txs) =
            Self::record_transactions(bank.slot(), txs, &results, poh);
        inc_new_counter_info!(
            "banking_stage-record_transactions_num_to_commit",
            *num_to_commit.as_ref().unwrap_or(&0)
        );
        inc_new_counter_info!(
            "banking_stage-record_transactions_retryable_record_txs",
            retryable_record_txs.len()
        );
        retryable_txs.extend(retryable_record_txs);
        if num_to_commit.is_err() {
            return (num_to_commit, retryable_txs);
        }
        record_time.stop();

        let mut commit_time = Measure::start("commit_time");

        let num_to_commit = num_to_commit.unwrap();

        if num_to_commit != 0 {
            let tx_results = bank.commit_transactions(
                txs,
                None,
                &mut loaded_accounts,
                &results,
                tx_count,
                signature_count,
<<<<<<< HEAD
                patch,
=======
                &mut execute_timings,
>>>>>>> 7f1368e7
            );

            bank_utils::find_and_send_votes(txs, &tx_results, Some(gossip_vote_sender));
            if let Some(transaction_status_sender) = transaction_status_sender {
                let post_balances = bank.collect_balances(batch);
                let post_token_balances = collect_token_balances(&bank, &batch, &mut mint_decimals);
                send_transaction_status_batch(
                    bank.clone(),
                    batch.transactions(),
                    batch.iteration_order_vec(),
                    tx_results.execution_results,
                    TransactionBalancesSet::new(pre_balances, post_balances),
                    TransactionTokenBalancesSet::new(pre_token_balances, post_token_balances),
                    inner_instructions,
                    transaction_logs,
                    transaction_status_sender,
                );
            }
        }
        commit_time.stop();

        drop(freeze_lock);

        debug!(
            "bank: {} process_and_record_locked: {}us record: {}us commit: {}us txs_len: {}",
            bank.slot(),
            load_execute_time.as_us(),
            record_time.as_us(),
            commit_time.as_us(),
            txs.len(),
        );

        (Ok(num_to_commit), retryable_txs)
    }

    pub fn process_and_record_transactions(
        bank: &Arc<Bank>,
        txs: &[Transaction],
        poh: &Arc<Mutex<PohRecorder>>,
        chunk_offset: usize,
        transaction_status_sender: Option<TransactionStatusSender>,
        gossip_vote_sender: &ReplayVoteSender,
    ) -> (Result<usize, PohRecorderError>, Vec<usize>) {
        let mut lock_time = Measure::start("lock_time");
        // Once accounts are locked, other threads cannot encode transactions that will modify the
        // same account state
        let batch = bank.prepare_batch(txs, None);
        lock_time.stop();

        let (result, mut retryable_txs) = Self::process_and_record_transactions_locked(
            bank,
            poh,
            &batch,
            transaction_status_sender,
            gossip_vote_sender,
        );
        retryable_txs.iter_mut().for_each(|x| *x += chunk_offset);

        let mut unlock_time = Measure::start("unlock_time");
        // Once the accounts are new transactions can enter the pipeline to process them
        drop(batch);
        unlock_time.stop();

        debug!(
            "bank: {} lock: {}us unlock: {}us txs_len: {}",
            bank.slot(),
            lock_time.as_us(),
            unlock_time.as_us(),
            txs.len(),
        );

        (result, retryable_txs)
    }

    /// Sends transactions to the bank.
    ///
    /// Returns the number of transactions successfully processed by the bank, which may be less
    /// than the total number if max PoH height was reached and the bank halted
    fn process_transactions(
        bank: &Arc<Bank>,
        transactions: &[Transaction],
        poh: &Arc<Mutex<PohRecorder>>,
        transaction_status_sender: Option<TransactionStatusSender>,
        gossip_vote_sender: &ReplayVoteSender,
    ) -> (usize, Vec<usize>) {
        let mut chunk_start = 0;
        let mut unprocessed_txs = vec![];
        while chunk_start != transactions.len() {
            let chunk_end = std::cmp::min(
                transactions.len(),
                chunk_start + MAX_NUM_TRANSACTIONS_PER_BATCH,
            );

            let (result, retryable_txs_in_chunk) = Self::process_and_record_transactions(
                bank,
                &transactions[chunk_start..chunk_end],
                poh,
                chunk_start,
                transaction_status_sender.clone(),
                gossip_vote_sender,
            );
            trace!("process_transactions result: {:?}", result);

            // Add the retryable txs (transactions that errored in a way that warrants a retry)
            // to the list of unprocessed txs.
            unprocessed_txs.extend_from_slice(&retryable_txs_in_chunk);
            if let Err(PohRecorderError::MaxHeightReached) = result {
                info!(
                    "process transactions: max height reached slot: {} height: {}",
                    bank.slot(),
                    bank.tick_height()
                );
                // process_and_record_transactions has returned all retryable errors in
                // transactions[chunk_start..chunk_end], so we just need to push the remaining
                // transactions into the unprocessed queue.
                unprocessed_txs.extend(chunk_end..transactions.len());
                break;
            }
            // Don't exit early on any other type of error, continue processing...
            chunk_start = chunk_end;
        }

        (chunk_start, unprocessed_txs)
    }

    // This function returns a vector of transactions that are not None. It also returns a vector
    // with position of the transaction in the input list
    fn filter_transaction_indexes(
        transactions: Vec<Option<Transaction>>,
        indexes: &[usize],
    ) -> (Vec<Transaction>, Vec<usize>) {
        transactions
            .into_iter()
            .zip(indexes)
            .filter_map(|(tx, index)| tx.map(|tx| (tx, index)))
            .unzip()
    }

    // This function creates a filter of transaction results with Ok() for every pending
    // transaction. The non-pending transactions are marked with TransactionError
    fn prepare_filter_for_pending_transactions(
        transactions: &[Transaction],
        pending_tx_indexes: &[usize],
    ) -> Vec<transaction::Result<()>> {
        let mut mask = vec![Err(TransactionError::BlockhashNotFound); transactions.len()];
        pending_tx_indexes.iter().for_each(|x| mask[*x] = Ok(()));
        mask
    }

    // This function returns a vector containing index of all valid transactions. A valid
    // transaction has result Ok() as the value
    fn filter_valid_transaction_indexes(
        valid_txs: &[TransactionCheckResult],
        transaction_indexes: &[usize],
    ) -> Vec<usize> {
        let valid_transactions = valid_txs
            .iter()
            .enumerate()
            .filter_map(|(index, (x, _h))| if x.is_ok() { Some(index) } else { None })
            .collect_vec();

        valid_transactions
            .iter()
            .map(|x| transaction_indexes[*x])
            .collect()
    }

    // This function deserializes packets into transactions and returns non-None transactions
    fn transactions_from_packets(
        msgs: &Packets,
        transaction_indexes: &[usize],
        secp256k1_program_enabled: bool,
    ) -> (Vec<Transaction>, Vec<usize>) {
        let packets = Packets::new(
            transaction_indexes
                .iter()
                .map(|x| msgs.packets[*x].to_owned())
                .collect_vec(),
        );

        let transactions = Self::deserialize_transactions(&packets);
        let maybe_secp_verified_transactions: Vec<_> = if secp256k1_program_enabled {
            transactions
                .into_iter()
                .map(|tx| {
                    if let Some(tx) = tx {
                        if tx.verify_precompiles().is_ok() {
                            Some(tx)
                        } else {
                            None
                        }
                    } else {
                        None
                    }
                })
                .collect()
        } else {
            transactions
        };

        Self::filter_transaction_indexes(maybe_secp_verified_transactions, &transaction_indexes)
    }

    /// This function filters pending packets that are still valid
    /// # Arguments
    /// * `transactions` - a batch of transactions deserialized from packets
    /// * `transaction_to_packet_indexes` - maps each transaction to a packet index
    /// * `pending_indexes` - identifies which indexes in the `transactions` list are still pending
    fn filter_pending_packets_from_pending_txs(
        bank: &Arc<Bank>,
        transactions: &[Transaction],
        transaction_to_packet_indexes: &[usize],
        pending_indexes: &[usize],
    ) -> Vec<usize> {
        let filter = Self::prepare_filter_for_pending_transactions(transactions, pending_indexes);

        let mut error_counters = ErrorCounters::default();
        // The following code also checks if the blockhash for a transaction is too old
        // The check accounts for
        //  1. Transaction forwarding delay
        //  2. The slot at which the next leader will actually process the transaction
        // Drop the transaction if it will expire by the time the next node receives and processes it
        let api = perf_libs::api();
        let max_tx_fwd_delay = if api.is_none() {
            MAX_TRANSACTION_FORWARDING_DELAY
        } else {
            MAX_TRANSACTION_FORWARDING_DELAY_GPU
        };
        let result = bank.check_transactions(
            transactions,
            None,
            &filter,
            (MAX_PROCESSING_AGE)
                .saturating_sub(max_tx_fwd_delay)
                .saturating_sub(FORWARD_TRANSACTIONS_TO_LEADER_AT_SLOT_OFFSET as usize),
            &mut error_counters,
        );

        Self::filter_valid_transaction_indexes(&result, transaction_to_packet_indexes)
    }

    fn process_received_packets(
        bank: &Arc<Bank>,
        poh: &Arc<Mutex<PohRecorder>>,
        msgs: &Packets,
        packet_indexes: Vec<usize>,
        transaction_status_sender: Option<TransactionStatusSender>,
        gossip_vote_sender: &ReplayVoteSender,
    ) -> (usize, usize, Vec<usize>) {
        let (transactions, transaction_to_packet_indexes) = Self::transactions_from_packets(
            msgs,
            &packet_indexes,
            bank.secp256k1_program_enabled(),
        );
        debug!(
            "bank: {} filtered transactions {}",
            bank.slot(),
            transactions.len()
        );

        let tx_len = transactions.len();

        let (processed, unprocessed_tx_indexes) = Self::process_transactions(
            bank,
            &transactions,
            poh,
            transaction_status_sender,
            gossip_vote_sender,
        );

        let unprocessed_tx_count = unprocessed_tx_indexes.len();

        let filtered_unprocessed_packet_indexes = Self::filter_pending_packets_from_pending_txs(
            bank,
            &transactions,
            &transaction_to_packet_indexes,
            &unprocessed_tx_indexes,
        );
        inc_new_counter_info!(
            "banking_stage-dropped_tx_before_forwarding",
            unprocessed_tx_count.saturating_sub(filtered_unprocessed_packet_indexes.len())
        );

        (processed, tx_len, filtered_unprocessed_packet_indexes)
    }

    fn filter_unprocessed_packets(
        bank: &Arc<Bank>,
        msgs: &Packets,
        transaction_indexes: &[usize],
        my_pubkey: &Pubkey,
        next_leader: Option<Pubkey>,
    ) -> Vec<usize> {
        // Check if we are the next leader. If so, let's not filter the packets
        // as we'll filter it again while processing the packets.
        // Filtering helps if we were going to forward the packets to some other node
        if let Some(leader) = next_leader {
            if leader == *my_pubkey {
                return transaction_indexes.to_vec();
            }
        }

        let (transactions, transaction_to_packet_indexes) = Self::transactions_from_packets(
            msgs,
            &transaction_indexes,
            bank.secp256k1_program_enabled(),
        );

        let tx_count = transaction_to_packet_indexes.len();

        let unprocessed_tx_indexes = (0..transactions.len()).collect_vec();
        let filtered_unprocessed_packet_indexes = Self::filter_pending_packets_from_pending_txs(
            bank,
            &transactions,
            &transaction_to_packet_indexes,
            &unprocessed_tx_indexes,
        );

        inc_new_counter_info!(
            "banking_stage-dropped_tx_before_forwarding",
            tx_count.saturating_sub(filtered_unprocessed_packet_indexes.len())
        );

        filtered_unprocessed_packet_indexes
    }

    fn generate_packet_indexes(vers: &PinnedVec<Packet>) -> Vec<usize> {
        vers.iter()
            .enumerate()
            .filter_map(
                |(index, ver)| {
                    if !ver.meta.discard {
                        Some(index)
                    } else {
                        None
                    }
                },
            )
            .collect()
    }

    #[allow(clippy::too_many_arguments)]
    /// Process the incoming packets
    pub fn process_packets(
        my_pubkey: &Pubkey,
        verified_receiver: &CrossbeamReceiver<Vec<Packets>>,
        poh: &Arc<Mutex<PohRecorder>>,
        recv_start: &mut Instant,
        recv_timeout: Duration,
        id: u32,
        batch_limit: usize,
        transaction_status_sender: Option<TransactionStatusSender>,
        gossip_vote_sender: &ReplayVoteSender,
        buffered_packets: &mut UnprocessedPackets,
        banking_stage_stats: &BankingStageStats,
        duplicates: &Arc<Mutex<(LruCache<u64, ()>, PacketHasher)>>,
    ) -> Result<(), RecvTimeoutError> {
        let mut recv_time = Measure::start("process_packets_recv");
        let mms = verified_receiver.recv_timeout(recv_timeout)?;
        recv_time.stop();

        let mms_len = mms.len();
        let count: usize = mms.iter().map(|x| x.packets.len()).sum();
        debug!(
            "@{:?} process start stalled for: {:?}ms txs: {} id: {}",
            timestamp(),
            duration_as_ms(&recv_start.elapsed()),
            count,
            id,
        );
        inc_new_counter_debug!("banking_stage-transactions_received", count);
        let mut proc_start = Measure::start("process_received_packets_process");
        let mut new_tx_count = 0;

        let mut mms_iter = mms.into_iter();
        let mut dropped_batches_count = 0;
        let mut newly_buffered_packets_count = 0;
        while let Some(msgs) = mms_iter.next() {
            let packet_indexes = Self::generate_packet_indexes(&msgs.packets);
            let bank = poh.lock().unwrap().bank();
            if bank.is_none() {
                Self::push_unprocessed(
                    buffered_packets,
                    msgs,
                    packet_indexes,
                    &mut dropped_batches_count,
                    &mut newly_buffered_packets_count,
                    batch_limit,
                    duplicates,
                );
                continue;
            }
            let bank = bank.unwrap();

            let (processed, verified_txs_len, unprocessed_indexes) = Self::process_received_packets(
                &bank,
                &poh,
                &msgs,
                packet_indexes,
                transaction_status_sender.clone(),
                gossip_vote_sender,
            );

            new_tx_count += processed;

            // Collect any unprocessed transactions in this batch for forwarding
            Self::push_unprocessed(
                buffered_packets,
                msgs,
                unprocessed_indexes,
                &mut dropped_batches_count,
                &mut newly_buffered_packets_count,
                batch_limit,
                duplicates,
            );

            if processed < verified_txs_len {
                let next_leader = poh.lock().unwrap().next_slot_leader();
                // Walk thru rest of the transactions and filter out the invalid (e.g. too old) ones
                #[allow(clippy::while_let_on_iterator)]
                while let Some(msgs) = mms_iter.next() {
                    let packet_indexes = Self::generate_packet_indexes(&msgs.packets);
                    let unprocessed_indexes = Self::filter_unprocessed_packets(
                        &bank,
                        &msgs,
                        &packet_indexes,
                        &my_pubkey,
                        next_leader,
                    );
                    Self::push_unprocessed(
                        buffered_packets,
                        msgs,
                        unprocessed_indexes,
                        &mut dropped_batches_count,
                        &mut newly_buffered_packets_count,
                        batch_limit,
                        duplicates,
                    );
                }
            }
        }

        proc_start.stop();

        inc_new_counter_debug!("banking_stage-time_ms", proc_start.as_ms() as usize);
        debug!(
            "@{:?} done processing transaction batches: {} time: {:?}ms tx count: {} tx/s: {} total count: {} id: {}",
            timestamp(),
            mms_len,
            proc_start.as_ms(),
            new_tx_count,
            (new_tx_count as f32) / (proc_start.as_s()),
            count,
            id,
        );
        banking_stage_stats
            .process_packets_count
            .fetch_add(count, Ordering::Relaxed);
        banking_stage_stats
            .new_tx_count
            .fetch_add(new_tx_count, Ordering::Relaxed);
        banking_stage_stats
            .dropped_batches_count
            .fetch_add(dropped_batches_count, Ordering::Relaxed);
        banking_stage_stats
            .newly_buffered_packets_count
            .fetch_add(newly_buffered_packets_count, Ordering::Relaxed);
        banking_stage_stats
            .current_buffered_packets_count
            .swap(buffered_packets.len(), Ordering::Relaxed);
        *recv_start = Instant::now();
        Ok(())
    }

    fn push_unprocessed(
        unprocessed_packets: &mut UnprocessedPackets,
        packets: Packets,
        mut packet_indexes: Vec<usize>,
        dropped_batches_count: &mut usize,
        newly_buffered_packets_count: &mut usize,
        batch_limit: usize,
        duplicates: &Arc<Mutex<(LruCache<u64, ()>, PacketHasher)>>,
    ) {
        {
            let mut duplicates = duplicates.lock().unwrap();
            let (cache, hasher) = duplicates.deref_mut();
            packet_indexes.retain(|i| {
                let packet_hash = hasher.hash_packet(&packets.packets[*i]);
                match cache.get_mut(&packet_hash) {
                    Some(_hash) => false,
                    None => {
                        cache.put(packet_hash, ());
                        true
                    }
                }
            });
        }
        if Self::packet_has_more_unprocessed_transactions(&packet_indexes) {
            if unprocessed_packets.len() >= batch_limit {
                *dropped_batches_count += 1;
                unprocessed_packets.pop_front();
            }
            *newly_buffered_packets_count += packet_indexes.len();
            unprocessed_packets.push_back((packets, packet_indexes, false));
        }
    }

    fn packet_has_more_unprocessed_transactions(packet_indexes: &[usize]) -> bool {
        !packet_indexes.is_empty()
    }

    pub fn join(self) -> thread::Result<()> {
        for bank_thread_hdl in self.bank_thread_hdls {
            bank_thread_hdl.join()?;
        }
        Ok(())
    }
}

pub fn create_test_recorder(
    bank: &Arc<Bank>,
    blockstore: &Arc<Blockstore>,
    poh_config: Option<PohConfig>,
) -> (
    Arc<AtomicBool>,
    Arc<Mutex<PohRecorder>>,
    PohService,
    Receiver<WorkingBankEntry>,
) {
    let exit = Arc::new(AtomicBool::new(false));
    let poh_config = Arc::new(poh_config.unwrap_or_default());
    let (mut poh_recorder, entry_receiver) = PohRecorder::new(
        bank.tick_height(),
        bank.last_blockhash(),
        bank.slot(),
        Some((4, 4)),
        bank.ticks_per_slot(),
        &Pubkey::default(),
        blockstore,
        &Arc::new(LeaderScheduleCache::new_from_bank(&bank)),
        &poh_config,
    );
    poh_recorder.set_bank(&bank);

    let poh_recorder = Arc::new(Mutex::new(poh_recorder));
    let poh_service = PohService::new(
        poh_recorder.clone(),
        &poh_config,
        &exit,
        bank.ticks_per_slot(),
        poh_service::DEFAULT_PINNED_CPU_CORE,
        poh_service::DEFAULT_HASHES_PER_BATCH,
    );

    (exit, poh_recorder, poh_service, entry_receiver)
}

#[cfg(test)]
mod tests {
    use super::*;
    use crate::{
        cluster_info::Node, poh_recorder::WorkingBank,
        transaction_status_service::TransactionStatusService,
    };
    use crossbeam_channel::unbounded;
    use itertools::Itertools;
    use solana_ledger::{
        blockstore::entries_to_test_shreds,
        entry::{next_entry, Entry, EntrySlice},
        genesis_utils::{create_genesis_config, GenesisConfigInfo},
        get_tmp_ledger_path,
    };
    use solana_perf::packet::to_packets_chunked;
    use solana_sdk::{
        instruction::InstructionError,
        signature::{Keypair, Signer},
        system_instruction::SystemError,
        system_transaction,
        transaction::TransactionError,
    };
    use solana_transaction_status::TransactionWithStatusMeta;
    use std::{net::SocketAddr, path::Path, sync::atomic::Ordering, thread::sleep};

    #[test]
    fn test_banking_stage_shutdown1() {
        let genesis_config = create_genesis_config(2).genesis_config;
        let bank = Arc::new(Bank::new(&genesis_config));
        let (verified_sender, verified_receiver) = unbounded();
        let (vote_sender, vote_receiver) = unbounded();
        let (gossip_vote_sender, _gossip_vote_receiver) = unbounded();
        let ledger_path = get_tmp_ledger_path!();
        {
            let blockstore = Arc::new(
                Blockstore::open(&ledger_path)
                    .expect("Expected to be able to open database ledger"),
            );
            let (exit, poh_recorder, poh_service, _entry_receiever) =
                create_test_recorder(&bank, &blockstore, None);
            let cluster_info = ClusterInfo::new_with_invalid_keypair(Node::new_localhost().info);
            let cluster_info = Arc::new(cluster_info);
            let banking_stage = BankingStage::new(
                &cluster_info,
                &poh_recorder,
                verified_receiver,
                vote_receiver,
                None,
                gossip_vote_sender,
            );
            drop(verified_sender);
            drop(vote_sender);
            exit.store(true, Ordering::Relaxed);
            banking_stage.join().unwrap();
            poh_service.join().unwrap();
        }
        Blockstore::destroy(&ledger_path).unwrap();
    }

    #[test]
    fn test_banking_stage_tick() {
        solana_logger::setup();
        let GenesisConfigInfo {
            mut genesis_config, ..
        } = create_genesis_config(2);
        genesis_config.ticks_per_slot = 4;
        let num_extra_ticks = 2;
        let bank = Arc::new(Bank::new(&genesis_config));
        let start_hash = bank.last_blockhash();
        let (verified_sender, verified_receiver) = unbounded();
        let (vote_sender, vote_receiver) = unbounded();
        let ledger_path = get_tmp_ledger_path!();
        {
            let blockstore = Arc::new(
                Blockstore::open(&ledger_path)
                    .expect("Expected to be able to open database ledger"),
            );
            let poh_config = PohConfig {
                target_tick_count: Some(bank.max_tick_height() + num_extra_ticks),
                ..PohConfig::default()
            };
            let (exit, poh_recorder, poh_service, entry_receiver) =
                create_test_recorder(&bank, &blockstore, Some(poh_config));
            let cluster_info = ClusterInfo::new_with_invalid_keypair(Node::new_localhost().info);
            let cluster_info = Arc::new(cluster_info);
            let (gossip_vote_sender, _gossip_vote_receiver) = unbounded();

            let banking_stage = BankingStage::new(
                &cluster_info,
                &poh_recorder,
                verified_receiver,
                vote_receiver,
                None,
                gossip_vote_sender,
            );
            trace!("sending bank");
            drop(verified_sender);
            drop(vote_sender);
            exit.store(true, Ordering::Relaxed);
            poh_service.join().unwrap();
            drop(poh_recorder);

            trace!("getting entries");
            let entries: Vec<_> = entry_receiver
                .iter()
                .map(|(_bank, (entry, _tick_height))| entry)
                .collect();
            trace!("done");
            assert_eq!(entries.len(), genesis_config.ticks_per_slot as usize);
            assert_eq!(entries.verify(&start_hash), true);
            assert_eq!(entries[entries.len() - 1].hash, bank.last_blockhash());
            banking_stage.join().unwrap();
        }
        Blockstore::destroy(&ledger_path).unwrap();
    }

    pub fn convert_from_old_verified(mut with_vers: Vec<(Packets, Vec<u8>)>) -> Vec<Packets> {
        with_vers.iter_mut().for_each(|(b, v)| {
            b.packets
                .iter_mut()
                .zip(v)
                .for_each(|(p, f)| p.meta.discard = *f == 0)
        });
        with_vers.into_iter().map(|(b, _)| b).collect()
    }

    #[test]
    fn test_banking_stage_entries_only() {
        solana_logger::setup();
        let GenesisConfigInfo {
            genesis_config,
            mint_keypair,
            ..
        } = create_genesis_config(10);
        let bank = Arc::new(Bank::new(&genesis_config));
        let start_hash = bank.last_blockhash();
        let (verified_sender, verified_receiver) = unbounded();
        let (vote_sender, vote_receiver) = unbounded();
        let ledger_path = get_tmp_ledger_path!();
        {
            let blockstore = Arc::new(
                Blockstore::open(&ledger_path)
                    .expect("Expected to be able to open database ledger"),
            );
            let poh_config = PohConfig {
                // limit tick count to avoid clearing working_bank at PohRecord then
                // PohRecorderError(MaxHeightReached) at BankingStage
                target_tick_count: Some(bank.max_tick_height() - 1),
                ..PohConfig::default()
            };
            let (exit, poh_recorder, poh_service, entry_receiver) =
                create_test_recorder(&bank, &blockstore, Some(poh_config));
            let cluster_info = ClusterInfo::new_with_invalid_keypair(Node::new_localhost().info);
            let cluster_info = Arc::new(cluster_info);
            let (gossip_vote_sender, _gossip_vote_receiver) = unbounded();

            let banking_stage = BankingStage::new(
                &cluster_info,
                &poh_recorder,
                verified_receiver,
                vote_receiver,
                None,
                gossip_vote_sender,
            );

            // fund another account so we can send 2 good transactions in a single batch.
            let keypair = Keypair::new();
            let fund_tx =
                system_transaction::transfer(&mint_keypair, &keypair.pubkey(), 2, start_hash);
            bank.process_transaction(&fund_tx).unwrap();

            // good tx
            let to = solana_sdk::pubkey::new_rand();
            let tx = system_transaction::transfer(&mint_keypair, &to, 1, start_hash);

            // good tx, but no verify
            let to2 = solana_sdk::pubkey::new_rand();
            let tx_no_ver = system_transaction::transfer(&keypair, &to2, 2, start_hash);

            // bad tx, AccountNotFound
            let keypair = Keypair::new();
            let to3 = solana_sdk::pubkey::new_rand();
            let tx_anf = system_transaction::transfer(&keypair, &to3, 1, start_hash);

            // send 'em over
            let packets = to_packets_chunked(&[tx_no_ver, tx_anf, tx], 3);

            // glad they all fit
            assert_eq!(packets.len(), 1);

            let packets = packets
                .into_iter()
                .map(|packets| (packets, vec![0u8, 1u8, 1u8]))
                .collect();
            let packets = convert_from_old_verified(packets);
            verified_sender // no_ver, anf, tx
                .send(packets)
                .unwrap();

            drop(verified_sender);
            drop(vote_sender);
            // wait until banking_stage to finish up all packets
            banking_stage.join().unwrap();

            exit.store(true, Ordering::Relaxed);
            poh_service.join().unwrap();
            drop(poh_recorder);

            let mut blockhash = start_hash;
            let bank = Bank::new(&genesis_config);
            bank.process_transaction(&fund_tx).unwrap();
            //receive entries + ticks
            loop {
                let entries: Vec<Entry> = entry_receiver
                    .iter()
                    .map(|(_bank, (entry, _tick_height))| entry)
                    .collect();

                assert_eq!(entries.verify(&blockhash), true);
                if !entries.is_empty() {
                    blockhash = entries.last().unwrap().hash;
                    for entry in entries {
                        bank.process_transactions(&entry.transactions)
                            .iter()
                            .for_each(|x| assert_eq!(*x, Ok(())));
                    }
                }

                if bank.get_balance(&to) == 1 {
                    break;
                }

                sleep(Duration::from_millis(200));
            }

            assert_eq!(bank.get_balance(&to), 1);
            assert_eq!(bank.get_balance(&to2), 0);

            drop(entry_receiver);
        }
        Blockstore::destroy(&ledger_path).unwrap();
    }

    #[test]
    fn test_banking_stage_entryfication() {
        solana_logger::setup();
        // In this attack we'll demonstrate that a verifier can interpret the ledger
        // differently if either the server doesn't signal the ledger to add an
        // Entry OR if the verifier tries to parallelize across multiple Entries.
        let GenesisConfigInfo {
            genesis_config,
            mint_keypair,
            ..
        } = create_genesis_config(2);
        let (verified_sender, verified_receiver) = unbounded();

        // Process a batch that includes a transaction that receives two lamports.
        let alice = Keypair::new();
        let tx =
            system_transaction::transfer(&mint_keypair, &alice.pubkey(), 2, genesis_config.hash());

        let packets = to_packets_chunked(&[tx], 1);
        let packets = packets
            .into_iter()
            .map(|packets| (packets, vec![1u8]))
            .collect();
        let packets = convert_from_old_verified(packets);
        verified_sender.send(packets).unwrap();

        // Process a second batch that uses the same from account, so conflicts with above TX
        let tx =
            system_transaction::transfer(&mint_keypair, &alice.pubkey(), 1, genesis_config.hash());
        let packets = to_packets_chunked(&[tx], 1);
        let packets = packets
            .into_iter()
            .map(|packets| (packets, vec![1u8]))
            .collect();
        let packets = convert_from_old_verified(packets);
        verified_sender.send(packets).unwrap();

        let (vote_sender, vote_receiver) = unbounded();
        let ledger_path = get_tmp_ledger_path!();
        {
            let (gossip_vote_sender, _gossip_vote_receiver) = unbounded();

            let entry_receiver = {
                // start a banking_stage to eat verified receiver
                let bank = Arc::new(Bank::new(&genesis_config));
                let blockstore = Arc::new(
                    Blockstore::open(&ledger_path)
                        .expect("Expected to be able to open database ledger"),
                );
                let poh_config = PohConfig {
                    // limit tick count to avoid clearing working_bank at
                    // PohRecord then PohRecorderError(MaxHeightReached) at BankingStage
                    target_tick_count: Some(bank.max_tick_height() - 1),
                    ..PohConfig::default()
                };
                let (exit, poh_recorder, poh_service, entry_receiver) =
                    create_test_recorder(&bank, &blockstore, Some(poh_config));
                let cluster_info =
                    ClusterInfo::new_with_invalid_keypair(Node::new_localhost().info);
                let cluster_info = Arc::new(cluster_info);
                let _banking_stage = BankingStage::new_num_threads(
                    &cluster_info,
                    &poh_recorder,
                    verified_receiver,
                    vote_receiver,
                    2,
                    None,
                    gossip_vote_sender,
                );

                // wait for banking_stage to eat the packets
                while bank.get_balance(&alice.pubkey()) < 2 {
                    sleep(Duration::from_millis(100));
                }
                exit.store(true, Ordering::Relaxed);
                poh_service.join().unwrap();
                entry_receiver
            };
            drop(verified_sender);
            drop(vote_sender);

            // consume the entire entry_receiver, feed it into a new bank
            // check that the balance is what we expect.
            let entries: Vec<_> = entry_receiver
                .iter()
                .map(|(_bank, (entry, _tick_height))| entry)
                .collect();

            let bank = Bank::new(&genesis_config);
            for entry in &entries {
                bank.process_transactions(&entry.transactions)
                    .iter()
                    .for_each(|x| assert_eq!(*x, Ok(())));
            }

            // Assert the user holds two lamports, not three. If the stage only outputs one
            // entry, then the second transaction will be rejected, because it drives
            // the account balance below zero before the credit is added.
            assert_eq!(bank.get_balance(&alice.pubkey()), 2);
        }
        Blockstore::destroy(&ledger_path).unwrap();
    }

    #[test]
    fn test_bank_record_transactions() {
        let GenesisConfigInfo {
            genesis_config,
            mint_keypair,
            ..
        } = create_genesis_config(10_000);
        let bank = Arc::new(Bank::new(&genesis_config));
        let working_bank = WorkingBank {
            bank: bank.clone(),
            min_tick_height: bank.tick_height(),
            max_tick_height: std::u64::MAX,
        };
        let ledger_path = get_tmp_ledger_path!();
        {
            let blockstore = Blockstore::open(&ledger_path)
                .expect("Expected to be able to open database ledger");
            let (poh_recorder, entry_receiver) = PohRecorder::new(
                bank.tick_height(),
                bank.last_blockhash(),
                bank.slot(),
                None,
                bank.ticks_per_slot(),
                &Pubkey::default(),
                &Arc::new(blockstore),
                &Arc::new(LeaderScheduleCache::new_from_bank(&bank)),
                &Arc::new(PohConfig::default()),
            );
            let poh_recorder = Arc::new(Mutex::new(poh_recorder));

            poh_recorder.lock().unwrap().set_working_bank(working_bank);
            let pubkey = solana_sdk::pubkey::new_rand();
            let keypair2 = Keypair::new();
            let pubkey2 = solana_sdk::pubkey::new_rand();

            let transactions = vec![
                system_transaction::transfer(&mint_keypair, &pubkey, 1, genesis_config.hash()),
                system_transaction::transfer(&keypair2, &pubkey2, 1, genesis_config.hash()),
            ];

            let mut results = vec![(Ok(()), None), (Ok(()), None)];
            let _ = BankingStage::record_transactions(
                bank.slot(),
                &transactions,
                &results,
                &poh_recorder,
            );
            let (_bank, (entry, _tick_height)) = entry_receiver.recv().unwrap();
            assert_eq!(entry.transactions.len(), transactions.len());

            // InstructionErrors should still be recorded
            results[0] = (
                Err(TransactionError::InstructionError(
                    1,
                    SystemError::ResultWithNegativeLamports.into(),
                )),
                None,
            );
            let (res, retryable) = BankingStage::record_transactions(
                bank.slot(),
                &transactions,
                &results,
                &poh_recorder,
            );
            res.unwrap();
            assert!(retryable.is_empty());
            let (_bank, (entry, _tick_height)) = entry_receiver.recv().unwrap();
            assert_eq!(entry.transactions.len(), transactions.len());

            // Other TransactionErrors should not be recorded
            results[0] = (Err(TransactionError::AccountNotFound), None);
            let (res, retryable) = BankingStage::record_transactions(
                bank.slot(),
                &transactions,
                &results,
                &poh_recorder,
            );
            res.unwrap();
            assert!(retryable.is_empty());
            let (_bank, (entry, _tick_height)) = entry_receiver.recv().unwrap();
            assert_eq!(entry.transactions.len(), transactions.len() - 1);

            // Once bank is set to a new bank (setting bank.slot() + 1 in record_transactions),
            // record_transactions should throw MaxHeightReached and return the set of retryable
            // txs
            let (res, retryable) = BankingStage::record_transactions(
                bank.slot() + 1,
                &transactions,
                &results,
                &poh_recorder,
            );
            assert_matches!(res, Err(PohRecorderError::MaxHeightReached));
            // The first result was an error so it's filtered out. The second result was Ok(),
            // so it should be marked as retryable
            assert_eq!(retryable, vec![1]);
            // Should receive nothing from PohRecorder b/c record failed
            assert!(entry_receiver.try_recv().is_err());
        }
        Blockstore::destroy(&ledger_path).unwrap();
    }

    #[test]
    fn test_bank_filter_transaction_indexes() {
        let GenesisConfigInfo {
            genesis_config,
            mint_keypair,
            ..
        } = create_genesis_config(10_000);
        let pubkey = solana_sdk::pubkey::new_rand();

        let transactions = vec![
            None,
            Some(system_transaction::transfer(
                &mint_keypair,
                &pubkey,
                1,
                genesis_config.hash(),
            )),
            Some(system_transaction::transfer(
                &mint_keypair,
                &pubkey,
                1,
                genesis_config.hash(),
            )),
            Some(system_transaction::transfer(
                &mint_keypair,
                &pubkey,
                1,
                genesis_config.hash(),
            )),
            None,
            None,
            Some(system_transaction::transfer(
                &mint_keypair,
                &pubkey,
                1,
                genesis_config.hash(),
            )),
            None,
            Some(system_transaction::transfer(
                &mint_keypair,
                &pubkey,
                1,
                genesis_config.hash(),
            )),
            None,
            Some(system_transaction::transfer(
                &mint_keypair,
                &pubkey,
                1,
                genesis_config.hash(),
            )),
            None,
            None,
        ];

        let filtered_transactions = vec![
            system_transaction::transfer(&mint_keypair, &pubkey, 1, genesis_config.hash()),
            system_transaction::transfer(&mint_keypair, &pubkey, 1, genesis_config.hash()),
            system_transaction::transfer(&mint_keypair, &pubkey, 1, genesis_config.hash()),
            system_transaction::transfer(&mint_keypair, &pubkey, 1, genesis_config.hash()),
            system_transaction::transfer(&mint_keypair, &pubkey, 1, genesis_config.hash()),
            system_transaction::transfer(&mint_keypair, &pubkey, 1, genesis_config.hash()),
        ];

        assert_eq!(
            BankingStage::filter_transaction_indexes(
                transactions.clone(),
                &[0, 1, 2, 3, 4, 5, 6, 7, 8, 9, 10, 11, 12],
            ),
            (filtered_transactions.clone(), vec![1, 2, 3, 6, 8, 10])
        );

        assert_eq!(
            BankingStage::filter_transaction_indexes(
                transactions,
                &[1, 2, 4, 5, 6, 7, 9, 10, 11, 12, 13, 14, 15],
            ),
            (filtered_transactions, vec![2, 4, 5, 9, 11, 13])
        );
    }

    #[test]
    fn test_bank_prepare_filter_for_pending_transaction() {
        let GenesisConfigInfo {
            genesis_config,
            mint_keypair,
            ..
        } = create_genesis_config(10_000);
        let pubkey = solana_sdk::pubkey::new_rand();

        let transactions = vec![
            system_transaction::transfer(&mint_keypair, &pubkey, 1, genesis_config.hash()),
            system_transaction::transfer(&mint_keypair, &pubkey, 1, genesis_config.hash()),
            system_transaction::transfer(&mint_keypair, &pubkey, 1, genesis_config.hash()),
            system_transaction::transfer(&mint_keypair, &pubkey, 1, genesis_config.hash()),
            system_transaction::transfer(&mint_keypair, &pubkey, 1, genesis_config.hash()),
            system_transaction::transfer(&mint_keypair, &pubkey, 1, genesis_config.hash()),
        ];

        assert_eq!(
            BankingStage::prepare_filter_for_pending_transactions(&transactions, &[2, 4, 5],),
            vec![
                Err(TransactionError::BlockhashNotFound),
                Err(TransactionError::BlockhashNotFound),
                Ok(()),
                Err(TransactionError::BlockhashNotFound),
                Ok(()),
                Ok(())
            ]
        );

        assert_eq!(
            BankingStage::prepare_filter_for_pending_transactions(&transactions, &[0, 2, 3],),
            vec![
                Ok(()),
                Err(TransactionError::BlockhashNotFound),
                Ok(()),
                Ok(()),
                Err(TransactionError::BlockhashNotFound),
                Err(TransactionError::BlockhashNotFound),
            ]
        );
    }

    #[test]
    fn test_bank_filter_valid_transaction_indexes() {
        assert_eq!(
            BankingStage::filter_valid_transaction_indexes(
                &[
                    (Err(TransactionError::BlockhashNotFound), None),
                    (Err(TransactionError::BlockhashNotFound), None),
                    (Ok(()), None),
                    (Err(TransactionError::BlockhashNotFound), None),
                    (Ok(()), None),
                    (Ok(()), None),
                ],
                &[2, 4, 5, 9, 11, 13]
            ),
            [5, 11, 13]
        );

        assert_eq!(
            BankingStage::filter_valid_transaction_indexes(
                &[
                    (Ok(()), None),
                    (Err(TransactionError::BlockhashNotFound), None),
                    (Err(TransactionError::BlockhashNotFound), None),
                    (Ok(()), None),
                    (Ok(()), None),
                    (Ok(()), None),
                ],
                &[1, 6, 7, 9, 31, 43]
            ),
            [1, 9, 31, 43]
        );
    }

    #[test]
    fn test_should_process_or_forward_packets() {
        let my_pubkey = solana_sdk::pubkey::new_rand();
        let my_pubkey1 = solana_sdk::pubkey::new_rand();

        assert_eq!(
            BankingStage::consume_or_forward_packets(&my_pubkey, None, true, false, false),
            BufferedPacketsDecision::Hold
        );
        assert_eq!(
            BankingStage::consume_or_forward_packets(&my_pubkey, None, false, false, false),
            BufferedPacketsDecision::Hold
        );
        assert_eq!(
            BankingStage::consume_or_forward_packets(&my_pubkey1, None, false, false, false),
            BufferedPacketsDecision::Hold
        );

        assert_eq!(
            BankingStage::consume_or_forward_packets(
                &my_pubkey,
                Some(my_pubkey1),
                false,
                false,
                false
            ),
            BufferedPacketsDecision::Forward
        );

        assert_eq!(
            BankingStage::consume_or_forward_packets(
                &my_pubkey,
                Some(my_pubkey1),
                false,
                true,
                true
            ),
            BufferedPacketsDecision::Hold
        );
        assert_eq!(
            BankingStage::consume_or_forward_packets(
                &my_pubkey,
                Some(my_pubkey1),
                false,
                true,
                false
            ),
            BufferedPacketsDecision::ForwardAndHold
        );
        assert_eq!(
            BankingStage::consume_or_forward_packets(
                &my_pubkey,
                Some(my_pubkey1),
                true,
                false,
                false
            ),
            BufferedPacketsDecision::Consume
        );
        assert_eq!(
            BankingStage::consume_or_forward_packets(
                &my_pubkey1,
                Some(my_pubkey1),
                false,
                false,
                false
            ),
            BufferedPacketsDecision::Hold
        );
        assert_eq!(
            BankingStage::consume_or_forward_packets(
                &my_pubkey1,
                Some(my_pubkey1),
                true,
                false,
                false
            ),
            BufferedPacketsDecision::Consume
        );
    }

    #[test]
    fn test_bank_process_and_record_transactions() {
        solana_logger::setup();
        let GenesisConfigInfo {
            genesis_config,
            mint_keypair,
            ..
        } = create_genesis_config(10_000);
        let bank = Arc::new(Bank::new(&genesis_config));
        let pubkey = solana_sdk::pubkey::new_rand();

        let transactions = vec![system_transaction::transfer(
            &mint_keypair,
            &pubkey,
            1,
            genesis_config.hash(),
        )];

        let working_bank = WorkingBank {
            bank: bank.clone(),
            min_tick_height: bank.tick_height(),
            max_tick_height: bank.tick_height() + 1,
        };
        let ledger_path = get_tmp_ledger_path!();
        {
            let blockstore = Blockstore::open(&ledger_path)
                .expect("Expected to be able to open database ledger");
            let (poh_recorder, entry_receiver) = PohRecorder::new(
                bank.tick_height(),
                bank.last_blockhash(),
                bank.slot(),
                Some((4, 4)),
                bank.ticks_per_slot(),
                &pubkey,
                &Arc::new(blockstore),
                &Arc::new(LeaderScheduleCache::new_from_bank(&bank)),
                &Arc::new(PohConfig::default()),
            );
            let poh_recorder = Arc::new(Mutex::new(poh_recorder));

            poh_recorder.lock().unwrap().set_working_bank(working_bank);
            let (gossip_vote_sender, _gossip_vote_receiver) = unbounded();

            BankingStage::process_and_record_transactions(
                &bank,
                &transactions,
                &poh_recorder,
                0,
                None,
                &gossip_vote_sender,
            )
            .0
            .unwrap();
            poh_recorder.lock().unwrap().tick();

            let mut done = false;
            // read entries until I find mine, might be ticks...
            while let Ok((_bank, (entry, _tick_height))) = entry_receiver.recv() {
                if !entry.is_tick() {
                    trace!("got entry");
                    assert_eq!(entry.transactions.len(), transactions.len());
                    assert_eq!(bank.get_balance(&pubkey), 1);
                    done = true;
                }
                if done {
                    break;
                }
            }
            trace!("done ticking");

            assert_eq!(done, true);

            let transactions = vec![system_transaction::transfer(
                &mint_keypair,
                &pubkey,
                2,
                genesis_config.hash(),
            )];

            assert_matches!(
                BankingStage::process_and_record_transactions(
                    &bank,
                    &transactions,
                    &poh_recorder,
                    0,
                    None,
                    &gossip_vote_sender,
                )
                .0,
                Err(PohRecorderError::MaxHeightReached)
            );

            assert_eq!(bank.get_balance(&pubkey), 1);
        }
        Blockstore::destroy(&ledger_path).unwrap();
    }

    #[test]
    fn test_bank_process_and_record_transactions_account_in_use() {
        solana_logger::setup();
        let GenesisConfigInfo {
            genesis_config,
            mint_keypair,
            ..
        } = create_genesis_config(10_000);
        let bank = Arc::new(Bank::new(&genesis_config));
        let pubkey = solana_sdk::pubkey::new_rand();
        let pubkey1 = solana_sdk::pubkey::new_rand();

        let transactions = vec![
            system_transaction::transfer(&mint_keypair, &pubkey, 1, genesis_config.hash()),
            system_transaction::transfer(&mint_keypair, &pubkey1, 1, genesis_config.hash()),
        ];

        let working_bank = WorkingBank {
            bank: bank.clone(),
            min_tick_height: bank.tick_height(),
            max_tick_height: bank.tick_height() + 1,
        };
        let ledger_path = get_tmp_ledger_path!();
        {
            let blockstore = Blockstore::open(&ledger_path)
                .expect("Expected to be able to open database ledger");
            let (poh_recorder, _entry_receiver) = PohRecorder::new(
                bank.tick_height(),
                bank.last_blockhash(),
                bank.slot(),
                Some((4, 4)),
                bank.ticks_per_slot(),
                &pubkey,
                &Arc::new(blockstore),
                &Arc::new(LeaderScheduleCache::new_from_bank(&bank)),
                &Arc::new(PohConfig::default()),
            );
            let poh_recorder = Arc::new(Mutex::new(poh_recorder));

            poh_recorder.lock().unwrap().set_working_bank(working_bank);

            let (gossip_vote_sender, _gossip_vote_receiver) = unbounded();

            let (result, unprocessed) = BankingStage::process_and_record_transactions(
                &bank,
                &transactions,
                &poh_recorder,
                0,
                None,
                &gossip_vote_sender,
            );

            assert!(result.is_ok());
            assert_eq!(unprocessed.len(), 1);
        }
        Blockstore::destroy(&ledger_path).unwrap();
    }

    #[test]
    fn test_filter_valid_packets() {
        solana_logger::setup();

        let mut all_packets = (0..16)
            .map(|packets_id| {
                let packets = Packets::new(
                    (0..32)
                        .map(|packet_id| {
                            let mut p = Packet::default();
                            p.meta.port = packets_id << 8 | packet_id;
                            p
                        })
                        .collect_vec(),
                );
                let valid_indexes = (0..32)
                    .filter_map(|x| if x % 2 != 0 { Some(x as usize) } else { None })
                    .collect_vec();
                (packets, valid_indexes, false)
            })
            .collect_vec();

        let result = BankingStage::filter_valid_packets_for_forwarding(all_packets.iter());

        assert_eq!(result.len(), 256);

        let _ = result
            .into_iter()
            .enumerate()
            .map(|(index, p)| {
                let packets_id = index / 16;
                let packet_id = (index % 16) * 2 + 1;
                assert_eq!(p.meta.port, (packets_id << 8 | packet_id) as u16);
            })
            .collect_vec();

        all_packets[0].2 = true;
        let result = BankingStage::filter_valid_packets_for_forwarding(all_packets.iter());
        assert_eq!(result.len(), 240);
    }

    #[test]
    fn test_process_transactions_returns_unprocessed_txs() {
        solana_logger::setup();
        let GenesisConfigInfo {
            genesis_config,
            mint_keypair,
            ..
        } = create_genesis_config(10_000);
        let bank = Arc::new(Bank::new(&genesis_config));

        let pubkey = solana_sdk::pubkey::new_rand();

        let transactions =
            vec![
                system_transaction::transfer(&mint_keypair, &pubkey, 1, genesis_config.hash(),);
                3
            ];

        let ledger_path = get_tmp_ledger_path!();
        {
            let blockstore = Blockstore::open(&ledger_path)
                .expect("Expected to be able to open database ledger");
            let (poh_recorder, _entry_receiver) = PohRecorder::new(
                bank.tick_height(),
                bank.last_blockhash(),
                bank.slot(),
                Some((4, 4)),
                bank.ticks_per_slot(),
                &solana_sdk::pubkey::new_rand(),
                &Arc::new(blockstore),
                &Arc::new(LeaderScheduleCache::new_from_bank(&bank)),
                &Arc::new(PohConfig::default()),
            );

            // Poh Recorder has not working bank, so should throw MaxHeightReached error on
            // record
            let poh_recorder = Arc::new(Mutex::new(poh_recorder));

            let (gossip_vote_sender, _gossip_vote_receiver) = unbounded();

            let (processed_transactions_count, mut retryable_txs) =
                BankingStage::process_transactions(
                    &bank,
                    &transactions,
                    &poh_recorder,
                    None,
                    &gossip_vote_sender,
                );

            assert_eq!(processed_transactions_count, 0,);

            retryable_txs.sort_unstable();
            let expected: Vec<usize> = (0..transactions.len()).collect();
            assert_eq!(retryable_txs, expected);
        }

        Blockstore::destroy(&ledger_path).unwrap();
    }

    #[test]
    fn test_write_persist_transaction_status() {
        solana_logger::setup();
        let GenesisConfigInfo {
            genesis_config,
            mint_keypair,
            ..
        } = create_genesis_config(10_000);
        let bank = Arc::new(Bank::new(&genesis_config));
        let pubkey = solana_sdk::pubkey::new_rand();
        let pubkey1 = solana_sdk::pubkey::new_rand();
        let keypair1 = Keypair::new();

        let success_tx =
            system_transaction::transfer(&mint_keypair, &pubkey, 1, genesis_config.hash());
        let success_signature = success_tx.signatures[0];
        let entry_1 = next_entry(&genesis_config.hash(), 1, vec![success_tx.clone()]);
        let ix_error_tx =
            system_transaction::transfer(&keypair1, &pubkey1, 10, genesis_config.hash());
        let ix_error_signature = ix_error_tx.signatures[0];
        let entry_2 = next_entry(&entry_1.hash, 1, vec![ix_error_tx.clone()]);
        let fail_tx =
            system_transaction::transfer(&mint_keypair, &pubkey1, 1, genesis_config.hash());
        let entry_3 = next_entry(&entry_2.hash, 1, vec![fail_tx.clone()]);
        let entries = vec![entry_1, entry_2, entry_3];

        let transactions = vec![success_tx, ix_error_tx, fail_tx];
        bank.transfer(4, &mint_keypair, &keypair1.pubkey()).unwrap();

        let working_bank = WorkingBank {
            bank: bank.clone(),
            min_tick_height: bank.tick_height(),
            max_tick_height: bank.tick_height() + 1,
        };
        let ledger_path = get_tmp_ledger_path!();
        {
            let blockstore = Blockstore::open(&ledger_path)
                .expect("Expected to be able to open database ledger");
            let blockstore = Arc::new(blockstore);
            let (poh_recorder, _entry_receiver) = PohRecorder::new(
                bank.tick_height(),
                bank.last_blockhash(),
                bank.slot(),
                Some((4, 4)),
                bank.ticks_per_slot(),
                &pubkey,
                &blockstore,
                &Arc::new(LeaderScheduleCache::new_from_bank(&bank)),
                &Arc::new(PohConfig::default()),
            );
            let poh_recorder = Arc::new(Mutex::new(poh_recorder));

            poh_recorder.lock().unwrap().set_working_bank(working_bank);

            let shreds = entries_to_test_shreds(entries, bank.slot(), 0, true, 0);
            blockstore.insert_shreds(shreds, None, false).unwrap();
            blockstore.set_roots(&[bank.slot()]).unwrap();

            let (transaction_status_sender, transaction_status_receiver) = unbounded();
            let transaction_status_service = TransactionStatusService::new(
                transaction_status_receiver,
                blockstore.clone(),
                &Arc::new(AtomicBool::new(false)),
            );

            let (gossip_vote_sender, _gossip_vote_receiver) = unbounded();

            let _ = BankingStage::process_and_record_transactions(
                &bank,
                &transactions,
                &poh_recorder,
                0,
                Some(TransactionStatusSender {
                    sender: transaction_status_sender,
                    enable_cpi_and_log_storage: false,
                }),
                &gossip_vote_sender,
            );

            transaction_status_service.join().unwrap();

            let confirmed_block = blockstore.get_confirmed_block(bank.slot(), false).unwrap();
            assert_eq!(confirmed_block.transactions.len(), 3);

            for TransactionWithStatusMeta { transaction, meta } in
                confirmed_block.transactions.into_iter()
            {
                if transaction.signatures[0] == success_signature {
                    let meta = meta.unwrap();
                    assert_eq!(meta.status, Ok(()));
                } else if transaction.signatures[0] == ix_error_signature {
                    let meta = meta.unwrap();
                    assert_eq!(
                        meta.status,
                        Err(TransactionError::InstructionError(
                            0,
                            InstructionError::Custom(1)
                        ))
                    );
                } else {
                    assert_eq!(meta, None);
                }
            }
        }
        Blockstore::destroy(&ledger_path).unwrap();
    }

    fn setup_conflicting_transactions(
        ledger_path: &Path,
    ) -> (
        Vec<Transaction>,
        Arc<Bank>,
        Arc<Mutex<PohRecorder>>,
        Receiver<WorkingBankEntry>,
    ) {
        Blockstore::destroy(&ledger_path).unwrap();
        let genesis_config_info = create_genesis_config(10_000);
        let GenesisConfigInfo {
            genesis_config,
            mint_keypair,
            ..
        } = &genesis_config_info;
        let blockstore =
            Blockstore::open(&ledger_path).expect("Expected to be able to open database ledger");
        let bank = Arc::new(Bank::new(&genesis_config));
        let (poh_recorder, entry_receiver) = PohRecorder::new(
            bank.tick_height(),
            bank.last_blockhash(),
            bank.slot(),
            Some((4, 4)),
            bank.ticks_per_slot(),
            &solana_sdk::pubkey::new_rand(),
            &Arc::new(blockstore),
            &Arc::new(LeaderScheduleCache::new_from_bank(&bank)),
            &Arc::new(PohConfig::default()),
        );
        let poh_recorder = Arc::new(Mutex::new(poh_recorder));

        // Set up unparallelizable conflicting transactions
        let pubkey0 = solana_sdk::pubkey::new_rand();
        let pubkey1 = solana_sdk::pubkey::new_rand();
        let pubkey2 = solana_sdk::pubkey::new_rand();
        let transactions = vec![
            system_transaction::transfer(&mint_keypair, &pubkey0, 1, genesis_config.hash()),
            system_transaction::transfer(&mint_keypair, &pubkey1, 1, genesis_config.hash()),
            system_transaction::transfer(&mint_keypair, &pubkey2, 1, genesis_config.hash()),
        ];
        (transactions, bank, poh_recorder, entry_receiver)
    }

    #[test]
    fn test_consume_buffered_packets() {
        let ledger_path = get_tmp_ledger_path!();
        {
            let (transactions, bank, poh_recorder, _entry_receiver) =
                setup_conflicting_transactions(&ledger_path);
            let num_conflicting_transactions = transactions.len();
            let mut packets_vec = to_packets_chunked(&transactions, num_conflicting_transactions);
            assert_eq!(packets_vec.len(), 1);
            assert_eq!(packets_vec[0].packets.len(), num_conflicting_transactions);
            let all_packets = packets_vec.pop().unwrap();
            let mut buffered_packets: UnprocessedPackets = vec![(
                all_packets,
                (0..num_conflicting_transactions).into_iter().collect(),
                false,
            )]
            .into_iter()
            .collect();

            let (gossip_vote_sender, _gossip_vote_receiver) = unbounded();

            // When the working bank in poh_recorder is None, no packets should be processed
            assert!(!poh_recorder.lock().unwrap().has_bank());
            BankingStage::consume_buffered_packets(
                &Pubkey::default(),
                &poh_recorder,
                &mut buffered_packets,
                None,
                &gossip_vote_sender,
                None::<Box<dyn Fn()>>,
                None,
            );
            assert_eq!(buffered_packets[0].1.len(), num_conflicting_transactions);
            // When the poh recorder has a bank, should process all non conflicting buffered packets.
            // Processes one packet per iteration of the loop
            for num_expected_unprocessed in (0..num_conflicting_transactions).rev() {
                poh_recorder.lock().unwrap().set_bank(&bank);
                BankingStage::consume_buffered_packets(
                    &Pubkey::default(),
                    &poh_recorder,
                    &mut buffered_packets,
                    None,
                    &gossip_vote_sender,
                    None::<Box<dyn Fn()>>,
                    None,
                );
                if num_expected_unprocessed == 0 {
                    assert!(buffered_packets.is_empty())
                } else {
                    assert_eq!(buffered_packets[0].1.len(), num_expected_unprocessed);
                }
            }
        }
        Blockstore::destroy(&ledger_path).unwrap();
    }

    #[test]
    fn test_consume_buffered_packets_interrupted() {
        let ledger_path = get_tmp_ledger_path!();
        {
            let (transactions, bank, poh_recorder, _entry_receiver) =
                setup_conflicting_transactions(&ledger_path);
            let num_conflicting_transactions = transactions.len();
            let packets_vec = to_packets_chunked(&transactions, 1);
            assert_eq!(packets_vec.len(), num_conflicting_transactions);
            for single_packets in &packets_vec {
                assert_eq!(single_packets.packets.len(), 1);
            }
            let mut buffered_packets: UnprocessedPackets = packets_vec
                .clone()
                .into_iter()
                .map(|single_packets| (single_packets, vec![0], false))
                .collect();

            let (continue_sender, continue_receiver) = unbounded();
            let (finished_packet_sender, finished_packet_receiver) = unbounded();

            let test_fn = Some(move || {
                finished_packet_sender.send(()).unwrap();
                continue_receiver.recv().unwrap();
            });
            // When the poh recorder has a bank, it should process all non conflicting buffered packets.
            // Because each conflicting transaction is in it's own `Packet` within `packets_vec`, then
            // each iteration of this loop will process one element of `packets_vec`per iteration of the
            // loop.
            let interrupted_iteration = 1;
            poh_recorder.lock().unwrap().set_bank(&bank);
            let poh_recorder_ = poh_recorder.clone();
            let (gossip_vote_sender, _gossip_vote_receiver) = unbounded();
            // Start up thread to process the banks
            let t_consume = Builder::new()
                .name("consume-buffered-packets".to_string())
                .spawn(move || {
                    BankingStage::consume_buffered_packets(
                        &Pubkey::default(),
                        &poh_recorder_,
                        &mut buffered_packets,
                        None,
                        &gossip_vote_sender,
                        test_fn,
                        None,
                    );

                    // Check everything is correct. All indexes after `interrupted_iteration`
                    // should still be unprocessed
                    assert_eq!(
                        buffered_packets.len(),
                        packets_vec[interrupted_iteration + 1..].iter().count()
                    );
                    for ((remaining_unprocessed_packet, _, _forwarded), original_packet) in
                        buffered_packets
                            .iter()
                            .zip(&packets_vec[interrupted_iteration + 1..])
                    {
                        assert_eq!(
                            remaining_unprocessed_packet.packets[0],
                            original_packet.packets[0]
                        );
                    }
                })
                .unwrap();

            for i in 0..=interrupted_iteration {
                finished_packet_receiver.recv().unwrap();
                if i == interrupted_iteration {
                    poh_recorder
                        .lock()
                        .unwrap()
                        .schedule_dummy_max_height_reached_failure();
                }
                continue_sender.send(()).unwrap();
            }

            t_consume.join().unwrap();
        }
        Blockstore::destroy(&ledger_path).unwrap();
    }

    #[test]
    fn test_push_unprocessed_batch_limit() {
        solana_logger::setup();
        // Create `Packets` with 1 unprocessed element
        let single_element_packets = Packets::new(vec![Packet::default()]);
        let mut unprocessed_packets: UnprocessedPackets =
            vec![(single_element_packets.clone(), vec![0], false)]
                .into_iter()
                .collect();
        // Set the limit to 2
        let batch_limit = 2;
        // Create some new unprocessed packets
        let new_packets = single_element_packets;
        let packet_indexes = vec![];

        let duplicates = Arc::new(Mutex::new((
            LruCache::new(DEFAULT_LRU_SIZE),
            PacketHasher::default(),
        )));
        let mut dropped_batches_count = 0;
        let mut newly_buffered_packets_count = 0;
        // Because the set of unprocessed `packet_indexes` is empty, the
        // packets are not added to the unprocessed queue
        BankingStage::push_unprocessed(
            &mut unprocessed_packets,
            new_packets.clone(),
            packet_indexes,
            &mut dropped_batches_count,
            &mut newly_buffered_packets_count,
            batch_limit,
            &duplicates,
        );
        assert_eq!(unprocessed_packets.len(), 1);
        assert_eq!(dropped_batches_count, 0);
        assert_eq!(newly_buffered_packets_count, 0);

        // Because the set of unprocessed `packet_indexes` is non-empty, the
        // packets are added to the unprocessed queue
        let packet_indexes = vec![0];
        BankingStage::push_unprocessed(
            &mut unprocessed_packets,
            new_packets,
            packet_indexes.clone(),
            &mut dropped_batches_count,
            &mut newly_buffered_packets_count,
            batch_limit,
            &duplicates,
        );
        assert_eq!(unprocessed_packets.len(), 2);
        assert_eq!(dropped_batches_count, 0);
        assert_eq!(newly_buffered_packets_count, 1);

        // Because we've reached the batch limit, old unprocessed packets are
        // dropped and the new one is appended to the end
        let new_packets = Packets::new(vec![Packet::from_data(
            &SocketAddr::from(([127, 0, 0, 1], 8001)),
            42,
        )
        .unwrap()]);
        assert_eq!(unprocessed_packets.len(), batch_limit);
        BankingStage::push_unprocessed(
            &mut unprocessed_packets,
            new_packets.clone(),
            packet_indexes.clone(),
            &mut dropped_batches_count,
            &mut newly_buffered_packets_count,
            batch_limit,
            &duplicates,
        );
        assert_eq!(unprocessed_packets.len(), 2);
        assert_eq!(unprocessed_packets[1].0.packets[0], new_packets.packets[0]);
        assert_eq!(dropped_batches_count, 1);
        assert_eq!(newly_buffered_packets_count, 2);

        // Check duplicates are dropped
        BankingStage::push_unprocessed(
            &mut unprocessed_packets,
            new_packets.clone(),
            packet_indexes,
            &mut dropped_batches_count,
            &mut newly_buffered_packets_count,
            3,
            &duplicates,
        );
        assert_eq!(unprocessed_packets.len(), 2);
        assert_eq!(unprocessed_packets[1].0.packets[0], new_packets.packets[0]);
        assert_eq!(dropped_batches_count, 1);
        assert_eq!(newly_buffered_packets_count, 2);
    }
}<|MERGE_RESOLUTION|>--- conflicted
+++ resolved
@@ -741,11 +741,8 @@
                 &results,
                 tx_count,
                 signature_count,
-<<<<<<< HEAD
+                &mut execute_timings,
                 patch,
-=======
-                &mut execute_timings,
->>>>>>> 7f1368e7
             );
 
             bank_utils::find_and_send_votes(txs, &tx_results, Some(gossip_vote_sender));
