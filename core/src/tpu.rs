//! The `tpu` module implements the Transaction Processing Unit, a
//! multi-stage transaction processing pipeline in software.

<<<<<<< HEAD
use crate::{
    banking_stage::BankingStage,
    broadcast_stage::{BroadcastStage, BroadcastStageType, RetransmitSlotsReceiver},
    cluster_info::ClusterInfo,
    cluster_info_vote_listener::{
        ClusterInfoVoteListener, GossipDuplicateConfirmedSlotsSender, GossipVerifiedVoteHashSender,
        VerifiedVoteSender, VoteTracker,
    },
    fetch_stage::FetchStage,
    optimistically_confirmed_bank_tracker::BankNotificationSender,
    poh_recorder::{PohRecorder, WorkingBankEntry},
    rpc_subscriptions::RpcSubscriptions,
    sigverify::TransactionSigVerifier,
    sigverify_stage::SigVerifyStage,
};
use crossbeam_channel::unbounded;
use solana_ledger::{blockstore::Blockstore, blockstore_processor::TransactionStatusSender};
use solana_runtime::{
    bank_forks::BankForks,
    vote_sender_types::{ReplayVoteReceiver, ReplayVoteSender},
};
use std::{
    net::UdpSocket,
    sync::{
        atomic::AtomicBool,
        mpsc::{channel, Receiver},
        Arc, Mutex, RwLock,
=======
use {
    crate::{
        banking_stage::BankingStage,
        broadcast_stage::{BroadcastStage, BroadcastStageType, RetransmitSlotsReceiver},
        cluster_info_vote_listener::{
            ClusterInfoVoteListener, GossipDuplicateConfirmedSlotsSender,
            GossipVerifiedVoteHashSender, VerifiedVoteSender, VoteTracker,
        },
        fetch_stage::FetchStage,
        sigverify::TransactionSigVerifier,
        sigverify_stage::SigVerifyStage,
    },
    crossbeam_channel::unbounded,
    solana_gossip::cluster_info::ClusterInfo,
    solana_ledger::{blockstore::Blockstore, blockstore_processor::TransactionStatusSender},
    solana_poh::poh_recorder::{PohRecorder, WorkingBankEntry},
    solana_rpc::{
        optimistically_confirmed_bank_tracker::BankNotificationSender,
        rpc_subscriptions::RpcSubscriptions,
    },
    solana_runtime::{
        bank_forks::BankForks,
        cost_model::CostModel,
        vote_sender_types::{ReplayVoteReceiver, ReplayVoteSender},
    },
    solana_sdk::signature::Keypair,
    std::{
        net::UdpSocket,
        sync::{
            atomic::AtomicBool,
            mpsc::{channel, Receiver},
            Arc, Mutex, RwLock,
        },
        thread,
>>>>>>> 3ac7e043
    },
};

pub const DEFAULT_TPU_COALESCE_MS: u64 = 5;

pub struct Tpu {
    fetch_stage: FetchStage,
    sigverify_stage: SigVerifyStage,
    vote_sigverify_stage: SigVerifyStage,
    banking_stage: BankingStage,
    cluster_info_vote_listener: ClusterInfoVoteListener,
    broadcast_stage: BroadcastStage,
    tpu_quic_t: thread::JoinHandle<()>,
}

impl Tpu {
    #[allow(clippy::too_many_arguments)]
    pub fn new(
        cluster_info: &Arc<ClusterInfo>,
        poh_recorder: &Arc<Mutex<PohRecorder>>,
        entry_receiver: Receiver<WorkingBankEntry>,
        retransmit_slots_receiver: RetransmitSlotsReceiver,
        transactions_sockets: Vec<UdpSocket>,
        tpu_forwards_sockets: Vec<UdpSocket>,
        tpu_vote_sockets: Vec<UdpSocket>,
        broadcast_sockets: Vec<UdpSocket>,
        transactions_quic_socket: UdpSocket,
        subscriptions: &Arc<RpcSubscriptions>,
        transaction_status_sender: Option<TransactionStatusSender>,
        blockstore: &Arc<Blockstore>,
        broadcast_type: &BroadcastStageType,
        exit: &Arc<AtomicBool>,
        shred_version: u16,
        vote_tracker: Arc<VoteTracker>,
        bank_forks: Arc<RwLock<BankForks>>,
        verified_vote_sender: VerifiedVoteSender,
        gossip_verified_vote_hash_sender: GossipVerifiedVoteHashSender,
        replay_vote_receiver: ReplayVoteReceiver,
        replay_vote_sender: ReplayVoteSender,
        bank_notification_sender: Option<BankNotificationSender>,
        tpu_coalesce_ms: u64,
        cluster_confirmed_slot_sender: GossipDuplicateConfirmedSlotsSender,
<<<<<<< HEAD
=======
        cost_model: &Arc<RwLock<CostModel>>,
        keypair: &Keypair,
>>>>>>> 3ac7e043
    ) -> Self {
        let (packet_sender, packet_receiver) = channel();
        let (vote_packet_sender, vote_packet_receiver) = channel();
        let fetch_stage = FetchStage::new_with_sender(
            transactions_sockets,
            tpu_forwards_sockets,
<<<<<<< HEAD
            exit,
            &packet_sender,
            poh_recorder,
            // At 1024 packets per `Packet`, each packet about MTU size ~1k, this is roughly
            // 20GB
            Some(20_000),
=======
            tpu_vote_sockets,
            exit,
            &packet_sender,
            &vote_packet_sender,
            poh_recorder,
>>>>>>> 3ac7e043
            tpu_coalesce_ms,
        );
        let (verified_sender, verified_receiver) = unbounded();

        let tpu_quic_t = solana_streamer::quic::spawn_server(
            transactions_quic_socket,
            keypair,
            cluster_info.my_contact_info().tpu.ip(),
            packet_sender,
            exit.clone(),
        )
        .unwrap();

        let sigverify_stage = {
            let verifier = TransactionSigVerifier::default();
            SigVerifyStage::new(packet_receiver, verified_sender, verifier)
        };

        let (verified_tpu_vote_packets_sender, verified_tpu_vote_packets_receiver) = unbounded();

        let vote_sigverify_stage = {
            let verifier = TransactionSigVerifier::new_reject_non_vote();
            SigVerifyStage::new(
                vote_packet_receiver,
                verified_tpu_vote_packets_sender,
                verifier,
            )
        };

        let (verified_gossip_vote_packets_sender, verified_gossip_vote_packets_receiver) =
            unbounded();
        let cluster_info_vote_listener = ClusterInfoVoteListener::new(
<<<<<<< HEAD
            exit,
            cluster_info.clone(),
            verified_vote_packets_sender,
            poh_recorder,
=======
            exit.clone(),
            cluster_info.clone(),
            verified_gossip_vote_packets_sender,
            poh_recorder.clone(),
>>>>>>> 3ac7e043
            vote_tracker,
            bank_forks.clone(),
            subscriptions.clone(),
            verified_vote_sender,
            gossip_verified_vote_hash_sender,
            replay_vote_receiver,
            blockstore.clone(),
            bank_notification_sender,
            cluster_confirmed_slot_sender,
        );

        let banking_stage = BankingStage::new(
            cluster_info,
            poh_recorder,
            verified_receiver,
            verified_tpu_vote_packets_receiver,
            verified_gossip_vote_packets_receiver,
            transaction_status_sender,
            replay_vote_sender,
            cost_model.clone(),
        );

        let broadcast_stage = broadcast_type.new_broadcast_stage(
            broadcast_sockets,
            cluster_info.clone(),
            entry_receiver,
            retransmit_slots_receiver,
            exit,
            blockstore,
            &bank_forks,
            shred_version,
        );

        Self {
            fetch_stage,
            sigverify_stage,
            vote_sigverify_stage,
            banking_stage,
            cluster_info_vote_listener,
            broadcast_stage,
            tpu_quic_t,
        }
    }

    pub fn join(self) -> thread::Result<()> {
        let results = vec![
            self.fetch_stage.join(),
            self.sigverify_stage.join(),
            self.vote_sigverify_stage.join(),
            self.cluster_info_vote_listener.join(),
            self.banking_stage.join(),
        ];
        self.tpu_quic_t.join()?;
        let broadcast_result = self.broadcast_stage.join();
        for result in results {
            result?;
        }
        let _ = broadcast_result?;
        Ok(())
    }
}<|MERGE_RESOLUTION|>--- conflicted
+++ resolved
@@ -1,35 +1,6 @@
 //! The `tpu` module implements the Transaction Processing Unit, a
 //! multi-stage transaction processing pipeline in software.
 
-<<<<<<< HEAD
-use crate::{
-    banking_stage::BankingStage,
-    broadcast_stage::{BroadcastStage, BroadcastStageType, RetransmitSlotsReceiver},
-    cluster_info::ClusterInfo,
-    cluster_info_vote_listener::{
-        ClusterInfoVoteListener, GossipDuplicateConfirmedSlotsSender, GossipVerifiedVoteHashSender,
-        VerifiedVoteSender, VoteTracker,
-    },
-    fetch_stage::FetchStage,
-    optimistically_confirmed_bank_tracker::BankNotificationSender,
-    poh_recorder::{PohRecorder, WorkingBankEntry},
-    rpc_subscriptions::RpcSubscriptions,
-    sigverify::TransactionSigVerifier,
-    sigverify_stage::SigVerifyStage,
-};
-use crossbeam_channel::unbounded;
-use solana_ledger::{blockstore::Blockstore, blockstore_processor::TransactionStatusSender};
-use solana_runtime::{
-    bank_forks::BankForks,
-    vote_sender_types::{ReplayVoteReceiver, ReplayVoteSender},
-};
-use std::{
-    net::UdpSocket,
-    sync::{
-        atomic::AtomicBool,
-        mpsc::{channel, Receiver},
-        Arc, Mutex, RwLock,
-=======
 use {
     crate::{
         banking_stage::BankingStage,
@@ -64,7 +35,6 @@
             Arc, Mutex, RwLock,
         },
         thread,
->>>>>>> 3ac7e043
     },
 };
 
@@ -107,31 +77,19 @@
         bank_notification_sender: Option<BankNotificationSender>,
         tpu_coalesce_ms: u64,
         cluster_confirmed_slot_sender: GossipDuplicateConfirmedSlotsSender,
-<<<<<<< HEAD
-=======
         cost_model: &Arc<RwLock<CostModel>>,
         keypair: &Keypair,
->>>>>>> 3ac7e043
     ) -> Self {
         let (packet_sender, packet_receiver) = channel();
         let (vote_packet_sender, vote_packet_receiver) = channel();
         let fetch_stage = FetchStage::new_with_sender(
             transactions_sockets,
             tpu_forwards_sockets,
-<<<<<<< HEAD
-            exit,
-            &packet_sender,
-            poh_recorder,
-            // At 1024 packets per `Packet`, each packet about MTU size ~1k, this is roughly
-            // 20GB
-            Some(20_000),
-=======
             tpu_vote_sockets,
             exit,
             &packet_sender,
             &vote_packet_sender,
             poh_recorder,
->>>>>>> 3ac7e043
             tpu_coalesce_ms,
         );
         let (verified_sender, verified_receiver) = unbounded();
@@ -164,17 +122,10 @@
         let (verified_gossip_vote_packets_sender, verified_gossip_vote_packets_receiver) =
             unbounded();
         let cluster_info_vote_listener = ClusterInfoVoteListener::new(
-<<<<<<< HEAD
-            exit,
-            cluster_info.clone(),
-            verified_vote_packets_sender,
-            poh_recorder,
-=======
             exit.clone(),
             cluster_info.clone(),
             verified_gossip_vote_packets_sender,
             poh_recorder.clone(),
->>>>>>> 3ac7e043
             vote_tracker,
             bank_forks.clone(),
             subscriptions.clone(),
