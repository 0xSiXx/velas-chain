--- conflicted
+++ resolved
@@ -179,32 +179,17 @@
 
 #[cfg(test)]
 mod test {
-<<<<<<< HEAD
-    use super::*;
-    use crate::{cluster_info::Node, crds_value::CrdsValueLabel};
-=======
     use {
         super::*,
         solana_gossip::{cluster_info::Node, crds_value::LowestSlot},
         solana_sdk::{pubkey::Pubkey, signature::Keypair},
         solana_streamer::socket::SocketAddrSpace,
     };
->>>>>>> 3ac7e043
 
     #[test]
     pub fn test_update_lowest_slot() {
         let pubkey = Pubkey::new_unique();
         let node_info = Node::new_localhost_with_pubkey(&pubkey);
-<<<<<<< HEAD
-        let cluster_info = ClusterInfo::new_with_invalid_keypair(node_info.info);
-        ClusterSlotsService::update_lowest_slot(&pubkey, 5, &cluster_info);
-        cluster_info.flush_push_queue();
-        let lowest = {
-            let label = CrdsValueLabel::LowestSlot(pubkey);
-            let gossip = cluster_info.gossip.read().unwrap();
-            let entry = gossip.crds.get(&label).unwrap();
-            entry.value.lowest_slot().unwrap().clone()
-=======
         let cluster_info = ClusterInfo::new(
             node_info.info,
             Arc::new(Keypair::new()),
@@ -215,7 +200,6 @@
         let lowest = {
             let gossip_crds = cluster_info.gossip.crds.read().unwrap();
             gossip_crds.get::<&LowestSlot>(pubkey).unwrap().clone()
->>>>>>> 3ac7e043
         };
         assert_eq!(lowest.lowest, 5);
     }
