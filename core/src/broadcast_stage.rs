--- conflicted
+++ resolved
@@ -406,14 +406,8 @@
 pub fn broadcast_shreds(
     s: &UdpSocket,
     shreds: &[Shred],
-<<<<<<< HEAD
-    peers_and_stakes: &[(u64, usize)],
-    peers: &[ContactInfo],
-    last_datapoint_submit: &Arc<AtomicU64>,
-=======
     cluster_nodes_cache: &ClusterNodesCache<BroadcastStage>,
     last_datapoint_submit: &Arc<AtomicInterval>,
->>>>>>> 3ac7e043
     transmit_stats: &mut TransmitShredsStats,
     cluster_info: &ClusterInfo,
     bank_forks: &Arc<RwLock<BankForks>>,
@@ -427,12 +421,6 @@
     };
     let packets: Vec<_> = shreds
         .iter()
-<<<<<<< HEAD
-        .map(|shred| {
-            let broadcast_index = weighted_best(peers_and_stakes, shred.seed());
-
-            (&shred.payload, &peers[broadcast_index].tvu)
-=======
         .group_by(|shred| shred.slot())
         .into_iter()
         .flat_map(|(slot, shreds)| {
@@ -448,7 +436,6 @@
                     socket_addr_space,
                 ))
             })
->>>>>>> 3ac7e043
         })
         .collect();
     shred_select.stop();
@@ -461,62 +448,12 @@
     }
     send_mmsg_time.stop();
     transmit_stats.send_mmsg_elapsed += send_mmsg_time.as_us();
-<<<<<<< HEAD
-
-    let num_live_peers = num_live_peers(peers);
-    update_peer_stats(
-        num_live_peers,
-        broadcast_len as i64 + 1,
-        last_datapoint_submit,
-    );
-    Ok(())
-}
-
-fn distance(a: u64, b: u64) -> u64 {
-    if a > b {
-        a - b
-    } else {
-        b - a
-    }
-}
-
-fn num_live_peers(peers: &[ContactInfo]) -> i64 {
-    let mut num_live_peers = 1i64;
-    peers.iter().for_each(|p| {
-        // A peer is considered live if they generated their contact info recently
-        if distance(timestamp(), p.wallclock) <= CRDS_GOSSIP_PULL_CRDS_TIMEOUT_MS {
-            num_live_peers += 1;
-        }
-    });
-    num_live_peers
-=======
     transmit_stats.total_packets += packets.len();
     result
->>>>>>> 3ac7e043
 }
 
 #[cfg(test)]
 pub mod test {
-<<<<<<< HEAD
-    use super::*;
-    use crate::cluster_info::{ClusterInfo, Node};
-    use crossbeam_channel::unbounded;
-    use solana_ledger::{
-        blockstore::{make_slot_entries, Blockstore},
-        entry::create_ticks,
-        genesis_utils::{create_genesis_config, GenesisConfigInfo},
-        get_tmp_ledger_path,
-        shred::{max_ticks_per_n_shreds, ProcessShredsStats, Shredder},
-    };
-    use solana_runtime::bank::Bank;
-    use solana_sdk::{
-        hash::Hash,
-        pubkey::Pubkey,
-        signature::{Keypair, Signer},
-    };
-    use std::{
-        path::Path, sync::atomic::AtomicBool, sync::mpsc::channel, sync::Arc, thread::sleep,
-=======
     use {
         super::*,
         crossbeam_channel::unbounded,
@@ -539,7 +476,6 @@
             sync::{atomic::AtomicBool, mpsc::channel, Arc},
             thread::sleep,
         },
->>>>>>> 3ac7e043
     };
 
     #[allow(clippy::implicit_hasher)]
@@ -560,10 +496,7 @@
             &keypair,
             &data_shreds[0..],
             true, // is_last_in_slot
-<<<<<<< HEAD
-=======
             0,    // next_code_index
->>>>>>> 3ac7e043
             &mut ProcessShredsStats::default(),
         )
         .unwrap();
