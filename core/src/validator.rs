//! The `validator` module hosts all the validator microservices.

<<<<<<< HEAD
use crate::{
    broadcast_stage::BroadcastStageType,
    cache_block_meta_service::{CacheBlockMetaSender, CacheBlockMetaService},
    cluster_info::{
        ClusterInfo, Node, DEFAULT_CONTACT_DEBUG_INTERVAL_MILLIS,
        DEFAULT_CONTACT_SAVE_INTERVAL_MILLIS,
    },
    cluster_info_vote_listener::VoteTracker,
    completed_data_sets_service::CompletedDataSetsService,
    consensus::{reconcile_blockstore_roots_with_tower, Tower},
    contact_info::ContactInfo,
    evm_services::{
        EvmRecorderSender, EvmRecorderService, EvmStateRecorderSender, EvmStateRecorderService,
    },
    gossip_service::GossipService,
    max_slots::MaxSlots,
    optimistically_confirmed_bank_tracker::{
        OptimisticallyConfirmedBank, OptimisticallyConfirmedBankTracker,
    },
    poh_recorder::{PohRecorder, GRACE_TICKS_FACTOR, MAX_GRACE_SLOTS},
    poh_service::{self, PohService},
    rewards_recorder_service::{RewardsRecorderSender, RewardsRecorderService},
    rpc::JsonRpcConfig,
    rpc_pubsub_service::{PubSubConfig, PubSubService},
    rpc_service::JsonRpcService,
    rpc_subscriptions::RpcSubscriptions,
    sample_performance_service::SamplePerformanceService,
    serve_repair::ServeRepair,
    serve_repair_service::ServeRepairService,
    sigverify,
    snapshot_packager_service::{PendingSnapshotPackage, SnapshotPackagerService},
    tpu::{Tpu, DEFAULT_TPU_COALESCE_MS},
    transaction_status_service::TransactionStatusService,
    tvu::{Sockets, Tvu, TvuConfig},
};
use crossbeam_channel::{bounded, unbounded};
use rand::{thread_rng, Rng};
use solana_ledger::{
    bank_forks_utils,
    blockstore::{Blockstore, BlockstoreSignals, CompletedSlotsReceiver, PurgeType},
    blockstore_db::BlockstoreRecoveryMode,
    blockstore_processor::{self, TransactionStatusSender},
    leader_schedule::FixedSchedule,
    leader_schedule_cache::LeaderScheduleCache,
    poh::compute_hash_time_ns,
};
use solana_measure::measure::Measure;
use solana_metrics::datapoint_info;
use solana_runtime::{
    accounts_index::AccountSecondaryIndexes,
    bank::Bank,
    bank_forks::{BankForks, SnapshotConfig},
    commitment::BlockCommitmentCache,
    hardened_unpack::{open_genesis_config, MAX_GENESIS_ARCHIVE_UNPACKED_SIZE},
};
use solana_sdk::{
    clock::Slot,
    epoch_schedule::MAX_LEADER_SCHEDULE_EPOCH_OFFSET,
    genesis_config::GenesisConfig,
    hash::Hash,
    pubkey::Pubkey,
    shred_version::compute_shred_version,
    signature::{Keypair, Signer},
    timing::timestamp,
};
use solana_vote_program::vote_state::VoteState;
use std::time::Instant;
use std::{
    collections::HashSet,
    fmt,
    net::SocketAddr,
    ops::Deref,
    path::{Path, PathBuf},
    sync::atomic::{AtomicBool, AtomicU64, Ordering},
    sync::mpsc::Receiver,
    sync::{Arc, Mutex, RwLock},
    thread::{sleep, Builder},
    time::Duration,
=======
pub use solana_perf::report_target_features;
use {
    crate::{
        broadcast_stage::BroadcastStageType,
        cache_block_meta_service::{CacheBlockMetaSender, CacheBlockMetaService},
        cluster_info_vote_listener::VoteTracker,
        completed_data_sets_service::CompletedDataSetsService,
        consensus::{reconcile_blockstore_roots_with_tower, Tower},
        rewards_recorder_service::{RewardsRecorderSender, RewardsRecorderService},
        sample_performance_service::SamplePerformanceService,
        serve_repair::ServeRepair,
        serve_repair_service::ServeRepairService,
        sigverify,
        snapshot_packager_service::SnapshotPackagerService,
        system_monitor_service::{verify_udp_stats_access, SystemMonitorService},
        tower_storage::TowerStorage,
        tpu::{Tpu, DEFAULT_TPU_COALESCE_MS},
        tvu::{Sockets, Tvu, TvuConfig},
    },
    crossbeam_channel::{bounded, unbounded},
    rand::{thread_rng, Rng},
    solana_entry::poh::compute_hash_time_ns,
    solana_geyser_plugin_manager::geyser_plugin_service::GeyserPluginService,
    solana_gossip::{
        cluster_info::{
            ClusterInfo, Node, DEFAULT_CONTACT_DEBUG_INTERVAL_MILLIS,
            DEFAULT_CONTACT_SAVE_INTERVAL_MILLIS,
        },
        contact_info::ContactInfo,
        crds_gossip_pull::CRDS_GOSSIP_PULL_CRDS_TIMEOUT_MS,
        gossip_service::GossipService,
    },
    solana_ledger::{
        bank_forks_utils,
        blockstore::{Blockstore, BlockstoreSignals, CompletedSlotsReceiver, PurgeType},
        blockstore_db::BlockstoreRecoveryMode,
        blockstore_processor::{self, TransactionStatusSender},
        leader_schedule::FixedSchedule,
        leader_schedule_cache::LeaderScheduleCache,
    },
    solana_measure::measure::Measure,
    solana_metrics::datapoint_info,
    solana_poh::{
        poh_recorder::{PohRecorder, GRACE_TICKS_FACTOR, MAX_GRACE_SLOTS},
        poh_service::{self, PohService},
    },
    solana_replica_lib::{
        accountsdb_repl_server::{AccountsDbReplService, AccountsDbReplServiceConfig},
        accountsdb_repl_server_factory,
    },
    solana_rpc::{
        max_slots::MaxSlots,
        optimistically_confirmed_bank_tracker::{
            OptimisticallyConfirmedBank, OptimisticallyConfirmedBankTracker,
        },
        rpc::JsonRpcConfig,
        rpc_completed_slots_service::RpcCompletedSlotsService,
        rpc_pubsub_service::{PubSubConfig, PubSubService},
        rpc_service::JsonRpcService,
        rpc_subscriptions::RpcSubscriptions,
        transaction_notifier_interface::TransactionNotifierLock,
        transaction_status_service::TransactionStatusService,
    },
    solana_runtime::{
        accounts_db::{AccountShrinkThreshold, AccountsDbConfig},
        accounts_index::AccountSecondaryIndexes,
        accounts_update_notifier_interface::AccountsUpdateNotifier,
        bank::Bank,
        bank_forks::BankForks,
        commitment::BlockCommitmentCache,
        cost_model::CostModel,
        hardened_unpack::{open_genesis_config, MAX_GENESIS_ARCHIVE_UNPACKED_SIZE},
        snapshot_archive_info::SnapshotArchiveInfoGetter,
        snapshot_config::SnapshotConfig,
        snapshot_hash::StartingSnapshotHashes,
        snapshot_package::{AccountsPackageSender, PendingSnapshotPackage},
        snapshot_utils,
    },
    solana_sdk::{
        clock::Slot,
        epoch_schedule::MAX_LEADER_SCHEDULE_EPOCH_OFFSET,
        exit::Exit,
        genesis_config::GenesisConfig,
        hash::Hash,
        pubkey::Pubkey,
        shred_version::compute_shred_version,
        signature::{Keypair, Signer},
        timing::timestamp,
    },
    solana_send_transaction_service::send_transaction_service,
    solana_streamer::socket::SocketAddrSpace,
    solana_vote_program::vote_state::VoteState,
    std::{
        collections::{HashMap, HashSet},
        net::SocketAddr,
        path::{Path, PathBuf},
        sync::{
            atomic::{AtomicBool, AtomicU64, Ordering},
            mpsc::{channel, Receiver},
            Arc, Mutex, RwLock,
        },
        thread::{sleep, Builder, JoinHandle},
        time::{Duration, Instant},
    },
>>>>>>> 3ac7e043
};

const MAX_COMPLETED_DATA_SETS_IN_CHANNEL: usize = 100_000;
const WAIT_FOR_SUPERMAJORITY_THRESHOLD_PERCENT: u64 = 80;

pub struct ValidatorConfig {
    pub dev_halt_at_slot: Option<Slot>,
    pub expected_genesis_hash: Option<Hash>,
    pub expected_bank_hash: Option<Hash>,
    pub expected_shred_version: Option<u16>,
    pub voting_disabled: bool,
    pub account_paths: Vec<PathBuf>,
    pub account_shrink_paths: Option<Vec<PathBuf>>,
    pub rpc_config: JsonRpcConfig,
    pub accountsdb_repl_service_config: Option<AccountsDbReplServiceConfig>,
    pub geyser_plugin_config_files: Option<Vec<PathBuf>>,
    pub rpc_addrs: Option<(SocketAddr, SocketAddr)>, // (JsonRpc, JsonRpcPubSub)
    pub pubsub_config: PubSubConfig,
    pub snapshot_config: Option<SnapshotConfig>,
    pub max_ledger_shreds: Option<u64>,
    pub broadcast_stage_type: BroadcastStageType,
    pub enable_partition: Option<Arc<AtomicBool>>,
    pub enforce_ulimit_nofile: bool,
    pub fixed_leader_schedule: Option<FixedSchedule>,
    pub wait_for_supermajority: Option<Slot>,
    pub new_hard_forks: Option<Vec<Slot>>,
    pub known_validators: Option<HashSet<Pubkey>>, // None = trust all
    pub repair_validators: Option<HashSet<Pubkey>>, // None = repair from all
    pub gossip_validators: Option<HashSet<Pubkey>>, // None = gossip with all
    pub halt_on_known_validators_accounts_hash_mismatch: bool,
    pub accounts_hash_fault_injection_slots: u64, // 0 = no fault injection
    pub no_rocksdb_compaction: bool,
    pub rocksdb_compaction_interval: Option<u64>,
    pub rocksdb_max_compaction_jitter: Option<u64>,
    pub accounts_hash_interval_slots: u64,
    pub max_genesis_archive_unpacked_size: u64,
    pub wal_recovery_mode: Option<BlockstoreRecoveryMode>,
    pub poh_verify: bool, // Perform PoH verification during blockstore processing at boo
    pub require_tower: bool,
<<<<<<< HEAD
    pub tower_path: Option<PathBuf>,
=======
    pub tower_storage: Arc<dyn TowerStorage>,
>>>>>>> 3ac7e043
    pub debug_keys: Option<Arc<HashSet<Pubkey>>>,
    pub contact_debug_interval: u64,
    pub contact_save_interval: u64,
    pub bpf_jit: bool,
    pub send_transaction_service_config: send_transaction_service::Config,
    pub no_poh_speed_test: bool,
    pub no_os_network_stats_reporting: bool,
    pub poh_pinned_cpu_core: usize,
    pub poh_hashes_per_batch: u64,
    pub account_indexes: AccountSecondaryIndexes,
    pub accounts_db_caching_enabled: bool,
    pub accounts_db_config: Option<AccountsDbConfig>,
    pub warp_slot: Option<Slot>,
    pub accounts_db_test_hash_calculation: bool,
    pub accounts_db_skip_shrink: bool,
    pub accounts_db_use_index_hash_calculation: bool,
    pub tpu_coalesce_ms: u64,
<<<<<<< HEAD
    pub validator_exit: Arc<RwLock<ValidatorExit>>,
    pub no_wait_for_vote_to_start_leader: bool,
    pub verify_evm_state: bool,
=======
    pub validator_exit: Arc<RwLock<Exit>>,
    pub no_wait_for_vote_to_start_leader: bool,
    pub accounts_shrink_ratio: AccountShrinkThreshold,
    pub wait_to_vote_slot: Option<Slot>,
>>>>>>> 3ac7e043
}

impl Default for ValidatorConfig {
    fn default() -> Self {
        Self {
            dev_halt_at_slot: None,
            expected_genesis_hash: None,
            expected_bank_hash: None,
            expected_shred_version: None,
            voting_disabled: false,
            max_ledger_shreds: None,
            account_paths: Vec::new(),
            account_shrink_paths: None,
            rpc_config: JsonRpcConfig::default(),
            accountsdb_repl_service_config: None,
            geyser_plugin_config_files: None,
            rpc_addrs: None,
            pubsub_config: PubSubConfig::default(),
            snapshot_config: None,
            broadcast_stage_type: BroadcastStageType::Standard,
            enable_partition: None,
            enforce_ulimit_nofile: true,
            fixed_leader_schedule: None,
            wait_for_supermajority: None,
            new_hard_forks: None,
            known_validators: None,
            repair_validators: None,
            gossip_validators: None,
            halt_on_known_validators_accounts_hash_mismatch: false,
            accounts_hash_fault_injection_slots: 0,
<<<<<<< HEAD
            frozen_accounts: vec![],
            no_rocksdb_compaction: true,
=======
            no_rocksdb_compaction: false,
>>>>>>> 3ac7e043
            rocksdb_compaction_interval: None,
            rocksdb_max_compaction_jitter: None,
            accounts_hash_interval_slots: std::u64::MAX,
            max_genesis_archive_unpacked_size: MAX_GENESIS_ARCHIVE_UNPACKED_SIZE,
            wal_recovery_mode: None,
            poh_verify: true,
            require_tower: false,
<<<<<<< HEAD
            tower_path: None,
=======
            tower_storage: Arc::new(crate::tower_storage::NullTowerStorage::default()),
>>>>>>> 3ac7e043
            debug_keys: None,
            contact_debug_interval: DEFAULT_CONTACT_DEBUG_INTERVAL_MILLIS,
            contact_save_interval: DEFAULT_CONTACT_SAVE_INTERVAL_MILLIS,
            bpf_jit: false,
            send_transaction_service_config: send_transaction_service::Config::default(),
            no_poh_speed_test: true,
            no_os_network_stats_reporting: true,
            poh_pinned_cpu_core: poh_service::DEFAULT_PINNED_CPU_CORE,
            poh_hashes_per_batch: poh_service::DEFAULT_HASHES_PER_BATCH,
            account_indexes: AccountSecondaryIndexes::default(),
            accounts_db_caching_enabled: false,
            warp_slot: None,
            accounts_db_test_hash_calculation: false,
            accounts_db_skip_shrink: false,
            accounts_db_use_index_hash_calculation: true,
            tpu_coalesce_ms: DEFAULT_TPU_COALESCE_MS,
<<<<<<< HEAD
            validator_exit: Arc::new(RwLock::new(ValidatorExit::default())),
            no_wait_for_vote_to_start_leader: true,
            verify_evm_state: false,
=======
            validator_exit: Arc::new(RwLock::new(Exit::default())),
            no_wait_for_vote_to_start_leader: true,
            accounts_shrink_ratio: AccountShrinkThreshold::default(),
            accounts_db_config: None,
            wait_to_vote_slot: None,
        }
    }
}

impl ValidatorConfig {
    pub fn default_for_test() -> Self {
        Self {
            rpc_config: JsonRpcConfig::default_for_test(),
            ..Self::default()
>>>>>>> 3ac7e043
        }
    }
}

// `ValidatorStartProgress` contains status information that is surfaced to the node operator over
// the admin RPC channel to help them to follow the general progress of node startup without
// having to watch log messages.
#[derive(Debug, Clone, Copy, Serialize, Deserialize, PartialEq)]
pub enum ValidatorStartProgress {
    Initializing, // Catch all, default state
    SearchingForRpcService,
    DownloadingSnapshot { slot: Slot, rpc_addr: SocketAddr },
    CleaningBlockStore,
    CleaningAccounts,
    LoadingLedger,
    StartingServices,
    Halted, // Validator halted due to `--dev-halt-at-slot` argument
    WaitingForSupermajority,

    // `Running` is the terminal state once the validator fully starts and all services are
    // operational
    Running,
}

impl Default for ValidatorStartProgress {
    fn default() -> Self {
        Self::Initializing
    }
}

#[derive(Default)]
struct TransactionHistoryServices {
    transaction_status_sender: Option<TransactionStatusSender>,
    transaction_status_service: Option<TransactionStatusService>,
    max_complete_transaction_status_slot: Arc<AtomicU64>,
    rewards_recorder_sender: Option<RewardsRecorderSender>,
    rewards_recorder_service: Option<RewardsRecorderService>,
    cache_block_meta_sender: Option<CacheBlockMetaSender>,
    cache_block_meta_service: Option<CacheBlockMetaService>,
<<<<<<< HEAD
    evm_block_recorder_sender: Option<EvmRecorderSender>,
    evm_block_recorder_service: Option<EvmRecorderService>,
    evm_state_recorder_sender: Option<EvmStateRecorderSender>,
    evm_state_recorder_service: Option<EvmStateRecorderService>,
=======
>>>>>>> 3ac7e043
}

pub struct Validator {
    validator_exit: Arc<RwLock<Exit>>,
    json_rpc_service: Option<JsonRpcService>,
    pubsub_service: Option<PubSubService>,
    rpc_completed_slots_service: JoinHandle<()>,
    optimistically_confirmed_bank_tracker: Option<OptimisticallyConfirmedBankTracker>,
    transaction_status_service: Option<TransactionStatusService>,
    rewards_recorder_service: Option<RewardsRecorderService>,
    cache_block_meta_service: Option<CacheBlockMetaService>,
<<<<<<< HEAD
=======
    system_monitor_service: Option<SystemMonitorService>,
>>>>>>> 3ac7e043
    sample_performance_service: Option<SamplePerformanceService>,
    evm_block_recorder_service: Option<EvmRecorderService>,
    evm_state_recorder_service: Option<EvmStateRecorderService>,
    gossip_service: GossipService,
    serve_repair_service: ServeRepairService,
    completed_data_sets_service: CompletedDataSetsService,
    snapshot_packager_service: Option<SnapshotPackagerService>,
    poh_recorder: Arc<Mutex<PohRecorder>>,
    poh_service: PohService,
    tpu: Tpu,
    tvu: Tvu,
    ip_echo_server: Option<solana_net_utils::IpEchoServer>,
<<<<<<< HEAD
=======
    pub cluster_info: Arc<ClusterInfo>,
    pub bank_forks: Arc<RwLock<BankForks>>,
    accountsdb_repl_service: Option<AccountsDbReplService>,
    geyser_plugin_service: Option<GeyserPluginService>,
>>>>>>> 3ac7e043
}

// in the distant future, get rid of ::new()/exit() and use Result properly...
pub fn abort() -> ! {
    #[cfg(not(test))]
    {
        // standard error is usually redirected to a log file, cry for help on standard output as
        // well
        println!("Validator process aborted. The validator log may contain further details");
        std::process::exit(1);
    }

    #[cfg(test)]
    panic!("process::exit(1) is intercepted for friendly test failure...");
}

impl Validator {
    #[allow(clippy::too_many_arguments)]
    pub fn new(
        mut node: Node,
        identity_keypair: Arc<Keypair>,
        ledger_path: &Path,
        vote_account: &Pubkey,
        authorized_voter_keypairs: Arc<RwLock<Vec<Arc<Keypair>>>>,
        cluster_entrypoints: Vec<ContactInfo>,
        config: &ValidatorConfig,
        should_check_duplicate_instance: bool,
        start_progress: Arc<RwLock<ValidatorStartProgress>>,
<<<<<<< HEAD
        evm_state_archive: Option<evm_state::Storage>,
=======
        socket_addr_space: SocketAddrSpace,
>>>>>>> 3ac7e043
    ) -> Self {
        let id = identity_keypair.pubkey();
        assert_eq!(id, node.info.id);

        warn!("identity: {}", id);
        warn!("vote account: {}", vote_account);

        let mut bank_notification_senders = Vec::new();

        let geyser_plugin_service =
            if let Some(geyser_plugin_config_files) = &config.geyser_plugin_config_files {
                let (confirmed_bank_sender, confirmed_bank_receiver) = unbounded();
                bank_notification_senders.push(confirmed_bank_sender);
                let result =
                    GeyserPluginService::new(confirmed_bank_receiver, geyser_plugin_config_files);
                match result {
                    Ok(geyser_plugin_service) => Some(geyser_plugin_service),
                    Err(err) => {
                        error!("Failed to load the Geyser plugin: {:?}", err);
                        abort();
                    }
                }
            } else {
                None
            };

        if config.voting_disabled {
            warn!("voting disabled");
            authorized_voter_keypairs.write().unwrap().clear();
        } else {
            for authorized_voter_keypair in authorized_voter_keypairs.read().unwrap().iter() {
                warn!("authorized voter: {}", authorized_voter_keypair.pubkey());
            }
        }
<<<<<<< HEAD

        report_target_features();
=======
>>>>>>> 3ac7e043

        for cluster_entrypoint in &cluster_entrypoints {
            info!("entrypoint: {:?}", cluster_entrypoint);
        }

        if solana_perf::perf_libs::api().is_some() {
            info!("Initializing sigverify, this could take a while...");
        } else {
            info!("Initializing sigverify...");
        }
        sigverify::init();
        info!("Done.");

        if !ledger_path.is_dir() {
            error!(
                "ledger directory does not exist or is not accessible: {:?}",
                ledger_path
            );
            abort();
        }

        if let Some(shred_version) = config.expected_shred_version {
            if let Some(wait_for_supermajority_slot) = config.wait_for_supermajority {
                *start_progress.write().unwrap() = ValidatorStartProgress::CleaningBlockStore;
                backup_and_clear_blockstore(
                    ledger_path,
                    wait_for_supermajority_slot + 1,
                    shred_version,
                );
            }
        }

        info!("Cleaning accounts paths..");
        *start_progress.write().unwrap() = ValidatorStartProgress::CleaningAccounts;
        let mut start = Measure::start("clean_accounts_paths");
        for accounts_path in &config.account_paths {
            cleanup_accounts_path(accounts_path);
        }
        if let Some(ref shrink_paths) = config.account_shrink_paths {
            for accounts_path in shrink_paths {
                cleanup_accounts_path(accounts_path);
            }
        }
        start.stop();
        info!("done. {}", start);

        let exit = Arc::new(AtomicBool::new(false));
        {
            let exit = exit.clone();
            config
                .validator_exit
                .write()
                .unwrap()
                .register_exit(Box::new(move || exit.store(true, Ordering::Relaxed)));
        }

        let accounts_package_channel = channel();

        let accounts_update_notifier = geyser_plugin_service
            .as_ref()
            .and_then(|geyser_plugin_service| geyser_plugin_service.get_accounts_update_notifier());

        let transaction_notifier = geyser_plugin_service
            .as_ref()
            .and_then(|geyser_plugin_service| geyser_plugin_service.get_transaction_notifier());

        let block_metadata_notifier = geyser_plugin_service
            .as_ref()
            .and_then(|geyser_plugin_service| geyser_plugin_service.get_block_metadata_notifier());

        info!(
            "Geyser plugin: accounts_update_notifier: {} transaction_notifier: {}",
            accounts_update_notifier.is_some(),
            transaction_notifier.is_some()
        );

        let system_monitor_service = Some(SystemMonitorService::new(
            Arc::clone(&exit),
            !config.no_os_network_stats_reporting,
        ));

        let (
            genesis_config,
            bank_forks,
            blockstore,
            ledger_signal_receiver,
            completed_slots_receiver,
            leader_schedule_cache,
            last_full_snapshot_slot,
            starting_snapshot_hashes,
            TransactionHistoryServices {
                transaction_status_sender,
                transaction_status_service,
                max_complete_transaction_status_slot,
                rewards_recorder_sender,
                rewards_recorder_service,
                cache_block_meta_sender,
                cache_block_meta_service,
<<<<<<< HEAD
                evm_block_recorder_sender,
                evm_block_recorder_service,
                evm_state_recorder_sender,
                evm_state_recorder_service,
=======
>>>>>>> 3ac7e043
            },
            tower,
        ) = new_banks_from_ledger(
            &id,
            vote_account,
            config,
            ledger_path,
            config.poh_verify,
            &exit,
            config.enforce_ulimit_nofile,
            &start_progress,
            config.no_poh_speed_test,
<<<<<<< HEAD
            evm_state_archive.clone(),
=======
            accounts_package_channel.0.clone(),
            accounts_update_notifier,
            transaction_notifier,
>>>>>>> 3ac7e043
        );

        *start_progress.write().unwrap() = ValidatorStartProgress::StartingServices;

        if !config.no_os_network_stats_reporting {
            verify_udp_stats_access().unwrap_or_else(|err| {
                error!("Failed to access UDP stats: {}. Bypass check with --no-os-network-stats-reporting.", err);
                abort();
            });
        }

        let leader_schedule_cache = Arc::new(leader_schedule_cache);
        let bank = bank_forks.working_bank();
        if let Some(ref shrink_paths) = config.account_shrink_paths {
            bank.set_shrink_paths(shrink_paths.clone());
        }
        let bank_forks = Arc::new(RwLock::new(bank_forks));

        let sample_performance_service =
            if config.rpc_addrs.is_some() && config.rpc_config.enable_rpc_transaction_history {
                Some(SamplePerformanceService::new(
                    &bank_forks,
                    &blockstore,
                    &exit,
                ))
            } else {
                None
            };

        info!("Starting validator with working bank slot {}", bank.slot());
        {
            let hard_forks: Vec<_> = bank.hard_forks().read().unwrap().iter().copied().collect();
            if !hard_forks.is_empty() {
                info!("Hard forks: {:?}", hard_forks);
            }
        }

        node.info.wallclock = timestamp();
        node.info.shred_version = compute_shred_version(
            &genesis_config.hash(),
            Some(&bank.hard_forks().read().unwrap()),
        );

        Self::print_node_info(&node);

        if let Some(expected_shred_version) = config.expected_shred_version {
            if expected_shred_version != node.info.shred_version {
                error!(
                    "shred version mismatch: expected {} found: {}",
                    expected_shred_version, node.info.shred_version,
                );
                abort();
            }
        }

        let mut cluster_info = ClusterInfo::new(
            node.info.clone(),
            identity_keypair.clone(),
            socket_addr_space,
        );
        cluster_info.set_contact_debug_interval(config.contact_debug_interval);
        cluster_info.set_entrypoints(cluster_entrypoints);
        cluster_info.restore_contact_info(ledger_path, config.contact_save_interval);
        let cluster_info = Arc::new(cluster_info);
        let mut block_commitment_cache = BlockCommitmentCache::default();
        block_commitment_cache.initialize_slots(bank.slot(), bank_forks.read().unwrap().root());
        let block_commitment_cache = Arc::new(RwLock::new(block_commitment_cache));

        let optimistically_confirmed_bank =
            OptimisticallyConfirmedBank::locked_from_bank_forks_root(&bank_forks);

        let rpc_subscriptions = Arc::new(RpcSubscriptions::new_with_config(
            &exit,
            max_complete_transaction_status_slot.clone(),
            blockstore.clone(),
            bank_forks.clone(),
            block_commitment_cache.clone(),
            optimistically_confirmed_bank.clone(),
            &config.pubsub_config,
        ));

        let max_slots = Arc::new(MaxSlots::default());
        let (completed_data_sets_sender, completed_data_sets_receiver) =
            bounded(MAX_COMPLETED_DATA_SETS_IN_CHANNEL);
        let completed_data_sets_service = CompletedDataSetsService::new(
            completed_data_sets_receiver,
            blockstore.clone(),
            rpc_subscriptions.clone(),
            &exit,
            max_slots.clone(),
        );

        info!(
            "Starting PoH: epoch={} slot={} tick_height={} blockhash={} leader={:?}",
            bank.epoch(),
            bank.slot(),
            bank.tick_height(),
            bank.last_blockhash(),
            leader_schedule_cache.slot_leader_at(bank.slot(), Some(&bank))
        );

        let poh_config = Arc::new(genesis_config.poh_config.clone());
        let (mut poh_recorder, entry_receiver, record_receiver) =
            PohRecorder::new_with_clear_signal(
                bank.tick_height(),
                bank.last_blockhash(),
<<<<<<< HEAD
                bank.slot(),
=======
                bank.clone(),
>>>>>>> 3ac7e043
                leader_schedule_cache.next_leader_slot(
                    &id,
                    bank.slot(),
                    &bank,
                    Some(&blockstore),
                    GRACE_TICKS_FACTOR * MAX_GRACE_SLOTS,
                ),
                bank.ticks_per_slot(),
                &id,
                &blockstore,
                blockstore.new_shreds_signals.first().cloned(),
                &leader_schedule_cache,
                &poh_config,
                exit.clone(),
            );
        if config.snapshot_config.is_some() {
            poh_recorder.set_bank(&bank);
        }
        let poh_recorder = Arc::new(Mutex::new(poh_recorder));

        let rpc_override_health_check = Arc::new(AtomicBool::new(false));
        let (
            json_rpc_service,
            pubsub_service,
            optimistically_confirmed_bank_tracker,
            bank_notification_sender,
            accountsdb_repl_service,
        ) = if let Some((rpc_addr, rpc_pubsub_addr)) = config.rpc_addrs {
            if ContactInfo::is_valid_address(&node.info.rpc, &socket_addr_space) {
                assert!(ContactInfo::is_valid_address(
                    &node.info.rpc_pubsub,
                    &socket_addr_space
                ));
            } else {
                assert!(!ContactInfo::is_valid_address(
                    &node.info.rpc_pubsub,
                    &socket_addr_space
                ));
            }

            let accountsdb_repl_service = config.accountsdb_repl_service_config.as_ref().map(|accountsdb_repl_service_config| {
                let (bank_notification_sender, bank_notification_receiver) = unbounded();
                bank_notification_senders.push(bank_notification_sender);
                accountsdb_repl_server_factory::AccountsDbReplServerFactory::build_accountsdb_repl_server(
                    accountsdb_repl_service_config.clone(), bank_notification_receiver, bank_forks.clone())
            });

            let (bank_notification_sender, bank_notification_receiver) = unbounded();
            let confirmed_bank_subscribers = if !bank_notification_senders.is_empty() {
                Some(Arc::new(RwLock::new(bank_notification_senders)))
            } else {
                None
            };
            (
                Some(JsonRpcService::new(
                    rpc_addr,
                    config.rpc_config.clone(),
                    config.snapshot_config.clone(),
                    bank_forks.clone(),
                    block_commitment_cache.clone(),
                    blockstore.clone(),
                    cluster_info.clone(),
                    Some(poh_recorder.clone()),
                    genesis_config.hash(),
                    ledger_path,
                    config.validator_exit.clone(),
                    config.known_validators.clone(),
                    rpc_override_health_check.clone(),
                    optimistically_confirmed_bank.clone(),
                    config.send_transaction_service_config.clone(),
                    max_slots.clone(),
                    leader_schedule_cache.clone(),
                    max_complete_transaction_status_slot,
<<<<<<< HEAD
                    evm_state_archive,
=======
>>>>>>> 3ac7e043
                )),
                if !config.rpc_config.full_api {
                    None
                } else {
                    let (trigger, pubsub_service) = PubSubService::new(
                        config.pubsub_config.clone(),
                        &rpc_subscriptions,
                        rpc_pubsub_addr,
                    );
                    config
                        .validator_exit
                        .write()
                        .unwrap()
                        .register_exit(Box::new(move || trigger.cancel()));

                    Some(pubsub_service)
                },
                Some(OptimisticallyConfirmedBankTracker::new(
                    bank_notification_receiver,
                    &exit,
                    bank_forks.clone(),
                    optimistically_confirmed_bank,
                    rpc_subscriptions.clone(),
                    confirmed_bank_subscribers,
                )),
                Some(bank_notification_sender),
                accountsdb_repl_service,
            )
        } else {
            (None, None, None, None, None)
        };

        if config.dev_halt_at_slot.is_some() {
            // Simulate a confirmed root to avoid RPC errors with CommitmentConfig::finalized() and
            // to ensure RPC endpoints like getConfirmedBlock, which require a confirmed root, work
            block_commitment_cache
                .write()
                .unwrap()
                .set_highest_confirmed_root(bank_forks.read().unwrap().root());

            // Park with the RPC service running, ready for inspection!
            warn!("Validator halted");
            *start_progress.write().unwrap() = ValidatorStartProgress::Halted;
            std::thread::park();
        }
<<<<<<< HEAD

        let ip_echo_server = node.sockets.ip_echo.map(solana_net_utils::ip_echo_server);

=======
        let ip_echo_server = match node.sockets.ip_echo {
            None => None,
            Some(tcp_listener) => Some(solana_net_utils::ip_echo_server(
                tcp_listener,
                Some(node.info.shred_version),
            )),
        };
>>>>>>> 3ac7e043
        let gossip_service = GossipService::new(
            &cluster_info,
            Some(bank_forks.clone()),
            node.sockets.gossip,
            config.gossip_validators.clone(),
            should_check_duplicate_instance,
            &exit,
        );
        let serve_repair = Arc::new(RwLock::new(ServeRepair::new(cluster_info.clone())));
        let serve_repair_service = ServeRepairService::new(
            &serve_repair,
            Some(blockstore.clone()),
            node.sockets.serve_repair,
            socket_addr_space,
            &exit,
        );

        let (snapshot_packager_service, snapshot_config_and_pending_package) =
            if let Some(snapshot_config) = config.snapshot_config.clone() {
                if !is_snapshot_config_valid(
                    snapshot_config.full_snapshot_archive_interval_slots,
                    snapshot_config.incremental_snapshot_archive_interval_slots,
                    config.accounts_hash_interval_slots,
                ) {
                    error!("Snapshot config is invalid");
                }

                // Start a snapshot packaging service
                let pending_snapshot_package = PendingSnapshotPackage::default();

                // filler accounts make snapshots invalid for use
                // so, do not publish that we have snapshots
                let enable_gossip_push = config
                    .accounts_db_config
                    .as_ref()
                    .and_then(|config| config.filler_account_count)
                    .map(|count| count == 0)
                    .unwrap_or(true);

                let snapshot_packager_service = SnapshotPackagerService::new(
                    pending_snapshot_package.clone(),
                    starting_snapshot_hashes,
                    &exit,
                    &cluster_info,
                    snapshot_config.clone(),
                    enable_gossip_push,
                );
                (
                    Some(snapshot_packager_service),
                    Some((snapshot_config, pending_snapshot_package)),
                )
            } else {
                (None, None)
            };

        let waited_for_supermajority = if let Ok(waited) = wait_for_supermajority(
            config,
            &bank,
            &cluster_info,
            rpc_override_health_check,
            &start_progress,
        ) {
            waited
        } else {
            abort();
        };

        let wait_for_vote_to_start_leader =
            !waited_for_supermajority && !config.no_wait_for_vote_to_start_leader;

        let poh_service = PohService::new(
            poh_recorder.clone(),
            &poh_config,
            &exit,
            bank.ticks_per_slot(),
            config.poh_pinned_cpu_core,
            config.poh_hashes_per_batch,
            record_receiver,
        );
        assert_eq!(
            blockstore.new_shreds_signals.len(),
            1,
            "New shred signal for the TVU should be the same as the clear bank signal."
        );

        let vote_tracker = Arc::<VoteTracker>::default();
        let mut cost_model = CostModel::default();
        // initialize cost model with built-in instruction costs only
        cost_model.initialize_cost_table(&[]);
        let cost_model = Arc::new(RwLock::new(cost_model));

        let (retransmit_slots_sender, retransmit_slots_receiver) = unbounded();
        let (verified_vote_sender, verified_vote_receiver) = unbounded();
        let (gossip_verified_vote_hash_sender, gossip_verified_vote_hash_receiver) = unbounded();
        let (cluster_confirmed_slot_sender, cluster_confirmed_slot_receiver) = unbounded();
<<<<<<< HEAD
=======

        let rpc_completed_slots_service =
            RpcCompletedSlotsService::spawn(completed_slots_receiver, rpc_subscriptions.clone());

        let (replay_vote_sender, replay_vote_receiver) = unbounded();
>>>>>>> 3ac7e043
        let tvu = Tvu::new(
            vote_account,
            authorized_voter_keypairs,
            &bank_forks,
            &cluster_info,
            Sockets {
                repair: node
                    .sockets
                    .repair
                    .try_clone()
                    .expect("Failed to clone repair socket"),
                retransmit: node
                    .sockets
                    .retransmit_sockets
                    .iter()
                    .map(|s| s.try_clone().expect("Failed to clone retransmit socket"))
                    .collect(),
                fetch: node
                    .sockets
                    .tvu
                    .iter()
                    .map(|s| s.try_clone().expect("Failed to clone TVU Sockets"))
                    .collect(),
                forwards: node
                    .sockets
                    .tvu_forwards
                    .iter()
                    .map(|s| s.try_clone().expect("Failed to clone TVU forwards Sockets"))
                    .collect(),
                ancestor_hashes_requests: node
                    .sockets
                    .ancestor_hashes_requests
                    .try_clone()
                    .expect("Failed to clone ancestor_hashes_requests socket"),
            },
            blockstore.clone(),
            ledger_signal_receiver,
            &rpc_subscriptions,
            &poh_recorder,
            tower,
            config.tower_storage.clone(),
            &leader_schedule_cache,
            &exit,
            block_commitment_cache,
            config.enable_partition.clone(),
            transaction_status_sender.clone(),
            rewards_recorder_sender,
            cache_block_meta_sender,
<<<<<<< HEAD
            evm_block_recorder_sender,
            evm_state_recorder_sender,
=======
>>>>>>> 3ac7e043
            snapshot_config_and_pending_package,
            vote_tracker.clone(),
            retransmit_slots_sender,
            gossip_verified_vote_hash_receiver,
            verified_vote_receiver,
            replay_vote_sender.clone(),
            completed_data_sets_sender,
            bank_notification_sender.clone(),
            cluster_confirmed_slot_receiver,
            TvuConfig {
                max_ledger_shreds: config.max_ledger_shreds,
                halt_on_known_validators_accounts_hash_mismatch: config
                    .halt_on_known_validators_accounts_hash_mismatch,
                shred_version: node.info.shred_version,
                known_validators: config.known_validators.clone(),
                repair_validators: config.repair_validators.clone(),
                accounts_hash_fault_injection_slots: config.accounts_hash_fault_injection_slots,
                accounts_db_caching_enabled: config.accounts_db_caching_enabled,
                test_hash_calculation: config.accounts_db_test_hash_calculation,
                use_index_hash_calculation: config.accounts_db_use_index_hash_calculation,
                rocksdb_compaction_interval: config.rocksdb_compaction_interval,
                rocksdb_max_compaction_jitter: config.rocksdb_compaction_interval,
                wait_for_vote_to_start_leader,
<<<<<<< HEAD
=======
                accounts_shrink_ratio: config.accounts_shrink_ratio,
>>>>>>> 3ac7e043
            },
            &max_slots,
            &cost_model,
            accounts_package_channel,
            last_full_snapshot_slot,
            block_metadata_notifier,
            config.wait_to_vote_slot,
        );

        let tpu = Tpu::new(
            &cluster_info,
            &poh_recorder,
            entry_receiver,
            retransmit_slots_receiver,
            node.sockets.tpu,
            node.sockets.tpu_forwards,
            node.sockets.tpu_vote,
            node.sockets.broadcast,
            node.sockets.tpu_quic,
            &rpc_subscriptions,
            transaction_status_sender,
            &blockstore,
            &config.broadcast_stage_type,
            &exit,
            node.info.shred_version,
            vote_tracker,
            bank_forks.clone(),
            verified_vote_sender,
            gossip_verified_vote_hash_sender,
            replay_vote_receiver,
            replay_vote_sender,
            bank_notification_sender,
            config.tpu_coalesce_ms,
            cluster_confirmed_slot_sender,
<<<<<<< HEAD
=======
            &cost_model,
            &identity_keypair,
>>>>>>> 3ac7e043
        );

        datapoint_info!("validator-new", ("id", id.to_string(), String));

        *start_progress.write().unwrap() = ValidatorStartProgress::Running;
        Self {
            gossip_service,
            serve_repair_service,
            json_rpc_service,
            pubsub_service,
            rpc_completed_slots_service,
            optimistically_confirmed_bank_tracker,
            transaction_status_service,
            rewards_recorder_service,
            cache_block_meta_service,
<<<<<<< HEAD
=======
            system_monitor_service,
>>>>>>> 3ac7e043
            sample_performance_service,
            snapshot_packager_service,
            completed_data_sets_service,
            evm_block_recorder_service,
            evm_state_recorder_service,
            tpu,
            tvu,
            poh_recorder,
            poh_service,
            ip_echo_server,
            validator_exit: config.validator_exit.clone(),
            cluster_info,
            bank_forks,
            accountsdb_repl_service,
            geyser_plugin_service,
        }
    }

    // Used for notifying many nodes in parallel to exit
    pub fn exit(&mut self) {
        self.validator_exit.write().unwrap().exit();
    }

    pub fn close(mut self) {
        self.exit();
        self.join();
    }

    fn print_node_info(node: &Node) {
        info!("{:?}", node.info);
        info!(
            "local gossip address: {}",
            node.sockets.gossip.local_addr().unwrap()
        );
        info!(
            "local broadcast address: {}",
            node.sockets
                .broadcast
                .first()
                .unwrap()
                .local_addr()
                .unwrap()
        );
        info!(
            "local repair address: {}",
            node.sockets.repair.local_addr().unwrap()
        );
        info!(
            "local retransmit address: {}",
            node.sockets.retransmit_sockets[0].local_addr().unwrap()
        );
    }

    pub fn join(self) {
        drop(self.bank_forks);
        drop(self.cluster_info);

        self.poh_service.join().expect("poh_service");
        drop(self.poh_recorder);

        if let Some(json_rpc_service) = self.json_rpc_service {
            json_rpc_service.join().expect("rpc_service");
        }

        if let Some(pubsub_service) = self.pubsub_service {
            pubsub_service.join().expect("pubsub_service");
        }

        self.rpc_completed_slots_service
            .join()
            .expect("rpc_completed_slots_service");

        if let Some(optimistically_confirmed_bank_tracker) =
            self.optimistically_confirmed_bank_tracker
        {
            optimistically_confirmed_bank_tracker
                .join()
                .expect("optimistically_confirmed_bank_tracker");
        }

        if let Some(transaction_status_service) = self.transaction_status_service {
            transaction_status_service
                .join()
                .expect("transaction_status_service");
        }

        if let Some(rewards_recorder_service) = self.rewards_recorder_service {
            rewards_recorder_service
                .join()
                .expect("rewards_recorder_service");
        }

        if let Some(cache_block_meta_service) = self.cache_block_meta_service {
            cache_block_meta_service
<<<<<<< HEAD
                .join()
                .expect("cache_block_meta_service");
=======
                .join()
                .expect("cache_block_meta_service");
        }

        if let Some(system_monitor_service) = self.system_monitor_service {
            system_monitor_service
                .join()
                .expect("system_monitor_service");
>>>>>>> 3ac7e043
        }

        if let Some(sample_performance_service) = self.sample_performance_service {
            sample_performance_service
                .join()
                .expect("sample_performance_service");
        }

        if let Some(evm_block_recorder_service) = self.evm_block_recorder_service {
            evm_block_recorder_service
                .join()
                .expect("evm_block_recorder_service");
        }

        if let Some(evm_state_recorder_service) = self.evm_state_recorder_service {
            evm_state_recorder_service
                .join()
                .expect("evm_state_recorder_service");
        }

        if let Some(s) = self.snapshot_packager_service {
            s.join().expect("snapshot_packager_service");
        }

        self.gossip_service.join().expect("gossip_service");
        self.serve_repair_service
            .join()
            .expect("serve_repair_service");
        self.tpu.join().expect("tpu");
        self.tvu.join().expect("tvu");
        self.completed_data_sets_service
            .join()
            .expect("completed_data_sets_service");
        if let Some(ip_echo_server) = self.ip_echo_server {
            ip_echo_server.shutdown_background();
        }
<<<<<<< HEAD
=======

        if let Some(accountsdb_repl_service) = self.accountsdb_repl_service {
            accountsdb_repl_service
                .join()
                .expect("accountsdb_repl_service");
        }

        if let Some(geyser_plugin_service) = self.geyser_plugin_service {
            geyser_plugin_service.join().expect("geyser_plugin_service");
        }
>>>>>>> 3ac7e043
    }
}

fn active_vote_account_exists_in_bank(bank: &Arc<Bank>, vote_account: &Pubkey) -> bool {
    if let Some(account) = &bank.get_account(vote_account) {
        if let Some(vote_state) = VoteState::from(account) {
            return !vote_state.votes.is_empty();
        }
    }
    false
}

fn check_poh_speed(genesis_config: &GenesisConfig, maybe_hash_samples: Option<u64>) {
    if let Some(hashes_per_tick) = genesis_config.hashes_per_tick() {
        let ticks_per_slot = genesis_config.ticks_per_slot();
        let hashes_per_slot = hashes_per_tick * ticks_per_slot;

        let hash_samples = maybe_hash_samples.unwrap_or(hashes_per_slot);
        let hash_time_ns = compute_hash_time_ns(hash_samples);

        let my_ns_per_slot = (hash_time_ns * hashes_per_slot) / hash_samples;
        debug!("computed: ns_per_slot: {}", my_ns_per_slot);
        let target_ns_per_slot = genesis_config.ns_per_slot() as u64;
        debug!(
            "cluster ns_per_hash: {}ns ns_per_slot: {}",
            target_ns_per_slot / hashes_per_slot,
            target_ns_per_slot
        );
        if my_ns_per_slot < target_ns_per_slot {
            let extra_ns = target_ns_per_slot - my_ns_per_slot;
            info!("PoH speed check: Will sleep {}ns per slot.", extra_ns);
        } else {
            error!(
                "PoH is slower than cluster target tick rate! mine: {} cluster: {}. If you wish to continue, try --no-poh-speed-test",
                my_ns_per_slot, target_ns_per_slot,
            );
            abort();
        }
    }
}

fn post_process_restored_tower(
    restored_tower: crate::consensus::Result<Tower>,
    validator_identity: &Pubkey,
    vote_account: &Pubkey,
    config: &ValidatorConfig,
<<<<<<< HEAD
    tower_path: &Path,
=======
>>>>>>> 3ac7e043
    bank_forks: &BankForks,
) -> Tower {
    let mut should_require_tower = config.require_tower;

    restored_tower
        .and_then(|tower| {
            let root_bank = bank_forks.root_bank();
            let slot_history = root_bank.get_slot_history();
            let tower = tower.adjust_lockouts_after_replay(root_bank.slot(), &slot_history);

            if let Some(wait_slot_for_supermajority) = config.wait_for_supermajority {
                if root_bank.slot() == wait_slot_for_supermajority {
                    // intentionally fail to restore tower; we're supposedly in a new hard fork; past
                    // out-of-chain vote state doesn't make sense at all
                    // what if --wait-for-supermajority again if the validator restarted?
                    let message = format!("Hardfork is detected; discarding tower restoration result: {:?}", tower);
                    datapoint_error!(
                        "tower_error",
                        (
                            "error",
                            message,
                            String
                        ),
                    );
                    error!("{}", message);

                    // unconditionally relax tower requirement so that we can always restore tower
                    // from root bank.
                    should_require_tower = false;
                    return Err(crate::consensus::TowerError::HardFork(wait_slot_for_supermajority));
                }
            }

            if let Some(warp_slot) = config.warp_slot {
                // unconditionally relax tower requirement so that we can always restore tower
                // from root bank after the warp
                should_require_tower = false;
                return Err(crate::consensus::TowerError::HardFork(warp_slot));
            }

            tower
        })
        .unwrap_or_else(|err| {
            let voting_has_been_active =
                active_vote_account_exists_in_bank(&bank_forks.working_bank(), vote_account);
            if !err.is_file_missing() {
                datapoint_error!(
                    "tower_error",
                    (
                        "error",
                        format!("Unable to restore tower: {}", err),
                        String
                    ),
                );
            }
            if should_require_tower && voting_has_been_active {
                error!("Requested mandatory tower restore failed: {}", err);
                error!(
                    "And there is an existing vote_account containing actual votes. \
                     Aborting due to possible conflicting duplicate votes",
                );
                abort();
            }
            if err.is_file_missing() && !voting_has_been_active {
                // Currently, don't protect against spoofed snapshots with no tower at all
                info!(
                    "Ignoring expected failed tower restore because this is the initial \
                      validator start with the vote account..."
                );
            } else {
                error!(
                    "Rebuilding a new tower from the latest vote account due to failed tower restore: {}",
                    err
                );
            }

            Tower::new_from_bankforks(
                bank_forks,
<<<<<<< HEAD
                tower_path,
=======
>>>>>>> 3ac7e043
                validator_identity,
                vote_account,
            )
        })
}

<<<<<<< HEAD
#[allow(clippy::type_complexity)]
#[allow(clippy::too_many_arguments)]
=======
#[allow(clippy::type_complexity, clippy::too_many_arguments)]
>>>>>>> 3ac7e043
fn new_banks_from_ledger(
    validator_identity: &Pubkey,
    vote_account: &Pubkey,
    config: &ValidatorConfig,
    ledger_path: &Path,
    poh_verify: bool,
    exit: &Arc<AtomicBool>,
    enforce_ulimit_nofile: bool,
    start_progress: &Arc<RwLock<ValidatorStartProgress>>,
    no_poh_speed_test: bool,
<<<<<<< HEAD
    evm_archive: Option<evm_state::Storage>,
=======
    accounts_package_sender: AccountsPackageSender,
    accounts_update_notifier: Option<AccountsUpdateNotifier>,
    transaction_notifier: Option<TransactionNotifierLock>,
>>>>>>> 3ac7e043
) -> (
    GenesisConfig,
    BankForks,
    Arc<Blockstore>,
    Receiver<bool>,
    CompletedSlotsReceiver,
    LeaderScheduleCache,
    Option<Slot>,
    Option<StartingSnapshotHashes>,
    TransactionHistoryServices,
    Tower,
) {
    info!("loading ledger from {:?}...", ledger_path);
    *start_progress.write().unwrap() = ValidatorStartProgress::LoadingLedger;
    let genesis_config = open_genesis_config(ledger_path, config.max_genesis_archive_unpacked_size);

    // This needs to be limited otherwise the state in the VoteAccount data
    // grows too large
    let leader_schedule_slot_offset = genesis_config.epoch_schedule.leader_schedule_slot_offset;
    let slots_per_epoch = genesis_config.epoch_schedule.slots_per_epoch;
    let leader_epoch_offset = (leader_schedule_slot_offset + slots_per_epoch - 1) / slots_per_epoch;
    assert!(leader_epoch_offset <= MAX_LEADER_SCHEDULE_EPOCH_OFFSET);

    let genesis_hash = genesis_config.hash();
    info!("genesis hash: {}", genesis_hash);

    if let Some(expected_genesis_hash) = config.expected_genesis_hash {
        if genesis_hash != expected_genesis_hash {
            error!("genesis hash mismatch: expected {}", expected_genesis_hash);
            error!("Delete the ledger directory to continue: {:?}", ledger_path);
            abort();
        }
    }

    if !no_poh_speed_test {
        check_poh_speed(&genesis_config, None);
    }

    let BlockstoreSignals {
        mut blockstore,
        ledger_signal_receiver,
        completed_slots_receiver,
        ..
    } = Blockstore::open_with_signal(
        ledger_path,
        config.wal_recovery_mode.clone(),
        enforce_ulimit_nofile,
    )
    .expect("Failed to open ledger database");
    blockstore.set_no_compaction(config.no_rocksdb_compaction);

<<<<<<< HEAD
    let tower_path = config.tower_path.as_deref().unwrap_or(ledger_path);

    let restored_tower = Tower::restore(tower_path, validator_identity);
=======
    let restored_tower = Tower::restore(config.tower_storage.as_ref(), validator_identity);
>>>>>>> 3ac7e043
    if let Ok(tower) = &restored_tower {
        reconcile_blockstore_roots_with_tower(tower, &blockstore).unwrap_or_else(|err| {
            error!("Failed to reconcile blockstore with tower: {:?}", err);
            abort()
        });
    }

    let blockstore = Arc::new(blockstore);
    let blockstore_root_scan = if config.rpc_addrs.is_some()
        && config.rpc_config.enable_rpc_transaction_history
        && config.rpc_config.rpc_scan_and_fix_roots
    {
        let blockstore = blockstore.clone();
        let exit = exit.clone();
        Some(
            Builder::new()
                .name("blockstore-root-scan".to_string())
                .spawn(move || blockstore.scan_and_fix_roots(&exit))
                .unwrap(),
        )
    } else {
        None
    };

    let process_options = blockstore_processor::ProcessOptions {
        bpf_jit: config.bpf_jit,
        poh_verify,
        dev_halt_at_slot: config.dev_halt_at_slot,
        new_hard_forks: config.new_hard_forks.clone(),
        debug_keys: config.debug_keys.clone(),
        account_indexes: config.account_indexes.clone(),
        accounts_db_caching_enabled: config.accounts_db_caching_enabled,
        accounts_db_config: config.accounts_db_config.clone(),
        shrink_ratio: config.accounts_shrink_ratio,
        accounts_db_test_hash_calculation: config.accounts_db_test_hash_calculation,
        accounts_db_skip_shrink: config.accounts_db_skip_shrink,
        ..blockstore_processor::ProcessOptions::default()
    };

<<<<<<< HEAD
=======
    let enable_rpc_transaction_history =
        config.rpc_addrs.is_some() && config.rpc_config.enable_rpc_transaction_history;
    let is_plugin_transaction_history_required = transaction_notifier.as_ref().is_some();
>>>>>>> 3ac7e043
    let transaction_history_services =
        if enable_rpc_transaction_history || is_plugin_transaction_history_required {
            initialize_rpc_transaction_history_services(
                blockstore.clone(),
                exit,
                enable_rpc_transaction_history,
                config.rpc_config.enable_cpi_and_log_storage,
<<<<<<< HEAD
                evm_archive.clone(),
=======
                transaction_notifier,
>>>>>>> 3ac7e043
            )
        } else {
            TransactionHistoryServices::default()
        };

<<<<<<< HEAD
    // TODO: Add evm-state to config.
    let evm_state_path = ledger_path.join("evm-state");
    let evm_genesis_path = ledger_path.join(solana_sdk::genesis_config::EVM_GENESIS);

    let (mut bank_forks, mut leader_schedule_cache, snapshot_hash) = bank_forks_utils::load(
=======
    let (
        mut bank_forks,
        mut leader_schedule_cache,
        last_full_snapshot_slot,
        starting_snapshot_hashes,
    ) = bank_forks_utils::load(
>>>>>>> 3ac7e043
        &genesis_config,
        &blockstore,
        &evm_state_path,
        &evm_genesis_path,
        config.account_paths.clone(),
        config.account_shrink_paths.clone(),
        config.snapshot_config.as_ref(),
        process_options,
        transaction_history_services
            .transaction_status_sender
            .as_ref(),
        transaction_history_services
<<<<<<< HEAD
            .evm_state_recorder_sender
            .as_ref(),
        transaction_history_services
            .cache_block_meta_sender
            .as_ref(),
        config.verify_evm_state,
        evm_archive,
=======
            .cache_block_meta_sender
            .as_ref(),
        accounts_package_sender,
        accounts_update_notifier,
>>>>>>> 3ac7e043
    )
    .unwrap_or_else(|err| {
        error!("Failed to load ledger: {:?}", err);
        abort()
    });

    if let Some(warp_slot) = config.warp_slot {
        let snapshot_config = config.snapshot_config.as_ref().unwrap_or_else(|| {
            error!("warp slot requires a snapshot config");
            abort();
        });

        let working_bank = bank_forks.working_bank();

        if warp_slot <= working_bank.slot() {
            error!(
                "warp slot ({}) cannot be less than the working bank slot ({})",
                warp_slot,
                working_bank.slot()
            );
            abort();
        }
        info!("warping to slot {}", warp_slot);

        bank_forks.insert(Bank::warp_from_parent(
            &bank_forks.root_bank(),
            &Pubkey::default(),
            warp_slot,
        ));
        bank_forks.set_root(
            warp_slot,
            &solana_runtime::accounts_background_service::AbsRequestSender::default(),
            Some(warp_slot),
        );
        leader_schedule_cache.set_root(&bank_forks.root_bank());

        let full_snapshot_archive_info = snapshot_utils::bank_to_full_snapshot_archive(
            ledger_path,
            bank_forks.root_bank(),
            None,
            &snapshot_config.snapshot_archives_dir,
            snapshot_config.archive_format,
<<<<<<< HEAD
            Some(bank_forks.root_bank().get_thread_pool()),
=======
            snapshot_config.maximum_full_snapshot_archives_to_retain,
            snapshot_config.maximum_incremental_snapshot_archives_to_retain,
>>>>>>> 3ac7e043
        )
        .unwrap_or_else(|err| {
            error!("Unable to create snapshot: {}", err);
            abort();
        });
        info!(
            "created snapshot: {}",
            full_snapshot_archive_info.path().display()
        );
    }

    let tower = post_process_restored_tower(
        restored_tower,
        validator_identity,
        vote_account,
        config,
<<<<<<< HEAD
        tower_path,
=======
>>>>>>> 3ac7e043
        &bank_forks,
    );

    info!("Tower state: {:?}", tower);

    leader_schedule_cache.set_fixed_leader_schedule(config.fixed_leader_schedule.clone());

    bank_forks.set_snapshot_config(config.snapshot_config.clone());
    bank_forks.set_accounts_hash_interval_slots(config.accounts_hash_interval_slots);

    if let Some(blockstore_root_scan) = blockstore_root_scan {
        if let Err(err) = blockstore_root_scan.join() {
            warn!("blockstore_root_scan failed to join {:?}", err);
        }
    }

    (
        genesis_config,
        bank_forks,
        blockstore,
        ledger_signal_receiver,
        completed_slots_receiver,
        leader_schedule_cache,
        last_full_snapshot_slot,
        starting_snapshot_hashes,
        transaction_history_services,
        tower,
    )
}

fn blockstore_contains_bad_shred_version(
    blockstore: &Blockstore,
    start_slot: Slot,
    shred_version: u16,
) -> bool {
    let now = Instant::now();
    // Search for shreds with incompatible version in blockstore
    if let Ok(slot_meta_iterator) = blockstore.slot_meta_iterator(start_slot) {
        info!("Searching for incorrect shreds..");
        for (slot, _meta) in slot_meta_iterator {
            if let Ok(shreds) = blockstore.get_data_shreds_for_slot(slot, 0) {
                for shred in &shreds {
                    if shred.version() != shred_version {
                        return true;
                    }
                }
            }
            if now.elapsed().as_secs() > 60 {
                info!("Didn't find incorrect shreds after 60 seconds, aborting");
                return false;
            }
        }
    }
    false
}

fn backup_and_clear_blockstore(ledger_path: &Path, start_slot: Slot, shred_version: u16) {
    let blockstore = Blockstore::open(ledger_path).unwrap();
    let do_copy_and_clear =
        blockstore_contains_bad_shred_version(&blockstore, start_slot, shred_version);

    // If found, then copy shreds to another db and clear from start_slot
    if do_copy_and_clear {
        let folder_name = format!("backup_rocksdb_{}", thread_rng().gen_range(0, 99999));
        let backup_blockstore = Blockstore::open(&ledger_path.join(folder_name));
        let mut last_print = Instant::now();
        let mut copied = 0;
        let mut last_slot = None;
        let slot_meta_iterator = blockstore.slot_meta_iterator(start_slot).unwrap();
        for (slot, _meta) in slot_meta_iterator {
            if let Ok(shreds) = blockstore.get_data_shreds_for_slot(slot, 0) {
                if let Ok(ref backup_blockstore) = backup_blockstore {
                    copied += shreds.len();
                    let _ = backup_blockstore.insert_shreds(shreds, None, true);
                }
            }
            if last_print.elapsed().as_millis() > 3000 {
                info!(
                    "Copying shreds from slot {} copied {} so far.",
                    start_slot, copied
                );
                last_print = Instant::now();
            }
            last_slot = Some(slot);
        }

        let end_slot = last_slot.unwrap();
        info!("Purging slots {} to {}", start_slot, end_slot);
        blockstore.purge_from_next_slots(start_slot, end_slot);
        blockstore.purge_slots(start_slot, end_slot, PurgeType::Exact);
        info!("Purging done, compacting db..");
        if let Err(e) = blockstore.compact_storage(start_slot, end_slot) {
            warn!(
                "Error from compacting storage from {} to {}: {:?}",
                start_slot, end_slot, e
            );
        }
        info!("done");
    }
    drop(blockstore);
}

fn initialize_rpc_transaction_history_services(
    blockstore: Arc<Blockstore>,
    exit: &Arc<AtomicBool>,
    enable_rpc_transaction_history: bool,
    enable_cpi_and_log_storage: bool,
<<<<<<< HEAD
    archive_evm_state: Option<evm_state::Storage>,
=======
    transaction_notifier: Option<TransactionNotifierLock>,
>>>>>>> 3ac7e043
) -> TransactionHistoryServices {
    let max_complete_transaction_status_slot = Arc::new(AtomicU64::new(blockstore.max_root()));
    let (transaction_status_sender, transaction_status_receiver) = unbounded();
    let transaction_status_sender = Some(TransactionStatusSender {
        sender: transaction_status_sender,
        enable_cpi_and_log_storage,
    });
    let transaction_status_service = Some(TransactionStatusService::new(
        transaction_status_receiver,
        max_complete_transaction_status_slot.clone(),
<<<<<<< HEAD
=======
        enable_rpc_transaction_history,
        transaction_notifier.clone(),
>>>>>>> 3ac7e043
        blockstore.clone(),
        exit,
    ));

    let (rewards_recorder_sender, rewards_receiver) = unbounded();
    let rewards_recorder_sender = Some(rewards_recorder_sender);
    let rewards_recorder_service = Some(RewardsRecorderService::new(
        rewards_receiver,
        blockstore.clone(),
        exit,
    ));

    let (cache_block_meta_sender, cache_block_meta_receiver) = unbounded();
    let cache_block_meta_sender = Some(cache_block_meta_sender);
    let cache_block_meta_service = Some(CacheBlockMetaService::new(
        cache_block_meta_receiver,
<<<<<<< HEAD
        blockstore.clone(),
        exit,
    ));

    let (evm_block_recorder_sender, evm_block_recorder_receiver) = unbounded();
    let evm_block_recorder_sender = Some(evm_block_recorder_sender);
    let evm_block_recorder_service = Some(EvmRecorderService::new(
        evm_block_recorder_receiver,
=======
>>>>>>> 3ac7e043
        blockstore,
        exit,
    ));

    let (evm_state_recorder_service, evm_state_recorder_sender) =
        if let Some(archive) = archive_evm_state {
            let (evm_state_recorder_sender, evm_state_recorder_receiver) = unbounded();
            let evm_state_recorder_sender = Some(evm_state_recorder_sender);
            (
                Some(EvmStateRecorderService::new(
                    evm_state_recorder_receiver,
                    archive,
                    exit,
                )),
                evm_state_recorder_sender,
            )
        } else {
            (None, None)
        };

    TransactionHistoryServices {
        transaction_status_sender,
        transaction_status_service,
        max_complete_transaction_status_slot,
        rewards_recorder_sender,
        rewards_recorder_service,
        cache_block_meta_sender,
        cache_block_meta_service,
<<<<<<< HEAD
        evm_block_recorder_sender,
        evm_block_recorder_service,
        evm_state_recorder_sender,
        evm_state_recorder_service,
=======
>>>>>>> 3ac7e043
    }
}

#[derive(Debug, PartialEq)]
enum ValidatorError {
    BadExpectedBankHash,
    NotEnoughLedgerData,
}

// Return if the validator waited on other nodes to start. In this case
// it should not wait for one of it's votes to land to produce blocks
// because if the whole network is waiting, then it will stall.
//
// Error indicates that a bad hash was encountered or another condition
// that is unrecoverable and the validator should exit.
fn wait_for_supermajority(
    config: &ValidatorConfig,
    bank: &Bank,
    cluster_info: &ClusterInfo,
    rpc_override_health_check: Arc<AtomicBool>,
    start_progress: &Arc<RwLock<ValidatorStartProgress>>,
) -> Result<bool, ValidatorError> {
    if let Some(wait_for_supermajority) = config.wait_for_supermajority {
        match wait_for_supermajority.cmp(&bank.slot()) {
            std::cmp::Ordering::Less => return Ok(false),
            std::cmp::Ordering::Greater => {
                error!(
                    "Ledger does not have enough data to wait for supermajority, \
                    please enable snapshot fetch. Has {} needs {}",
                    bank.slot(),
                    wait_for_supermajority
                );
                return Err(ValidatorError::NotEnoughLedgerData);
            }
            _ => {}
        }
    } else {
        return Ok(false);
    }

    if let Some(expected_bank_hash) = config.expected_bank_hash {
        if bank.hash() != expected_bank_hash {
            error!(
                "Bank hash({}) does not match expected value: {}",
                bank.hash(),
                expected_bank_hash
            );
            return Err(ValidatorError::BadExpectedBankHash);
        }
    }

    *start_progress.write().unwrap() = ValidatorStartProgress::WaitingForSupermajority;
    for i in 1.. {
        if i % 10 == 1 {
            info!(
                "Waiting for {}% of activated stake at slot {} to be in gossip...",
                WAIT_FOR_SUPERMAJORITY_THRESHOLD_PERCENT,
                bank.slot()
            );
        }

        let gossip_stake_percent = get_stake_percent_in_gossip(bank, cluster_info, i % 10 == 0);

        if gossip_stake_percent >= WAIT_FOR_SUPERMAJORITY_THRESHOLD_PERCENT {
<<<<<<< HEAD
=======
            info!(
                "Supermajority reached, {}% active stake detected, starting up now.",
                gossip_stake_percent,
            );
>>>>>>> 3ac7e043
            break;
        }
        // The normal RPC health checks don't apply as the node is waiting, so feign health to
        // prevent load balancers from removing the node from their list of candidates during a
        // manual restart.
        rpc_override_health_check.store(true, Ordering::Relaxed);
        sleep(Duration::new(1, 0));
    }
    rpc_override_health_check.store(false, Ordering::Relaxed);
    Ok(true)
<<<<<<< HEAD
}

fn report_target_features() {
    warn!(
        "CUDA is {}abled",
        if solana_perf::perf_libs::api().is_some() {
            "en"
        } else {
            "dis"
        }
    );

    #[cfg(any(target_arch = "x86", target_arch = "x86_64"))]
    {
        // Validator binaries built on a machine with AVX support will generate invalid opcodes
        // when run on machines without AVX causing a non-obvious process abort.  Instead detect
        // the mismatch and error cleanly.
        if is_x86_feature_detected!("avx") {
            info!("AVX detected");
        } else {
            error!(
                "Your machine does not have AVX support, please rebuild from source on your machine"
            );
            abort();
        }
    }
=======
>>>>>>> 3ac7e043
}

// Get the activated stake percentage (based on the provided bank) that is visible in gossip
fn get_stake_percent_in_gossip(bank: &Bank, cluster_info: &ClusterInfo, log: bool) -> u64 {
    let mut online_stake = 0;
    let mut wrong_shred_stake = 0;
    let mut wrong_shred_nodes = vec![];
    let mut offline_stake = 0;
    let mut offline_nodes = vec![];

    let mut total_activated_stake = 0;
    let now = timestamp();
    // Nodes contact infos are saved to disk and restored on validator startup.
    // Staked nodes entries will not expire until an epoch after. So it
    // is necessary here to filter for recent entries to establish liveness.
    let peers: HashMap<_, _> = cluster_info
        .all_tvu_peers()
        .into_iter()
        .filter(|node| {
            let age = now.saturating_sub(node.wallclock);
            // Contact infos are refreshed twice during this period.
            age < CRDS_GOSSIP_PULL_CRDS_TIMEOUT_MS
        })
        .map(|node| (node.id, node))
        .collect();
    let my_shred_version = cluster_info.my_shred_version();
    let my_id = cluster_info.id();

    for (activated_stake, vote_account) in bank.vote_accounts().values() {
        let activated_stake = *activated_stake;
        total_activated_stake += activated_stake;

        if activated_stake == 0 {
            continue;
        }
        let vote_state_node_pubkey = vote_account
            .vote_state()
            .as_ref()
            .map(|vote_state| vote_state.node_pubkey)
            .unwrap_or_default();

        if let Some(peer) = peers.get(&vote_state_node_pubkey) {
            if peer.shred_version == my_shred_version {
                trace!(
                    "observed {} in gossip, (activated_stake={})",
                    vote_state_node_pubkey,
                    activated_stake
                );
                online_stake += activated_stake;
            } else {
                wrong_shred_stake += activated_stake;
                wrong_shred_nodes.push((activated_stake, vote_state_node_pubkey));
            }
        } else if vote_state_node_pubkey == my_id {
            online_stake += activated_stake; // This node is online
        } else {
            offline_stake += activated_stake;
            offline_nodes.push((activated_stake, vote_state_node_pubkey));
        }
    }

    let online_stake_percentage = (online_stake as f64 / total_activated_stake as f64) * 100.;
    if log {
        info!(
            "{:.3}% of active stake visible in gossip",
            online_stake_percentage
        );

        if !wrong_shred_nodes.is_empty() {
            info!(
                "{:.3}% of active stake has the wrong shred version in gossip",
                (wrong_shred_stake as f64 / total_activated_stake as f64) * 100.,
            );
            for (stake, identity) in wrong_shred_nodes {
                info!(
                    "    {:.3}% - {}",
                    (stake as f64 / total_activated_stake as f64) * 100.,
                    identity
                );
            }
        }

        if !offline_nodes.is_empty() {
            info!(
                "{:.3}% of active stake is not visible in gossip",
                (offline_stake as f64 / total_activated_stake as f64) * 100.
            );
            for (stake, identity) in offline_nodes {
                info!(
                    "    {:.3}% - {}",
                    (stake as f64 / total_activated_stake as f64) * 100.,
                    identity
                );
            }
        }
    }

    online_stake_percentage as u64
}

// Cleanup anything that looks like an accounts append-vec
fn cleanup_accounts_path(account_path: &std::path::Path) {
    if let Err(e) = std::fs::remove_dir_all(account_path) {
        warn!(
            "encountered error removing accounts path: {:?}: {}",
            account_path, e
        );
    }
}

pub fn is_snapshot_config_valid(
    full_snapshot_interval_slots: Slot,
    incremental_snapshot_interval_slots: Slot,
    accounts_hash_interval_slots: Slot,
) -> bool {
    // if full snapshot interval is MAX, that means snapshots are turned off, so yes, valid
    if full_snapshot_interval_slots == Slot::MAX {
        return true;
    }

    let is_incremental_config_valid = if incremental_snapshot_interval_slots == Slot::MAX {
        true
    } else {
        incremental_snapshot_interval_slots >= accounts_hash_interval_slots
            && incremental_snapshot_interval_slots % accounts_hash_interval_slots == 0
            && full_snapshot_interval_slots > incremental_snapshot_interval_slots
    };

    full_snapshot_interval_slots >= accounts_hash_interval_slots
        && full_snapshot_interval_slots % accounts_hash_interval_slots == 0
        && is_incremental_config_valid
}

#[cfg(test)]
mod tests {
    use {
        super::*,
        solana_ledger::{create_new_tmp_ledger, genesis_utils::create_genesis_config_with_leader},
        solana_sdk::{genesis_config::create_genesis_config, poh_config::PohConfig},
        std::fs::remove_dir_all,
    };

    #[test]
    fn validator_exit() {
        solana_logger::setup();
        let leader_keypair = Keypair::new();
        let leader_node = Node::new_localhost_with_pubkey(&leader_keypair.pubkey());

        let validator_keypair = Keypair::new();
        let validator_node = Node::new_localhost_with_pubkey(&validator_keypair.pubkey());
        let genesis_config =
            create_genesis_config_with_leader(10_000, &leader_keypair.pubkey(), 1000)
                .genesis_config;
        let (validator_ledger_path, _blockhash) = create_new_tmp_ledger!(&genesis_config);

        let voting_keypair = Arc::new(Keypair::new());
        let config = ValidatorConfig {
            rpc_addrs: Some((validator_node.info.rpc, validator_node.info.rpc_pubsub)),
            ..ValidatorConfig::default_for_test()
        };
        let start_progress = Arc::new(RwLock::new(ValidatorStartProgress::default()));
        let validator = Validator::new(
            validator_node,
            Arc::new(validator_keypair),
            &validator_ledger_path,
            &voting_keypair.pubkey(),
            Arc::new(RwLock::new(vec![voting_keypair.clone()])),
            vec![leader_node.info],
            &config,
            true, // should_check_duplicate_instance
            start_progress.clone(),
<<<<<<< HEAD
            None,
=======
            SocketAddrSpace::Unspecified,
>>>>>>> 3ac7e043
        );
        assert_eq!(
            *start_progress.read().unwrap(),
            ValidatorStartProgress::Running
        );
        validator.close();
        remove_dir_all(validator_ledger_path).unwrap();
    }

    #[test]
    fn test_backup_and_clear_blockstore() {
        use std::time::Instant;
        solana_logger::setup();
        use {
            solana_entry::entry,
            solana_ledger::{blockstore, get_tmp_ledger_path},
        };
        let blockstore_path = get_tmp_ledger_path!();
        {
            let blockstore = Blockstore::open(&blockstore_path).unwrap();

            let entries = entry::create_ticks(1, 0, Hash::default());

            info!("creating shreds");
            let mut last_print = Instant::now();
            for i in 1..10 {
                let shreds = blockstore::entries_to_test_shreds(entries.clone(), i, i - 1, true, 1);
                blockstore.insert_shreds(shreds, None, true).unwrap();
                if last_print.elapsed().as_millis() > 5000 {
                    info!("inserted {}", i);
                    last_print = Instant::now();
                }
            }
            drop(blockstore);

            // this purges and compacts all slots greater than or equal to 5
            backup_and_clear_blockstore(&blockstore_path, 5, 2);

            let blockstore = Blockstore::open(&blockstore_path).unwrap();
            // assert that slots less than 5 aren't affected
            assert!(blockstore.meta(4).unwrap().unwrap().next_slots.is_empty());
            for i in 5..10 {
                assert!(blockstore
                    .get_data_shreds_for_slot(i, 0)
                    .unwrap()
                    .is_empty());
            }
        }
    }

    #[test]
    fn validator_parallel_exit() {
        let leader_keypair = Keypair::new();
        let leader_node = Node::new_localhost_with_pubkey(&leader_keypair.pubkey());

        let mut ledger_paths = vec![];
        let mut validators: Vec<Validator> = (0..2)
            .map(|_| {
                let validator_keypair = Keypair::new();
                let validator_node = Node::new_localhost_with_pubkey(&validator_keypair.pubkey());
                let genesis_config =
                    create_genesis_config_with_leader(10_000, &leader_keypair.pubkey(), 1000)
                        .genesis_config;
                let (validator_ledger_path, _blockhash) = create_new_tmp_ledger!(&genesis_config);
                ledger_paths.push(validator_ledger_path.clone());
                let vote_account_keypair = Keypair::new();
                let config = ValidatorConfig {
                    rpc_addrs: Some((validator_node.info.rpc, validator_node.info.rpc_pubsub)),
                    ..ValidatorConfig::default_for_test()
                };
                Validator::new(
                    validator_node,
                    Arc::new(validator_keypair),
                    &validator_ledger_path,
                    &vote_account_keypair.pubkey(),
                    Arc::new(RwLock::new(vec![Arc::new(vote_account_keypair)])),
                    vec![leader_node.info.clone()],
                    &config,
                    true, // should_check_duplicate_instance
                    Arc::new(RwLock::new(ValidatorStartProgress::default())),
<<<<<<< HEAD
                    None,
=======
                    SocketAddrSpace::Unspecified,
>>>>>>> 3ac7e043
                )
            })
            .collect();

        // Each validator can exit in parallel to speed many sequential calls to join`
        validators.iter_mut().for_each(|v| v.exit());
        // While join is called sequentially, the above exit call notified all the
        // validators to exit from all their threads
        validators.into_iter().for_each(|validator| {
            validator.join();
        });

        for path in ledger_paths {
            remove_dir_all(path).unwrap();
        }
    }

    #[test]
    fn test_wait_for_supermajority() {
        solana_logger::setup();
        use solana_sdk::hash::hash;
        let node_keypair = Arc::new(Keypair::new());
        let cluster_info = ClusterInfo::new(
            ContactInfo::new_localhost(&node_keypair.pubkey(), timestamp()),
            node_keypair,
            SocketAddrSpace::Unspecified,
        );

        let (genesis_config, _mint_keypair) = create_genesis_config(1);
        let bank = Arc::new(Bank::new_for_tests(&genesis_config));
        let mut config = ValidatorConfig::default_for_test();
        let rpc_override_health_check = Arc::new(AtomicBool::new(false));
        let start_progress = Arc::new(RwLock::new(ValidatorStartProgress::default()));

        assert!(!wait_for_supermajority(
            &config,
            &bank,
            &cluster_info,
            rpc_override_health_check.clone(),
            &start_progress,
        )
        .unwrap());

        // bank=0, wait=1, should fail
        config.wait_for_supermajority = Some(1);
        assert_eq!(
            wait_for_supermajority(
                &config,
                &bank,
                &cluster_info,
                rpc_override_health_check.clone(),
                &start_progress,
            ),
            Err(ValidatorError::NotEnoughLedgerData)
        );

        // bank=1, wait=0, should pass, bank is past the wait slot
        let bank = Bank::new_from_parent(&bank, &Pubkey::default(), 1);
        config.wait_for_supermajority = Some(0);
        assert!(!wait_for_supermajority(
            &config,
            &bank,
            &cluster_info,
            rpc_override_health_check.clone(),
            &start_progress,
        )
        .unwrap());

        // bank=1, wait=1, equal, but bad hash provided
        config.wait_for_supermajority = Some(1);
        config.expected_bank_hash = Some(hash(&[1]));
        assert_eq!(
            wait_for_supermajority(
                &config,
                &bank,
                &cluster_info,
                rpc_override_health_check,
                &start_progress,
            ),
            Err(ValidatorError::BadExpectedBankHash)
        );
    }

    #[test]
    fn test_interval_check() {
        assert!(is_snapshot_config_valid(300, 200, 100));

        let default_accounts_hash_interval =
            snapshot_utils::DEFAULT_INCREMENTAL_SNAPSHOT_ARCHIVE_INTERVAL_SLOTS;
        assert!(is_snapshot_config_valid(
            snapshot_utils::DEFAULT_FULL_SNAPSHOT_ARCHIVE_INTERVAL_SLOTS,
            snapshot_utils::DEFAULT_INCREMENTAL_SNAPSHOT_ARCHIVE_INTERVAL_SLOTS,
            default_accounts_hash_interval,
        ));

        assert!(is_snapshot_config_valid(
            Slot::MAX,
            snapshot_utils::DEFAULT_INCREMENTAL_SNAPSHOT_ARCHIVE_INTERVAL_SLOTS,
            default_accounts_hash_interval
        ));
        assert!(is_snapshot_config_valid(
            snapshot_utils::DEFAULT_FULL_SNAPSHOT_ARCHIVE_INTERVAL_SLOTS,
            Slot::MAX,
            default_accounts_hash_interval
        ));
        assert!(is_snapshot_config_valid(
            snapshot_utils::DEFAULT_INCREMENTAL_SNAPSHOT_ARCHIVE_INTERVAL_SLOTS,
            Slot::MAX,
            default_accounts_hash_interval
        ));

        assert!(!is_snapshot_config_valid(0, 100, 100));
        assert!(!is_snapshot_config_valid(100, 0, 100));
        assert!(!is_snapshot_config_valid(42, 100, 100));
        assert!(!is_snapshot_config_valid(100, 42, 100));
        assert!(!is_snapshot_config_valid(100, 100, 100));
        assert!(!is_snapshot_config_valid(100, 200, 100));
        assert!(!is_snapshot_config_valid(444, 200, 100));
        assert!(!is_snapshot_config_valid(400, 222, 100));
    }

    #[test]
    #[should_panic]
    fn test_poh_speed() {
        solana_logger::setup();
        let poh_config = PohConfig {
            target_tick_duration: Duration::from_millis(solana_sdk::clock::MS_PER_TICK),
            // make PoH rate really fast to cause the panic condition
            hashes_per_tick: Some(100 * solana_sdk::clock::DEFAULT_HASHES_PER_TICK),
            ..PohConfig::default()
        };
        let genesis_config = GenesisConfig {
            poh_config,
            ..GenesisConfig::default()
        };
        check_poh_speed(&genesis_config, Some(10_000));
    }

    #[test]
    fn test_poh_speed_no_hashes_per_tick() {
        let poh_config = PohConfig {
            target_tick_duration: Duration::from_millis(solana_sdk::clock::MS_PER_TICK),
            hashes_per_tick: None,
            ..PohConfig::default()
        };
        let genesis_config = GenesisConfig {
            poh_config,
            ..GenesisConfig::default()
        };
        check_poh_speed(&genesis_config, Some(10_000));
    }
}<|MERGE_RESOLUTION|>--- conflicted
+++ resolved
@@ -1,93 +1,16 @@
 //! The `validator` module hosts all the validator microservices.
 
-<<<<<<< HEAD
-use crate::{
-    broadcast_stage::BroadcastStageType,
-    cache_block_meta_service::{CacheBlockMetaSender, CacheBlockMetaService},
-    cluster_info::{
-        ClusterInfo, Node, DEFAULT_CONTACT_DEBUG_INTERVAL_MILLIS,
-        DEFAULT_CONTACT_SAVE_INTERVAL_MILLIS,
-    },
-    cluster_info_vote_listener::VoteTracker,
-    completed_data_sets_service::CompletedDataSetsService,
-    consensus::{reconcile_blockstore_roots_with_tower, Tower},
-    contact_info::ContactInfo,
-    evm_services::{
-        EvmRecorderSender, EvmRecorderService, EvmStateRecorderSender, EvmStateRecorderService,
-    },
-    gossip_service::GossipService,
-    max_slots::MaxSlots,
-    optimistically_confirmed_bank_tracker::{
-        OptimisticallyConfirmedBank, OptimisticallyConfirmedBankTracker,
-    },
-    poh_recorder::{PohRecorder, GRACE_TICKS_FACTOR, MAX_GRACE_SLOTS},
-    poh_service::{self, PohService},
-    rewards_recorder_service::{RewardsRecorderSender, RewardsRecorderService},
-    rpc::JsonRpcConfig,
-    rpc_pubsub_service::{PubSubConfig, PubSubService},
-    rpc_service::JsonRpcService,
-    rpc_subscriptions::RpcSubscriptions,
-    sample_performance_service::SamplePerformanceService,
-    serve_repair::ServeRepair,
-    serve_repair_service::ServeRepairService,
-    sigverify,
-    snapshot_packager_service::{PendingSnapshotPackage, SnapshotPackagerService},
-    tpu::{Tpu, DEFAULT_TPU_COALESCE_MS},
-    transaction_status_service::TransactionStatusService,
-    tvu::{Sockets, Tvu, TvuConfig},
-};
-use crossbeam_channel::{bounded, unbounded};
-use rand::{thread_rng, Rng};
-use solana_ledger::{
-    bank_forks_utils,
-    blockstore::{Blockstore, BlockstoreSignals, CompletedSlotsReceiver, PurgeType},
-    blockstore_db::BlockstoreRecoveryMode,
-    blockstore_processor::{self, TransactionStatusSender},
-    leader_schedule::FixedSchedule,
-    leader_schedule_cache::LeaderScheduleCache,
-    poh::compute_hash_time_ns,
-};
-use solana_measure::measure::Measure;
-use solana_metrics::datapoint_info;
-use solana_runtime::{
-    accounts_index::AccountSecondaryIndexes,
-    bank::Bank,
-    bank_forks::{BankForks, SnapshotConfig},
-    commitment::BlockCommitmentCache,
-    hardened_unpack::{open_genesis_config, MAX_GENESIS_ARCHIVE_UNPACKED_SIZE},
-};
-use solana_sdk::{
-    clock::Slot,
-    epoch_schedule::MAX_LEADER_SCHEDULE_EPOCH_OFFSET,
-    genesis_config::GenesisConfig,
-    hash::Hash,
-    pubkey::Pubkey,
-    shred_version::compute_shred_version,
-    signature::{Keypair, Signer},
-    timing::timestamp,
-};
-use solana_vote_program::vote_state::VoteState;
-use std::time::Instant;
-use std::{
-    collections::HashSet,
-    fmt,
-    net::SocketAddr,
-    ops::Deref,
-    path::{Path, PathBuf},
-    sync::atomic::{AtomicBool, AtomicU64, Ordering},
-    sync::mpsc::Receiver,
-    sync::{Arc, Mutex, RwLock},
-    thread::{sleep, Builder},
-    time::Duration,
-=======
 pub use solana_perf::report_target_features;
 use {
     crate::{
         broadcast_stage::BroadcastStageType,
-        cache_block_meta_service::{CacheBlockMetaSender, CacheBlockMetaService},
+    cache_block_meta_service::{CacheBlockMetaSender, CacheBlockMetaService},
         cluster_info_vote_listener::VoteTracker,
         completed_data_sets_service::CompletedDataSetsService,
         consensus::{reconcile_blockstore_roots_with_tower, Tower},
+    evm_services::{
+        EvmRecorderSender, EvmRecorderService, EvmStateRecorderSender, EvmStateRecorderService,
+    },
         rewards_recorder_service::{RewardsRecorderSender, RewardsRecorderService},
         sample_performance_service::SamplePerformanceService,
         serve_repair::ServeRepair,
@@ -145,7 +68,7 @@
     },
     solana_runtime::{
         accounts_db::{AccountShrinkThreshold, AccountsDbConfig},
-        accounts_index::AccountSecondaryIndexes,
+    accounts_index::AccountSecondaryIndexes,
         accounts_update_notifier_interface::AccountsUpdateNotifier,
         bank::Bank,
         bank_forks::BankForks,
@@ -184,7 +107,6 @@
         thread::{sleep, Builder, JoinHandle},
         time::{Duration, Instant},
     },
->>>>>>> 3ac7e043
 };
 
 const MAX_COMPLETED_DATA_SETS_IN_CHANNEL: usize = 100_000;
@@ -224,11 +146,7 @@
     pub wal_recovery_mode: Option<BlockstoreRecoveryMode>,
     pub poh_verify: bool, // Perform PoH verification during blockstore processing at boo
     pub require_tower: bool,
-<<<<<<< HEAD
-    pub tower_path: Option<PathBuf>,
-=======
     pub tower_storage: Arc<dyn TowerStorage>,
->>>>>>> 3ac7e043
     pub debug_keys: Option<Arc<HashSet<Pubkey>>>,
     pub contact_debug_interval: u64,
     pub contact_save_interval: u64,
@@ -246,16 +164,11 @@
     pub accounts_db_skip_shrink: bool,
     pub accounts_db_use_index_hash_calculation: bool,
     pub tpu_coalesce_ms: u64,
-<<<<<<< HEAD
-    pub validator_exit: Arc<RwLock<ValidatorExit>>,
-    pub no_wait_for_vote_to_start_leader: bool,
-    pub verify_evm_state: bool,
-=======
     pub validator_exit: Arc<RwLock<Exit>>,
     pub no_wait_for_vote_to_start_leader: bool,
     pub accounts_shrink_ratio: AccountShrinkThreshold,
+    pub verify_evm_state: bool,
     pub wait_to_vote_slot: Option<Slot>,
->>>>>>> 3ac7e043
 }
 
 impl Default for ValidatorConfig {
@@ -286,12 +199,7 @@
             gossip_validators: None,
             halt_on_known_validators_accounts_hash_mismatch: false,
             accounts_hash_fault_injection_slots: 0,
-<<<<<<< HEAD
-            frozen_accounts: vec![],
-            no_rocksdb_compaction: true,
-=======
             no_rocksdb_compaction: false,
->>>>>>> 3ac7e043
             rocksdb_compaction_interval: None,
             rocksdb_max_compaction_jitter: None,
             accounts_hash_interval_slots: std::u64::MAX,
@@ -299,11 +207,7 @@
             wal_recovery_mode: None,
             poh_verify: true,
             require_tower: false,
-<<<<<<< HEAD
-            tower_path: None,
-=======
             tower_storage: Arc::new(crate::tower_storage::NullTowerStorage::default()),
->>>>>>> 3ac7e043
             debug_keys: None,
             contact_debug_interval: DEFAULT_CONTACT_DEBUG_INTERVAL_MILLIS,
             contact_save_interval: DEFAULT_CONTACT_SAVE_INTERVAL_MILLIS,
@@ -320,15 +224,11 @@
             accounts_db_skip_shrink: false,
             accounts_db_use_index_hash_calculation: true,
             tpu_coalesce_ms: DEFAULT_TPU_COALESCE_MS,
-<<<<<<< HEAD
-            validator_exit: Arc::new(RwLock::new(ValidatorExit::default())),
-            no_wait_for_vote_to_start_leader: true,
-            verify_evm_state: false,
-=======
             validator_exit: Arc::new(RwLock::new(Exit::default())),
             no_wait_for_vote_to_start_leader: true,
             accounts_shrink_ratio: AccountShrinkThreshold::default(),
             accounts_db_config: None,
+            verify_evm_state: false,
             wait_to_vote_slot: None,
         }
     }
@@ -339,7 +239,6 @@
         Self {
             rpc_config: JsonRpcConfig::default_for_test(),
             ..Self::default()
->>>>>>> 3ac7e043
         }
     }
 }
@@ -379,13 +278,10 @@
     rewards_recorder_service: Option<RewardsRecorderService>,
     cache_block_meta_sender: Option<CacheBlockMetaSender>,
     cache_block_meta_service: Option<CacheBlockMetaService>,
-<<<<<<< HEAD
     evm_block_recorder_sender: Option<EvmRecorderSender>,
     evm_block_recorder_service: Option<EvmRecorderService>,
     evm_state_recorder_sender: Option<EvmStateRecorderSender>,
     evm_state_recorder_service: Option<EvmStateRecorderService>,
-=======
->>>>>>> 3ac7e043
 }
 
 pub struct Validator {
@@ -397,10 +293,7 @@
     transaction_status_service: Option<TransactionStatusService>,
     rewards_recorder_service: Option<RewardsRecorderService>,
     cache_block_meta_service: Option<CacheBlockMetaService>,
-<<<<<<< HEAD
-=======
     system_monitor_service: Option<SystemMonitorService>,
->>>>>>> 3ac7e043
     sample_performance_service: Option<SamplePerformanceService>,
     evm_block_recorder_service: Option<EvmRecorderService>,
     evm_state_recorder_service: Option<EvmStateRecorderService>,
@@ -413,13 +306,10 @@
     tpu: Tpu,
     tvu: Tvu,
     ip_echo_server: Option<solana_net_utils::IpEchoServer>,
-<<<<<<< HEAD
-=======
     pub cluster_info: Arc<ClusterInfo>,
     pub bank_forks: Arc<RwLock<BankForks>>,
     accountsdb_repl_service: Option<AccountsDbReplService>,
     geyser_plugin_service: Option<GeyserPluginService>,
->>>>>>> 3ac7e043
 }
 
 // in the distant future, get rid of ::new()/exit() and use Result properly...
@@ -448,11 +338,8 @@
         config: &ValidatorConfig,
         should_check_duplicate_instance: bool,
         start_progress: Arc<RwLock<ValidatorStartProgress>>,
-<<<<<<< HEAD
         evm_state_archive: Option<evm_state::Storage>,
-=======
         socket_addr_space: SocketAddrSpace,
->>>>>>> 3ac7e043
     ) -> Self {
         let id = identity_keypair.pubkey();
         assert_eq!(id, node.info.id);
@@ -487,11 +374,7 @@
                 warn!("authorized voter: {}", authorized_voter_keypair.pubkey());
             }
         }
-<<<<<<< HEAD
-
-        report_target_features();
-=======
->>>>>>> 3ac7e043
+
 
         for cluster_entrypoint in &cluster_entrypoints {
             info!("entrypoint: {:?}", cluster_entrypoint);
@@ -590,13 +473,10 @@
                 rewards_recorder_service,
                 cache_block_meta_sender,
                 cache_block_meta_service,
-<<<<<<< HEAD
                 evm_block_recorder_sender,
                 evm_block_recorder_service,
                 evm_state_recorder_sender,
                 evm_state_recorder_service,
-=======
->>>>>>> 3ac7e043
             },
             tower,
         ) = new_banks_from_ledger(
@@ -609,13 +489,10 @@
             config.enforce_ulimit_nofile,
             &start_progress,
             config.no_poh_speed_test,
-<<<<<<< HEAD
             evm_state_archive.clone(),
-=======
             accounts_package_channel.0.clone(),
             accounts_update_notifier,
             transaction_notifier,
->>>>>>> 3ac7e043
         );
 
         *start_progress.write().unwrap() = ValidatorStartProgress::StartingServices;
@@ -722,11 +599,7 @@
             PohRecorder::new_with_clear_signal(
                 bank.tick_height(),
                 bank.last_blockhash(),
-<<<<<<< HEAD
-                bank.slot(),
-=======
                 bank.clone(),
->>>>>>> 3ac7e043
                 leader_schedule_cache.next_leader_slot(
                     &id,
                     bank.slot(),
@@ -800,10 +673,7 @@
                     max_slots.clone(),
                     leader_schedule_cache.clone(),
                     max_complete_transaction_status_slot,
-<<<<<<< HEAD
                     evm_state_archive,
-=======
->>>>>>> 3ac7e043
                 )),
                 if !config.rpc_config.full_api {
                     None
@@ -849,11 +719,6 @@
             *start_progress.write().unwrap() = ValidatorStartProgress::Halted;
             std::thread::park();
         }
-<<<<<<< HEAD
-
-        let ip_echo_server = node.sockets.ip_echo.map(solana_net_utils::ip_echo_server);
-
-=======
         let ip_echo_server = match node.sockets.ip_echo {
             None => None,
             Some(tcp_listener) => Some(solana_net_utils::ip_echo_server(
@@ -861,7 +726,6 @@
                 Some(node.info.shred_version),
             )),
         };
->>>>>>> 3ac7e043
         let gossip_service = GossipService::new(
             &cluster_info,
             Some(bank_forks.clone()),
@@ -957,14 +821,11 @@
         let (verified_vote_sender, verified_vote_receiver) = unbounded();
         let (gossip_verified_vote_hash_sender, gossip_verified_vote_hash_receiver) = unbounded();
         let (cluster_confirmed_slot_sender, cluster_confirmed_slot_receiver) = unbounded();
-<<<<<<< HEAD
-=======
 
         let rpc_completed_slots_service =
             RpcCompletedSlotsService::spawn(completed_slots_receiver, rpc_subscriptions.clone());
 
         let (replay_vote_sender, replay_vote_receiver) = unbounded();
->>>>>>> 3ac7e043
         let tvu = Tvu::new(
             vote_account,
             authorized_voter_keypairs,
@@ -1013,11 +874,8 @@
             transaction_status_sender.clone(),
             rewards_recorder_sender,
             cache_block_meta_sender,
-<<<<<<< HEAD
             evm_block_recorder_sender,
             evm_state_recorder_sender,
-=======
->>>>>>> 3ac7e043
             snapshot_config_and_pending_package,
             vote_tracker.clone(),
             retransmit_slots_sender,
@@ -1041,10 +899,7 @@
                 rocksdb_compaction_interval: config.rocksdb_compaction_interval,
                 rocksdb_max_compaction_jitter: config.rocksdb_compaction_interval,
                 wait_for_vote_to_start_leader,
-<<<<<<< HEAD
-=======
                 accounts_shrink_ratio: config.accounts_shrink_ratio,
->>>>>>> 3ac7e043
             },
             &max_slots,
             &cost_model,
@@ -1079,11 +934,8 @@
             bank_notification_sender,
             config.tpu_coalesce_ms,
             cluster_confirmed_slot_sender,
-<<<<<<< HEAD
-=======
             &cost_model,
             &identity_keypair,
->>>>>>> 3ac7e043
         );
 
         datapoint_info!("validator-new", ("id", id.to_string(), String));
@@ -1099,10 +951,7 @@
             transaction_status_service,
             rewards_recorder_service,
             cache_block_meta_service,
-<<<<<<< HEAD
-=======
             system_monitor_service,
->>>>>>> 3ac7e043
             sample_performance_service,
             snapshot_packager_service,
             completed_data_sets_service,
@@ -1197,10 +1046,6 @@
 
         if let Some(cache_block_meta_service) = self.cache_block_meta_service {
             cache_block_meta_service
-<<<<<<< HEAD
-                .join()
-                .expect("cache_block_meta_service");
-=======
                 .join()
                 .expect("cache_block_meta_service");
         }
@@ -1209,7 +1054,6 @@
             system_monitor_service
                 .join()
                 .expect("system_monitor_service");
->>>>>>> 3ac7e043
         }
 
         if let Some(sample_performance_service) = self.sample_performance_service {
@@ -1246,8 +1090,6 @@
         if let Some(ip_echo_server) = self.ip_echo_server {
             ip_echo_server.shutdown_background();
         }
-<<<<<<< HEAD
-=======
 
         if let Some(accountsdb_repl_service) = self.accountsdb_repl_service {
             accountsdb_repl_service
@@ -1258,7 +1100,6 @@
         if let Some(geyser_plugin_service) = self.geyser_plugin_service {
             geyser_plugin_service.join().expect("geyser_plugin_service");
         }
->>>>>>> 3ac7e043
     }
 }
 
@@ -1305,10 +1146,6 @@
     validator_identity: &Pubkey,
     vote_account: &Pubkey,
     config: &ValidatorConfig,
-<<<<<<< HEAD
-    tower_path: &Path,
-=======
->>>>>>> 3ac7e043
     bank_forks: &BankForks,
 ) -> Tower {
     let mut should_require_tower = config.require_tower;
@@ -1387,22 +1224,13 @@
 
             Tower::new_from_bankforks(
                 bank_forks,
-<<<<<<< HEAD
-                tower_path,
-=======
->>>>>>> 3ac7e043
                 validator_identity,
                 vote_account,
             )
         })
 }
 
-<<<<<<< HEAD
-#[allow(clippy::type_complexity)]
-#[allow(clippy::too_many_arguments)]
-=======
 #[allow(clippy::type_complexity, clippy::too_many_arguments)]
->>>>>>> 3ac7e043
 fn new_banks_from_ledger(
     validator_identity: &Pubkey,
     vote_account: &Pubkey,
@@ -1413,13 +1241,10 @@
     enforce_ulimit_nofile: bool,
     start_progress: &Arc<RwLock<ValidatorStartProgress>>,
     no_poh_speed_test: bool,
-<<<<<<< HEAD
     evm_archive: Option<evm_state::Storage>,
-=======
     accounts_package_sender: AccountsPackageSender,
     accounts_update_notifier: Option<AccountsUpdateNotifier>,
     transaction_notifier: Option<TransactionNotifierLock>,
->>>>>>> 3ac7e043
 ) -> (
     GenesisConfig,
     BankForks,
@@ -1471,19 +1296,14 @@
     .expect("Failed to open ledger database");
     blockstore.set_no_compaction(config.no_rocksdb_compaction);
 
-<<<<<<< HEAD
-    let tower_path = config.tower_path.as_deref().unwrap_or(ledger_path);
-
-    let restored_tower = Tower::restore(tower_path, validator_identity);
-=======
     let restored_tower = Tower::restore(config.tower_storage.as_ref(), validator_identity);
->>>>>>> 3ac7e043
     if let Ok(tower) = &restored_tower {
         reconcile_blockstore_roots_with_tower(tower, &blockstore).unwrap_or_else(|err| {
             error!("Failed to reconcile blockstore with tower: {:?}", err);
             abort()
         });
     }
+
 
     let blockstore = Arc::new(blockstore);
     let blockstore_root_scan = if config.rpc_addrs.is_some()
@@ -1517,12 +1337,9 @@
         ..blockstore_processor::ProcessOptions::default()
     };
 
-<<<<<<< HEAD
-=======
     let enable_rpc_transaction_history =
         config.rpc_addrs.is_some() && config.rpc_config.enable_rpc_transaction_history;
     let is_plugin_transaction_history_required = transaction_notifier.as_ref().is_some();
->>>>>>> 3ac7e043
     let transaction_history_services =
         if enable_rpc_transaction_history || is_plugin_transaction_history_required {
             initialize_rpc_transaction_history_services(
@@ -1530,30 +1347,23 @@
                 exit,
                 enable_rpc_transaction_history,
                 config.rpc_config.enable_cpi_and_log_storage,
-<<<<<<< HEAD
                 evm_archive.clone(),
-=======
                 transaction_notifier,
->>>>>>> 3ac7e043
             )
         } else {
             TransactionHistoryServices::default()
         };
 
-<<<<<<< HEAD
     // TODO: Add evm-state to config.
     let evm_state_path = ledger_path.join("evm-state");
     let evm_genesis_path = ledger_path.join(solana_sdk::genesis_config::EVM_GENESIS);
 
-    let (mut bank_forks, mut leader_schedule_cache, snapshot_hash) = bank_forks_utils::load(
-=======
     let (
         mut bank_forks,
         mut leader_schedule_cache,
         last_full_snapshot_slot,
         starting_snapshot_hashes,
     ) = bank_forks_utils::load(
->>>>>>> 3ac7e043
         &genesis_config,
         &blockstore,
         &evm_state_path,
@@ -1566,7 +1376,6 @@
             .transaction_status_sender
             .as_ref(),
         transaction_history_services
-<<<<<<< HEAD
             .evm_state_recorder_sender
             .as_ref(),
         transaction_history_services
@@ -1574,12 +1383,8 @@
             .as_ref(),
         config.verify_evm_state,
         evm_archive,
-=======
-            .cache_block_meta_sender
-            .as_ref(),
         accounts_package_sender,
         accounts_update_notifier,
->>>>>>> 3ac7e043
     )
     .unwrap_or_else(|err| {
         error!("Failed to load ledger: {:?}", err);
@@ -1622,12 +1427,8 @@
             None,
             &snapshot_config.snapshot_archives_dir,
             snapshot_config.archive_format,
-<<<<<<< HEAD
-            Some(bank_forks.root_bank().get_thread_pool()),
-=======
             snapshot_config.maximum_full_snapshot_archives_to_retain,
             snapshot_config.maximum_incremental_snapshot_archives_to_retain,
->>>>>>> 3ac7e043
         )
         .unwrap_or_else(|err| {
             error!("Unable to create snapshot: {}", err);
@@ -1644,10 +1445,6 @@
         validator_identity,
         vote_account,
         config,
-<<<<<<< HEAD
-        tower_path,
-=======
->>>>>>> 3ac7e043
         &bank_forks,
     );
 
@@ -1657,6 +1454,7 @@
 
     bank_forks.set_snapshot_config(config.snapshot_config.clone());
     bank_forks.set_accounts_hash_interval_slots(config.accounts_hash_interval_slots);
+
 
     if let Some(blockstore_root_scan) = blockstore_root_scan {
         if let Err(err) = blockstore_root_scan.join() {
@@ -1755,11 +1553,8 @@
     exit: &Arc<AtomicBool>,
     enable_rpc_transaction_history: bool,
     enable_cpi_and_log_storage: bool,
-<<<<<<< HEAD
     archive_evm_state: Option<evm_state::Storage>,
-=======
     transaction_notifier: Option<TransactionNotifierLock>,
->>>>>>> 3ac7e043
 ) -> TransactionHistoryServices {
     let max_complete_transaction_status_slot = Arc::new(AtomicU64::new(blockstore.max_root()));
     let (transaction_status_sender, transaction_status_receiver) = unbounded();
@@ -1770,11 +1565,8 @@
     let transaction_status_service = Some(TransactionStatusService::new(
         transaction_status_receiver,
         max_complete_transaction_status_slot.clone(),
-<<<<<<< HEAD
-=======
         enable_rpc_transaction_history,
         transaction_notifier.clone(),
->>>>>>> 3ac7e043
         blockstore.clone(),
         exit,
     ));
@@ -1791,7 +1583,6 @@
     let cache_block_meta_sender = Some(cache_block_meta_sender);
     let cache_block_meta_service = Some(CacheBlockMetaService::new(
         cache_block_meta_receiver,
-<<<<<<< HEAD
         blockstore.clone(),
         exit,
     ));
@@ -1800,8 +1591,6 @@
     let evm_block_recorder_sender = Some(evm_block_recorder_sender);
     let evm_block_recorder_service = Some(EvmRecorderService::new(
         evm_block_recorder_receiver,
-=======
->>>>>>> 3ac7e043
         blockstore,
         exit,
     ));
@@ -1830,13 +1619,10 @@
         rewards_recorder_service,
         cache_block_meta_sender,
         cache_block_meta_service,
-<<<<<<< HEAD
         evm_block_recorder_sender,
         evm_block_recorder_service,
         evm_state_recorder_sender,
         evm_state_recorder_service,
-=======
->>>>>>> 3ac7e043
     }
 }
 
@@ -1901,13 +1687,10 @@
         let gossip_stake_percent = get_stake_percent_in_gossip(bank, cluster_info, i % 10 == 0);
 
         if gossip_stake_percent >= WAIT_FOR_SUPERMAJORITY_THRESHOLD_PERCENT {
-<<<<<<< HEAD
-=======
             info!(
                 "Supermajority reached, {}% active stake detected, starting up now.",
                 gossip_stake_percent,
             );
->>>>>>> 3ac7e043
             break;
         }
         // The normal RPC health checks don't apply as the node is waiting, so feign health to
@@ -1918,35 +1701,6 @@
     }
     rpc_override_health_check.store(false, Ordering::Relaxed);
     Ok(true)
-<<<<<<< HEAD
-}
-
-fn report_target_features() {
-    warn!(
-        "CUDA is {}abled",
-        if solana_perf::perf_libs::api().is_some() {
-            "en"
-        } else {
-            "dis"
-        }
-    );
-
-    #[cfg(any(target_arch = "x86", target_arch = "x86_64"))]
-    {
-        // Validator binaries built on a machine with AVX support will generate invalid opcodes
-        // when run on machines without AVX causing a non-obvious process abort.  Instead detect
-        // the mismatch and error cleanly.
-        if is_x86_feature_detected!("avx") {
-            info!("AVX detected");
-        } else {
-            error!(
-                "Your machine does not have AVX support, please rebuild from source on your machine"
-            );
-            abort();
-        }
-    }
-=======
->>>>>>> 3ac7e043
 }
 
 // Get the activated stake percentage (based on the provided bank) that is visible in gossip
@@ -2118,11 +1872,8 @@
             &config,
             true, // should_check_duplicate_instance
             start_progress.clone(),
-<<<<<<< HEAD
             None,
-=======
             SocketAddrSpace::Unspecified,
->>>>>>> 3ac7e043
         );
         assert_eq!(
             *start_progress.read().unwrap(),
@@ -2203,11 +1954,8 @@
                     &config,
                     true, // should_check_duplicate_instance
                     Arc::new(RwLock::new(ValidatorStartProgress::default())),
-<<<<<<< HEAD
                     None,
-=======
                     SocketAddrSpace::Unspecified,
->>>>>>> 3ac7e043
                 )
             })
             .collect();
