use {
    crate::{
        cluster_info_vote_listener::SlotVoteTracker,
        cluster_slots::SlotPubkeys,
        consensus::{Stake, VotedStakes},
        replay_stage::SUPERMINORITY_THRESHOLD,
    },
    solana_ledger::blockstore_processor::{ConfirmationProgress, ConfirmationTiming},
    solana_runtime::{bank::Bank, bank_forks::BankForks, vote_account::VoteAccount},
    solana_sdk::{clock::Slot, hash::Hash, pubkey::Pubkey},
    std::{
        collections::{BTreeMap, HashMap, HashSet},
        sync::{Arc, RwLock},
    },
};

type VotedSlot = Slot;
type ExpirationSlot = Slot;
pub type LockoutIntervals = BTreeMap<ExpirationSlot, Vec<(VotedSlot, Pubkey)>>;

#[derive(Default)]
pub struct ReplaySlotStats(ConfirmationTiming);
impl std::ops::Deref for ReplaySlotStats {
    type Target = ConfirmationTiming;
    fn deref(&self) -> &Self::Target {
        &self.0
    }
}
impl std::ops::DerefMut for ReplaySlotStats {
    fn deref_mut(&mut self) -> &mut Self::Target {
        &mut self.0
    }
}

impl ReplaySlotStats {
    pub fn report_stats(&self, slot: Slot, num_entries: usize, num_shreds: u64) {
        datapoint_info!(
            "replay-slot-stats",
            ("slot", slot as i64, i64),
            ("fetch_entries_time", self.fetch_elapsed as i64, i64),
            (
                "fetch_entries_fail_time",
                self.fetch_fail_elapsed as i64,
                i64
            ),
            (
                "entry_poh_verification_time",
                self.poh_verify_elapsed as i64,
                i64
            ),
            (
                "entry_transaction_verification_time",
                self.transaction_verify_elapsed as i64,
                i64
            ),
            ("replay_time", self.replay_elapsed as i64, i64),
            (
                "replay_total_elapsed",
                self.started.elapsed().as_micros() as i64,
                i64
            ),
            ("total_entries", num_entries as i64, i64),
            ("total_shreds", num_shreds as i64, i64),
            ("check_us", self.execute_timings.check_us, i64),
            ("load_us", self.execute_timings.load_us, i64),
            ("execute_us", self.execute_timings.execute_us, i64),
            ("store_us", self.execute_timings.store_us, i64),
            (
                "update_stakes_cache_us",
                self.execute_timings.update_stakes_cache_us,
                i64
            ),
            (
                "total_batches_len",
                self.execute_timings.total_batches_len,
                i64
            ),
            (
                "num_execute_batches",
                self.execute_timings.num_execute_batches,
                i64
            ),
            (
                "execute_details_serialize_us",
                self.execute_timings.details.serialize_us,
                i64
            ),
            (
                "execute_details_create_vm_us",
                self.execute_timings.details.create_vm_us,
                i64
            ),
            (
<<<<<<< HEAD
                "create_evm_executor_us",
                self.execute_timings.details.create_evm_executor_us,
                i64
            ),
            (
                "execute_inner_us",
=======
                "execute_details_execute_inner_us",
>>>>>>> 3ac7e043
                self.execute_timings.details.execute_us,
                i64
            ),
            (
                "execute_details_deserialize_us",
                self.execute_timings.details.deserialize_us,
                i64
            ),
            (
                "execute_details_get_or_create_executor_us",
                self.execute_timings.details.get_or_create_executor_us,
                i64
            ),
            (
                "execute_details_changed_account_count",
                self.execute_timings.details.changed_account_count,
                i64
            ),
            (
                "execute_details_total_account_count",
                self.execute_timings.details.total_account_count,
                i64
            ),
            (
                "execute_details_total_data_size",
                self.execute_timings.details.total_data_size,
                i64
            ),
            (
                "execute_details_data_size_changed",
                self.execute_timings.details.data_size_changed,
                i64
            ),
            (
                "execute_details_create_executor_register_syscalls_us",
                self.execute_timings
                    .details
                    .create_executor_register_syscalls_us,
                i64
            ),
            (
                "execute_details_create_executor_load_elf_us",
                self.execute_timings.details.create_executor_load_elf_us,
                i64
            ),
            (
                "execute_details_create_executor_verify_code_us",
                self.execute_timings.details.create_executor_verify_code_us,
                i64
            ),
            (
                "execute_details_create_executor_jit_compile_us",
                self.execute_timings.details.create_executor_jit_compile_us,
                i64
            ),
            (
                "execute_accessories_feature_set_clone_us",
                self.execute_timings
                    .execute_accessories
                    .feature_set_clone_us,
                i64
            ),
            (
                "execute_accessories_compute_budget_process_transaction_us",
                self.execute_timings
                    .execute_accessories
                    .compute_budget_process_transaction_us,
                i64
            ),
            (
                "execute_accessories_get_executors_us",
                self.execute_timings.execute_accessories.get_executors_us,
                i64
            ),
            (
                "execute_accessories_process_message_us",
                self.execute_timings.execute_accessories.process_message_us,
                i64
            ),
            (
                "execute_accessories_update_executors_us",
                self.execute_timings.execute_accessories.update_executors_us,
                i64
            ),
            (
                "execute_accessories_process_instructions_total_us",
                self.execute_timings
                    .execute_accessories
                    .process_instructions
                    .total_us,
                i64
            ),
            (
                "execute_accessories_process_instructions_verify_caller_us",
                self.execute_timings
                    .execute_accessories
                    .process_instructions
                    .verify_caller_us,
                i64
            ),
            (
                "execute_accessories_process_instructions_process_executable_chain_us",
                self.execute_timings
                    .execute_accessories
                    .process_instructions
                    .process_executable_chain_us,
                i64
            ),
            (
                "execute_accessories_process_instructions_verify_callee_us",
                self.execute_timings
                    .execute_accessories
                    .process_instructions
                    .verify_callee_us,
                i64
            ),
        );

        let mut per_pubkey_timings: Vec<_> = self
            .execute_timings
            .details
            .per_program_timings
            .iter()
            .collect();
        per_pubkey_timings.sort_by(|a, b| b.1.accumulated_us.cmp(&a.1.accumulated_us));
        let (total_us, total_units, total_count, total_errored_units, total_errored_count) =
            per_pubkey_timings.iter().fold(
                (0, 0, 0, 0, 0),
                |(sum_us, sum_units, sum_count, sum_errored_units, sum_errored_count), a| {
                    (
                        sum_us + a.1.accumulated_us,
                        sum_units + a.1.accumulated_units,
                        sum_count + a.1.count,
                        sum_errored_units + a.1.total_errored_units,
                        sum_errored_count + a.1.errored_txs_compute_consumed.len(),
                    )
                },
            );

        for (pubkey, time) in per_pubkey_timings.iter().take(5) {
            datapoint_trace!(
                "per_program_timings",
                ("slot", slot as i64, i64),
                ("pubkey", pubkey.to_string(), String),
                ("execute_us", time.accumulated_us, i64),
                ("accumulated_units", time.accumulated_units, i64),
                ("errored_units", time.total_errored_units, i64),
                ("count", time.count, i64),
                (
                    "errored_count",
                    time.errored_txs_compute_consumed.len(),
                    i64
                ),
            );
        }
        datapoint_info!(
            "per_program_timings",
            ("slot", slot as i64, i64),
            ("pubkey", "all", String),
            ("execute_us", total_us, i64),
            ("accumulated_units", total_units, i64),
            ("count", total_count, i64),
            ("errored_units", total_errored_units, i64),
            ("errored_count", total_errored_count, i64)
        );
    }
}

#[derive(Debug)]
pub struct ValidatorStakeInfo {
    pub validator_vote_pubkey: Pubkey,
    pub stake: u64,
    pub total_epoch_stake: u64,
}

impl Default for ValidatorStakeInfo {
    fn default() -> Self {
        Self {
            stake: 0,
            validator_vote_pubkey: Pubkey::default(),
            total_epoch_stake: 1,
        }
    }
}

impl ValidatorStakeInfo {
    pub fn new(validator_vote_pubkey: Pubkey, stake: u64, total_epoch_stake: u64) -> Self {
        Self {
            validator_vote_pubkey,
            stake,
            total_epoch_stake,
        }
    }
}

<<<<<<< HEAD
pub(crate) struct ForkProgress {
    pub(crate) is_dead: bool,
    pub(crate) fork_stats: ForkStats,
    pub(crate) propagated_stats: PropagatedStats,
    pub(crate) replay_stats: ReplaySlotStats,
    pub(crate) replay_progress: ConfirmationProgress,
    pub(crate) duplicate_stats: DuplicateStats,
=======
pub struct ForkProgress {
    pub is_dead: bool,
    pub fork_stats: ForkStats,
    pub propagated_stats: PropagatedStats,
    pub replay_stats: ReplaySlotStats,
    pub replay_progress: ConfirmationProgress,
>>>>>>> 3ac7e043
    // Note `num_blocks_on_fork` and `num_dropped_blocks_on_fork` only
    // count new blocks replayed since last restart, which won't include
    // blocks already existing in the ledger/before snapshot at start,
    // so these stats do not span all of time
    pub num_blocks_on_fork: u64,
    pub num_dropped_blocks_on_fork: u64,
}

impl ForkProgress {
    pub fn new(
        last_entry: Hash,
        prev_leader_slot: Option<Slot>,
        duplicate_stats: DuplicateStats,
        validator_stake_info: Option<ValidatorStakeInfo>,
        num_blocks_on_fork: u64,
        num_dropped_blocks_on_fork: u64,
    ) -> Self {
        let (
            is_leader_slot,
            propagated_validators_stake,
            propagated_validators,
            is_propagated,
            total_epoch_stake,
        ) = validator_stake_info
            .map(|info| {
                (
                    true,
                    info.stake,
                    vec![info.validator_vote_pubkey].into_iter().collect(),
                    {
                        if info.total_epoch_stake == 0 {
                            true
                        } else {
                            info.stake as f64 / info.total_epoch_stake as f64
                                > SUPERMINORITY_THRESHOLD
                        }
                    },
                    info.total_epoch_stake,
                )
            })
            .unwrap_or((false, 0, HashSet::new(), false, 0));

        Self {
            is_dead: false,
            fork_stats: ForkStats::default(),
            replay_stats: ReplaySlotStats::default(),
            replay_progress: ConfirmationProgress::new(last_entry),
            duplicate_stats,
            num_blocks_on_fork,
            num_dropped_blocks_on_fork,
            propagated_stats: PropagatedStats {
                propagated_validators,
                propagated_validators_stake,
                is_propagated,
                is_leader_slot,
                prev_leader_slot,
                total_epoch_stake,
                ..PropagatedStats::default()
            },
        }
    }

    pub fn new_from_bank(
        bank: &Bank,
        validator_identity: &Pubkey,
        validator_vote_pubkey: &Pubkey,
        prev_leader_slot: Option<Slot>,
        duplicate_stats: DuplicateStats,
        num_blocks_on_fork: u64,
        num_dropped_blocks_on_fork: u64,
    ) -> Self {
        let validator_stake_info = {
            if bank.collector_id() == validator_identity {
                Some(ValidatorStakeInfo::new(
                    *validator_vote_pubkey,
                    bank.epoch_vote_account_stake(validator_vote_pubkey),
                    bank.total_epoch_stake(),
                ))
            } else {
                None
            }
        };

        let mut new_progress = Self::new(
            bank.last_blockhash(),
            prev_leader_slot,
<<<<<<< HEAD
            duplicate_stats,
            validator_fork_info,
=======
            validator_stake_info,
>>>>>>> 3ac7e043
            num_blocks_on_fork,
            num_dropped_blocks_on_fork,
        );

        if bank.is_frozen() {
            new_progress.fork_stats.bank_hash = Some(bank.hash());
        }
        new_progress
    }

    pub fn is_duplicate_confirmed(&self) -> bool {
        self.duplicate_stats.is_duplicate_confirmed
    }

    pub fn set_duplicate_confirmed(&mut self) {
        self.duplicate_stats.set_duplicate_confirmed();
    }
}

#[derive(Debug, Clone, Default)]
<<<<<<< HEAD
pub(crate) struct ForkStats {
    pub(crate) weight: u128,
    pub(crate) fork_weight: u128,
    pub(crate) total_stake: Stake,
    pub(crate) block_height: u64,
    pub(crate) has_voted: bool,
    pub(crate) is_recent: bool,
    pub(crate) is_empty: bool,
    pub(crate) vote_threshold: bool,
    pub(crate) is_locked_out: bool,
    pub(crate) voted_stakes: VotedStakes,
    pub(crate) is_supermajority_confirmed: bool,
    pub(crate) computed: bool,
    pub(crate) lockout_intervals: LockoutIntervals,
    pub(crate) bank_hash: Option<Hash>,
    pub(crate) my_latest_landed_vote: Option<Slot>,
=======
pub struct ForkStats {
    pub weight: u128,
    pub fork_weight: u128,
    pub total_stake: Stake,
    pub block_height: u64,
    pub has_voted: bool,
    pub is_recent: bool,
    pub is_empty: bool,
    pub vote_threshold: bool,
    pub is_locked_out: bool,
    pub voted_stakes: VotedStakes,
    pub is_supermajority_confirmed: bool,
    pub computed: bool,
    pub lockout_intervals: LockoutIntervals,
    pub bank_hash: Option<Hash>,
    pub my_latest_landed_vote: Option<Slot>,
>>>>>>> 3ac7e043
}

#[derive(Clone, Default)]
pub struct PropagatedStats {
    pub propagated_validators: HashSet<Pubkey>,
    pub propagated_node_ids: HashSet<Pubkey>,
    pub propagated_validators_stake: u64,
    pub is_propagated: bool,
    pub is_leader_slot: bool,
    pub prev_leader_slot: Option<Slot>,
    pub slot_vote_tracker: Option<Arc<RwLock<SlotVoteTracker>>>,
    pub cluster_slot_pubkeys: Option<Arc<RwLock<SlotPubkeys>>>,
    pub total_epoch_stake: u64,
}

#[derive(Clone, Default)]
pub(crate) struct DuplicateStats {
    latest_unconfirmed_duplicate_ancestor: Option<Slot>,
    is_duplicate_confirmed: bool,
}

impl DuplicateStats {
    pub fn new_with_unconfirmed_duplicate_ancestor(
        latest_unconfirmed_duplicate_ancestor: Option<Slot>,
    ) -> Self {
        Self {
            latest_unconfirmed_duplicate_ancestor,
            is_duplicate_confirmed: false,
        }
    }

    fn set_duplicate_confirmed(&mut self) {
        self.is_duplicate_confirmed = true;
        self.latest_unconfirmed_duplicate_ancestor = None;
    }

    fn update_with_newly_confirmed_duplicate_ancestor(&mut self, newly_confirmed_ancestor: Slot) {
        if let Some(latest_unconfirmed_duplicate_ancestor) =
            self.latest_unconfirmed_duplicate_ancestor
        {
            if latest_unconfirmed_duplicate_ancestor <= newly_confirmed_ancestor {
                self.latest_unconfirmed_duplicate_ancestor = None;
            }
        }
    }
}

impl PropagatedStats {
    pub fn add_vote_pubkey(&mut self, vote_pubkey: Pubkey, stake: u64) {
        if self.propagated_validators.insert(vote_pubkey) {
            self.propagated_validators_stake += stake;
        }
    }

    pub fn add_node_pubkey(&mut self, node_pubkey: &Pubkey, bank: &Bank) {
        if !self.propagated_node_ids.contains(node_pubkey) {
            let node_vote_accounts = bank
                .epoch_vote_accounts_for_node_id(node_pubkey)
                .map(|v| &v.vote_accounts);

            if let Some(node_vote_accounts) = node_vote_accounts {
                self.add_node_pubkey_internal(
                    node_pubkey,
                    node_vote_accounts,
                    bank.epoch_vote_accounts(bank.epoch())
                        .expect("Epoch stakes for bank's own epoch must exist"),
                );
            }
        }
    }

    fn add_node_pubkey_internal(
        &mut self,
        node_pubkey: &Pubkey,
        vote_account_pubkeys: &[Pubkey],
        epoch_vote_accounts: &HashMap<Pubkey, (u64, VoteAccount)>,
    ) {
        self.propagated_node_ids.insert(*node_pubkey);
        for vote_account_pubkey in vote_account_pubkeys.iter() {
            let stake = epoch_vote_accounts
                .get(vote_account_pubkey)
                .map(|(stake, _)| *stake)
                .unwrap_or(0);
            self.add_vote_pubkey(*vote_account_pubkey, stake);
        }
    }
}

#[derive(Default)]
pub struct ProgressMap {
    progress_map: HashMap<Slot, ForkProgress>,
}

impl std::ops::Deref for ProgressMap {
    type Target = HashMap<Slot, ForkProgress>;
    fn deref(&self) -> &Self::Target {
        &self.progress_map
    }
}

impl std::ops::DerefMut for ProgressMap {
    fn deref_mut(&mut self) -> &mut Self::Target {
        &mut self.progress_map
    }
}

impl ProgressMap {
    pub fn insert(&mut self, slot: Slot, fork_progress: ForkProgress) {
        self.progress_map.insert(slot, fork_progress);
    }

    pub fn get_propagated_stats(&self, slot: Slot) -> Option<&PropagatedStats> {
        self.progress_map
            .get(&slot)
            .map(|fork_progress| &fork_progress.propagated_stats)
    }

    pub fn get_propagated_stats_mut(&mut self, slot: Slot) -> Option<&mut PropagatedStats> {
        self.progress_map
            .get_mut(&slot)
            .map(|fork_progress| &mut fork_progress.propagated_stats)
    }

    pub fn get_fork_stats(&self, slot: Slot) -> Option<&ForkStats> {
        self.progress_map
            .get(&slot)
            .map(|fork_progress| &fork_progress.fork_stats)
    }

    pub fn get_fork_stats_mut(&mut self, slot: Slot) -> Option<&mut ForkStats> {
        self.progress_map
            .get_mut(&slot)
            .map(|fork_progress| &mut fork_progress.fork_stats)
    }

    pub fn is_dead(&self, slot: Slot) -> Option<bool> {
        self.progress_map
            .get(&slot)
            .map(|fork_progress| fork_progress.is_dead)
    }

    pub fn get_hash(&self, slot: Slot) -> Option<Hash> {
        self.progress_map
            .get(&slot)
            .and_then(|fork_progress| fork_progress.fork_stats.bank_hash)
    }

    pub fn is_propagated(&self, slot: Slot) -> bool {
        let leader_slot_to_check = self.get_latest_leader_slot(slot);

        // prev_leader_slot doesn't exist because already rooted
        // or this validator hasn't been scheduled as a leader
        // yet. In both cases the latest leader is vacuously
        // confirmed
        leader_slot_to_check
            .map(|leader_slot_to_check| {
                // If the leader's stats are None (isn't in the
                // progress map), this means that prev_leader slot is
                // rooted, so return true
                self.get_propagated_stats(leader_slot_to_check)
                    .map(|stats| stats.is_propagated)
                    .unwrap_or(true)
            })
            .unwrap_or(true)
    }

    pub fn get_latest_leader_slot(&self, slot: Slot) -> Option<Slot> {
        let propagated_stats = self
            .get_propagated_stats(slot)
            .expect("All frozen banks must exist in the Progress map");

        if propagated_stats.is_leader_slot {
            Some(slot)
        } else {
            propagated_stats.prev_leader_slot
        }
    }

<<<<<<< HEAD
    #[cfg(test)]
    pub fn is_unconfirmed_duplicate(&self, slot: Slot) -> Option<bool> {
        self.get(&slot).map(|p| {
            p.duplicate_stats
                .latest_unconfirmed_duplicate_ancestor
                .map(|ancestor| ancestor == slot)
                .unwrap_or(false)
        })
    }

    pub fn latest_unconfirmed_duplicate_ancestor(&self, slot: Slot) -> Option<Slot> {
        self.get(&slot)
            .map(|p| p.duplicate_stats.latest_unconfirmed_duplicate_ancestor)
            .unwrap_or(None)
    }

    pub fn set_unconfirmed_duplicate_slot(&mut self, slot: Slot, descendants: &HashSet<u64>) {
        if let Some(fork_progress) = self.get_mut(&slot) {
            if fork_progress.is_duplicate_confirmed() {
                assert!(fork_progress
                    .duplicate_stats
                    .latest_unconfirmed_duplicate_ancestor
                    .is_none());
                return;
            }

            if fork_progress
                .duplicate_stats
                .latest_unconfirmed_duplicate_ancestor
                == Some(slot)
            {
                // Already been marked
                return;
            }
            fork_progress
                .duplicate_stats
                .latest_unconfirmed_duplicate_ancestor = Some(slot);

            for d in descendants {
                if let Some(fork_progress) = self.get_mut(d) {
                    fork_progress
                        .duplicate_stats
                        .latest_unconfirmed_duplicate_ancestor = Some(std::cmp::max(
                        fork_progress
                            .duplicate_stats
                            .latest_unconfirmed_duplicate_ancestor
                            .unwrap_or(0),
                        slot,
                    ));
                }
            }
        }
    }

    pub fn set_confirmed_duplicate_slot(
        &mut self,
        slot: Slot,
        ancestors: &HashSet<u64>,
        descendants: &HashSet<u64>,
    ) {
        for a in ancestors {
            if let Some(fork_progress) = self.get_mut(a) {
                fork_progress.set_duplicate_confirmed();
            }
        }

        if let Some(slot_fork_progress) = self.get_mut(&slot) {
            // Setting the fields here is nly correct and necessary if the loop above didn't
            // already do this, so check with an assert.
            assert!(!ancestors.contains(&slot));
            let slot_had_unconfirmed_duplicate_ancestor = slot_fork_progress
                .duplicate_stats
                .latest_unconfirmed_duplicate_ancestor
                .is_some();
            slot_fork_progress.set_duplicate_confirmed();

            if slot_had_unconfirmed_duplicate_ancestor {
                for d in descendants {
                    if let Some(descendant_fork_progress) = self.get_mut(d) {
                        descendant_fork_progress
                            .duplicate_stats
                            .update_with_newly_confirmed_duplicate_ancestor(slot);
                    }
                }
            } else {
                // Neither this slot `S`, nor earlier ancestors were marked as duplicate,
                // so this means all descendants either:
                // 1) Have no duplicate ancestors
                // 2) Have a duplicate ancestor > `S`

                // In both cases, there's no need to iterate through descendants because
                // this confirmation on `S` is irrelevant to them.
            }
        }
    }

=======
>>>>>>> 3ac7e043
    pub fn my_latest_landed_vote(&self, slot: Slot) -> Option<Slot> {
        self.progress_map
            .get(&slot)
            .and_then(|s| s.fork_stats.my_latest_landed_vote)
    }

    pub fn set_supermajority_confirmed_slot(&mut self, slot: Slot) {
        let slot_progress = self.get_mut(&slot).unwrap();
        slot_progress.fork_stats.is_supermajority_confirmed = true;
    }

    pub fn is_supermajority_confirmed(&self, slot: Slot) -> Option<bool> {
        self.progress_map
            .get(&slot)
            .map(|s| s.fork_stats.is_supermajority_confirmed)
    }

<<<<<<< HEAD
    pub fn is_duplicate_confirmed(&self, slot: Slot) -> Option<bool> {
        self.progress_map
            .get(&slot)
            .map(|s| s.is_duplicate_confirmed())
    }

=======
>>>>>>> 3ac7e043
    pub fn get_bank_prev_leader_slot(&self, bank: &Bank) -> Option<Slot> {
        let parent_slot = bank.parent_slot();
        self.get_propagated_stats(parent_slot)
            .map(|stats| {
                if stats.is_leader_slot {
                    Some(parent_slot)
                } else {
                    stats.prev_leader_slot
                }
            })
            .unwrap_or(None)
    }

    pub fn handle_new_root(&mut self, bank_forks: &BankForks) {
        self.progress_map
            .retain(|k, _| bank_forks.get(*k).is_some());
    }

    pub fn log_propagated_stats(&self, slot: Slot, bank_forks: &RwLock<BankForks>) {
        if let Some(stats) = self.get_propagated_stats(slot) {
            info!(
                "Propagated stats:
                total staked: {},
                observed staked: {},
                vote pubkeys: {:?},
                node_pubkeys: {:?},
                slot: {},
                epoch: {:?}",
                stats.total_epoch_stake,
                stats.propagated_validators_stake,
                stats.propagated_validators,
                stats.propagated_node_ids,
                slot,
                bank_forks.read().unwrap().get(slot).map(|x| x.epoch()),
            );
        }
    }
}

#[cfg(test)]
mod test {
    use super::*;
    use crate::consensus::test::VoteSimulator;
    use trees::tr;

    #[test]
    fn test_add_vote_pubkey() {
        let mut stats = PropagatedStats::default();
        let mut vote_pubkey = solana_sdk::pubkey::new_rand();

        // Add a vote pubkey, the number of references in all_pubkeys
        // should be 2
        stats.add_vote_pubkey(vote_pubkey, 1);
        assert!(stats.propagated_validators.contains(&vote_pubkey));
        assert_eq!(stats.propagated_validators_stake, 1);

        // Adding it again should change no state since the key already existed
        stats.add_vote_pubkey(vote_pubkey, 1);
        assert!(stats.propagated_validators.contains(&vote_pubkey));
        assert_eq!(stats.propagated_validators_stake, 1);

        // Adding another pubkey should succeed
        vote_pubkey = solana_sdk::pubkey::new_rand();
        stats.add_vote_pubkey(vote_pubkey, 2);
        assert!(stats.propagated_validators.contains(&vote_pubkey));
        assert_eq!(stats.propagated_validators_stake, 3);
    }

    #[test]
    fn test_add_node_pubkey_internal() {
        let num_vote_accounts = 10;
        let staked_vote_accounts = 5;
        let vote_account_pubkeys: Vec<_> = std::iter::repeat_with(solana_sdk::pubkey::new_rand)
            .take(num_vote_accounts)
            .collect();
        let epoch_vote_accounts: HashMap<_, _> = vote_account_pubkeys
            .iter()
            .skip(num_vote_accounts - staked_vote_accounts)
            .map(|pubkey| (*pubkey, (1, VoteAccount::default())))
            .collect();

        let mut stats = PropagatedStats::default();
        let mut node_pubkey = solana_sdk::pubkey::new_rand();

        // Add a vote pubkey, the number of references in all_pubkeys
        // should be 2
        stats.add_node_pubkey_internal(&node_pubkey, &vote_account_pubkeys, &epoch_vote_accounts);
        assert!(stats.propagated_node_ids.contains(&node_pubkey));
        assert_eq!(
            stats.propagated_validators_stake,
            staked_vote_accounts as u64
        );

        // Adding it again should not change any state
        stats.add_node_pubkey_internal(&node_pubkey, &vote_account_pubkeys, &epoch_vote_accounts);
        assert!(stats.propagated_node_ids.contains(&node_pubkey));
        assert_eq!(
            stats.propagated_validators_stake,
            staked_vote_accounts as u64
        );

        // Adding another pubkey with same vote accounts should succeed, but stake
        // shouldn't increase
        node_pubkey = solana_sdk::pubkey::new_rand();
        stats.add_node_pubkey_internal(&node_pubkey, &vote_account_pubkeys, &epoch_vote_accounts);
        assert!(stats.propagated_node_ids.contains(&node_pubkey));
        assert_eq!(
            stats.propagated_validators_stake,
            staked_vote_accounts as u64
        );

        // Adding another pubkey with different vote accounts should succeed
        // and increase stake
        node_pubkey = solana_sdk::pubkey::new_rand();
        let vote_account_pubkeys: Vec<_> = std::iter::repeat_with(solana_sdk::pubkey::new_rand)
            .take(num_vote_accounts)
            .collect();
        let epoch_vote_accounts: HashMap<_, _> = vote_account_pubkeys
            .iter()
            .skip(num_vote_accounts - staked_vote_accounts)
            .map(|pubkey| (*pubkey, (1, VoteAccount::default())))
            .collect();
        stats.add_node_pubkey_internal(&node_pubkey, &vote_account_pubkeys, &epoch_vote_accounts);
        assert!(stats.propagated_node_ids.contains(&node_pubkey));
        assert_eq!(
            stats.propagated_validators_stake,
            2 * staked_vote_accounts as u64
        );
    }

    #[test]
    fn test_is_propagated_status_on_construction() {
        // If the given ValidatorStakeInfo == None, then this is not
        // a leader slot and is_propagated == false
        let progress = ForkProgress::new(
            Hash::default(),
            Some(9),
            DuplicateStats::default(),
            None,
            0,
            0,
        );
        assert!(!progress.propagated_stats.is_propagated);

        // If the stake is zero, then threshold is always achieved
        let progress = ForkProgress::new(
            Hash::default(),
            Some(9),
            DuplicateStats::default(),
            Some(ValidatorStakeInfo {
                total_epoch_stake: 0,
                ..ValidatorStakeInfo::default()
            }),
            0,
            0,
        );
        assert!(progress.propagated_stats.is_propagated);

        // If the stake is non zero, then threshold is not achieved unless
        // validator has enough stake by itself to pass threshold
        let progress = ForkProgress::new(
            Hash::default(),
            Some(9),
            DuplicateStats::default(),
            Some(ValidatorStakeInfo {
                total_epoch_stake: 2,
                ..ValidatorStakeInfo::default()
            }),
            0,
            0,
        );
        assert!(!progress.propagated_stats.is_propagated);

        // Give the validator enough stake by itself to pass threshold
        let progress = ForkProgress::new(
            Hash::default(),
            Some(9),
            DuplicateStats::default(),
            Some(ValidatorStakeInfo {
                stake: 1,
                total_epoch_stake: 2,
                ..ValidatorStakeInfo::default()
            }),
            0,
            0,
        );
        assert!(progress.propagated_stats.is_propagated);

        // Check that the default ValidatorStakeInfo::default() constructs a ForkProgress
        // with is_propagated == false, otherwise propagation tests will fail to run
        // the proper checks (most will auto-pass without checking anything)
        let progress = ForkProgress::new(
            Hash::default(),
            Some(9),
            DuplicateStats::default(),
            Some(ValidatorStakeInfo::default()),
            0,
            0,
        );
        assert!(!progress.propagated_stats.is_propagated);
    }

    #[test]
    fn test_is_propagated() {
        let mut progress_map = ProgressMap::default();

        // Insert new ForkProgress for slot 10 (not a leader slot) and its
        // previous leader slot 9 (leader slot)
        progress_map.insert(
            10,
            ForkProgress::new(
                Hash::default(),
                Some(9),
                DuplicateStats::default(),
                None,
                0,
                0,
            ),
        );
        progress_map.insert(
            9,
            ForkProgress::new(
                Hash::default(),
                None,
                DuplicateStats::default(),
                Some(ValidatorStakeInfo::default()),
                0,
                0,
            ),
        );

        // None of these slot have parents which are confirmed
        assert!(!progress_map.is_propagated(9));
        assert!(!progress_map.is_propagated(10));

        // Insert new ForkProgress for slot 8 with no previous leader.
        // The previous leader before 8, slot 7, does not exist in
        // progress map, so is_propagated(8) should return true as
        // this implies the parent is rooted
        progress_map.insert(
            8,
            ForkProgress::new(
                Hash::default(),
                Some(7),
                DuplicateStats::default(),
                None,
                0,
                0,
            ),
        );
        assert!(progress_map.is_propagated(8));

        // If we set the is_propagated = true, is_propagated should return true
        progress_map
            .get_propagated_stats_mut(9)
            .unwrap()
            .is_propagated = true;
        assert!(progress_map.is_propagated(9));
        assert!(progress_map.get(&9).unwrap().propagated_stats.is_propagated);

        // Because slot 9 is now confirmed, then slot 10 is also confirmed b/c 9
        // is the last leader slot before 10
        assert!(progress_map.is_propagated(10));

        // If we make slot 10 a leader slot though, even though its previous
        // leader slot 9 has been confirmed, slot 10 itself is not confirmed
        progress_map
            .get_propagated_stats_mut(10)
            .unwrap()
            .is_leader_slot = true;
        assert!(!progress_map.is_propagated(10));
    }

    fn setup_set_unconfirmed_and_confirmed_duplicate_slot_tests(
        smaller_duplicate_slot: Slot,
        larger_duplicate_slot: Slot,
    ) -> (ProgressMap, RwLock<BankForks>) {
        // Create simple fork 0 -> 1 -> 2 -> 3 -> 4 -> 5
        let forks = tr(0) / (tr(1) / (tr(2) / (tr(3) / (tr(4) / tr(5)))));
        let mut vote_simulator = VoteSimulator::new(1);
        vote_simulator.fill_bank_forks(forks, &HashMap::new());
        let VoteSimulator {
            mut progress,
            bank_forks,
            ..
        } = vote_simulator;
        let descendants = bank_forks.read().unwrap().descendants().clone();

        // Mark the slots as unconfirmed duplicates
        progress.set_unconfirmed_duplicate_slot(
            smaller_duplicate_slot,
            descendants.get(&smaller_duplicate_slot).unwrap(),
        );
        progress.set_unconfirmed_duplicate_slot(
            larger_duplicate_slot,
            descendants.get(&larger_duplicate_slot).unwrap(),
        );

        // Correctness checks
        for slot in bank_forks.read().unwrap().banks().keys() {
            if *slot < smaller_duplicate_slot {
                assert!(progress
                    .latest_unconfirmed_duplicate_ancestor(*slot)
                    .is_none());
            } else if *slot < larger_duplicate_slot {
                assert_eq!(
                    progress
                        .latest_unconfirmed_duplicate_ancestor(*slot)
                        .unwrap(),
                    smaller_duplicate_slot
                );
            } else {
                assert_eq!(
                    progress
                        .latest_unconfirmed_duplicate_ancestor(*slot)
                        .unwrap(),
                    larger_duplicate_slot
                );
            }
        }

        (progress, bank_forks)
    }

    #[test]
    fn test_set_unconfirmed_duplicate_confirm_smaller_slot_first() {
        let smaller_duplicate_slot = 1;
        let larger_duplicate_slot = 4;
        let (mut progress, bank_forks) = setup_set_unconfirmed_and_confirmed_duplicate_slot_tests(
            smaller_duplicate_slot,
            larger_duplicate_slot,
        );
        let descendants = bank_forks.read().unwrap().descendants().clone();
        let ancestors = bank_forks.read().unwrap().ancestors();

        // Mark the smaller duplicate slot as confirmed
        progress.set_confirmed_duplicate_slot(
            smaller_duplicate_slot,
            ancestors.get(&smaller_duplicate_slot).unwrap(),
            descendants.get(&smaller_duplicate_slot).unwrap(),
        );
        for slot in bank_forks.read().unwrap().banks().keys() {
            if *slot < larger_duplicate_slot {
                // Only slots <= smaller_duplicate_slot have been duplicate confirmed
                if *slot <= smaller_duplicate_slot {
                    assert!(progress.is_duplicate_confirmed(*slot).unwrap());
                } else {
                    assert!(!progress.is_duplicate_confirmed(*slot).unwrap());
                }
                // The unconfirmed duplicate flag has been cleared on the smaller
                // descendants because their most recent duplicate ancestor has
                // been confirmed
                assert!(progress
                    .latest_unconfirmed_duplicate_ancestor(*slot)
                    .is_none());
            } else {
                assert!(!progress.is_duplicate_confirmed(*slot).unwrap(),);
                // The unconfirmed duplicate flag has not been cleared on the smaller
                // descendants because their most recent duplicate ancestor,
                // `larger_duplicate_slot` has  not yet been confirmed
                assert_eq!(
                    progress
                        .latest_unconfirmed_duplicate_ancestor(*slot)
                        .unwrap(),
                    larger_duplicate_slot
                );
            }
        }

        // Mark the larger duplicate slot as confirmed, all slots should no longer
        // have any unconfirmed duplicate ancestors, and should be marked as duplciate confirmed
        progress.set_confirmed_duplicate_slot(
            larger_duplicate_slot,
            ancestors.get(&larger_duplicate_slot).unwrap(),
            descendants.get(&larger_duplicate_slot).unwrap(),
        );
        for slot in bank_forks.read().unwrap().banks().keys() {
            // All slots <= the latest duplciate confirmed slot are ancestors of
            // that slot, so they should all be marked duplicate confirmed
            assert_eq!(
                progress.is_duplicate_confirmed(*slot).unwrap(),
                *slot <= larger_duplicate_slot
            );
            assert!(progress
                .latest_unconfirmed_duplicate_ancestor(*slot)
                .is_none());
        }
    }

    #[test]
    fn test_set_unconfirmed_duplicate_confirm_larger_slot_first() {
        let smaller_duplicate_slot = 1;
        let larger_duplicate_slot = 4;
        let (mut progress, bank_forks) = setup_set_unconfirmed_and_confirmed_duplicate_slot_tests(
            smaller_duplicate_slot,
            larger_duplicate_slot,
        );
        let descendants = bank_forks.read().unwrap().descendants().clone();
        let ancestors = bank_forks.read().unwrap().ancestors();

        // Mark the larger duplicate slot as confirmed
        progress.set_confirmed_duplicate_slot(
            larger_duplicate_slot,
            ancestors.get(&larger_duplicate_slot).unwrap(),
            descendants.get(&larger_duplicate_slot).unwrap(),
        );

        // All slots should no longer have any unconfirmed duplicate ancestors
        progress.set_confirmed_duplicate_slot(
            larger_duplicate_slot,
            ancestors.get(&larger_duplicate_slot).unwrap(),
            descendants.get(&larger_duplicate_slot).unwrap(),
        );
        for slot in bank_forks.read().unwrap().banks().keys() {
            // All slots <= the latest duplciate confirmed slot are ancestors of
            // that slot, so they should all be marked duplicate confirmed
            assert_eq!(
                progress.is_duplicate_confirmed(*slot).unwrap(),
                *slot <= larger_duplicate_slot
            );
            assert!(progress
                .latest_unconfirmed_duplicate_ancestor(*slot)
                .is_none());
        }
    }
}<|MERGE_RESOLUTION|>--- conflicted
+++ resolved
@@ -91,16 +91,12 @@
                 i64
             ),
             (
-<<<<<<< HEAD
                 "create_evm_executor_us",
                 self.execute_timings.details.create_evm_executor_us,
                 i64
             ),
             (
-                "execute_inner_us",
-=======
                 "execute_details_execute_inner_us",
->>>>>>> 3ac7e043
                 self.execute_timings.details.execute_us,
                 i64
             ),
@@ -296,22 +292,12 @@
     }
 }
 
-<<<<<<< HEAD
-pub(crate) struct ForkProgress {
-    pub(crate) is_dead: bool,
-    pub(crate) fork_stats: ForkStats,
-    pub(crate) propagated_stats: PropagatedStats,
-    pub(crate) replay_stats: ReplaySlotStats,
-    pub(crate) replay_progress: ConfirmationProgress,
-    pub(crate) duplicate_stats: DuplicateStats,
-=======
 pub struct ForkProgress {
     pub is_dead: bool,
     pub fork_stats: ForkStats,
     pub propagated_stats: PropagatedStats,
     pub replay_stats: ReplaySlotStats,
     pub replay_progress: ConfirmationProgress,
->>>>>>> 3ac7e043
     // Note `num_blocks_on_fork` and `num_dropped_blocks_on_fork` only
     // count new blocks replayed since last restart, which won't include
     // blocks already existing in the ledger/before snapshot at start,
@@ -324,7 +310,6 @@
     pub fn new(
         last_entry: Hash,
         prev_leader_slot: Option<Slot>,
-        duplicate_stats: DuplicateStats,
         validator_stake_info: Option<ValidatorStakeInfo>,
         num_blocks_on_fork: u64,
         num_dropped_blocks_on_fork: u64,
@@ -359,7 +344,6 @@
             fork_stats: ForkStats::default(),
             replay_stats: ReplaySlotStats::default(),
             replay_progress: ConfirmationProgress::new(last_entry),
-            duplicate_stats,
             num_blocks_on_fork,
             num_dropped_blocks_on_fork,
             propagated_stats: PropagatedStats {
@@ -379,7 +363,6 @@
         validator_identity: &Pubkey,
         validator_vote_pubkey: &Pubkey,
         prev_leader_slot: Option<Slot>,
-        duplicate_stats: DuplicateStats,
         num_blocks_on_fork: u64,
         num_dropped_blocks_on_fork: u64,
     ) -> Self {
@@ -398,12 +381,7 @@
         let mut new_progress = Self::new(
             bank.last_blockhash(),
             prev_leader_slot,
-<<<<<<< HEAD
-            duplicate_stats,
-            validator_fork_info,
-=======
             validator_stake_info,
->>>>>>> 3ac7e043
             num_blocks_on_fork,
             num_dropped_blocks_on_fork,
         );
@@ -413,35 +391,9 @@
         }
         new_progress
     }
-
-    pub fn is_duplicate_confirmed(&self) -> bool {
-        self.duplicate_stats.is_duplicate_confirmed
-    }
-
-    pub fn set_duplicate_confirmed(&mut self) {
-        self.duplicate_stats.set_duplicate_confirmed();
-    }
 }
 
 #[derive(Debug, Clone, Default)]
-<<<<<<< HEAD
-pub(crate) struct ForkStats {
-    pub(crate) weight: u128,
-    pub(crate) fork_weight: u128,
-    pub(crate) total_stake: Stake,
-    pub(crate) block_height: u64,
-    pub(crate) has_voted: bool,
-    pub(crate) is_recent: bool,
-    pub(crate) is_empty: bool,
-    pub(crate) vote_threshold: bool,
-    pub(crate) is_locked_out: bool,
-    pub(crate) voted_stakes: VotedStakes,
-    pub(crate) is_supermajority_confirmed: bool,
-    pub(crate) computed: bool,
-    pub(crate) lockout_intervals: LockoutIntervals,
-    pub(crate) bank_hash: Option<Hash>,
-    pub(crate) my_latest_landed_vote: Option<Slot>,
-=======
 pub struct ForkStats {
     pub weight: u128,
     pub fork_weight: u128,
@@ -458,7 +410,6 @@
     pub lockout_intervals: LockoutIntervals,
     pub bank_hash: Option<Hash>,
     pub my_latest_landed_vote: Option<Slot>,
->>>>>>> 3ac7e043
 }
 
 #[derive(Clone, Default)]
@@ -472,38 +423,6 @@
     pub slot_vote_tracker: Option<Arc<RwLock<SlotVoteTracker>>>,
     pub cluster_slot_pubkeys: Option<Arc<RwLock<SlotPubkeys>>>,
     pub total_epoch_stake: u64,
-}
-
-#[derive(Clone, Default)]
-pub(crate) struct DuplicateStats {
-    latest_unconfirmed_duplicate_ancestor: Option<Slot>,
-    is_duplicate_confirmed: bool,
-}
-
-impl DuplicateStats {
-    pub fn new_with_unconfirmed_duplicate_ancestor(
-        latest_unconfirmed_duplicate_ancestor: Option<Slot>,
-    ) -> Self {
-        Self {
-            latest_unconfirmed_duplicate_ancestor,
-            is_duplicate_confirmed: false,
-        }
-    }
-
-    fn set_duplicate_confirmed(&mut self) {
-        self.is_duplicate_confirmed = true;
-        self.latest_unconfirmed_duplicate_ancestor = None;
-    }
-
-    fn update_with_newly_confirmed_duplicate_ancestor(&mut self, newly_confirmed_ancestor: Slot) {
-        if let Some(latest_unconfirmed_duplicate_ancestor) =
-            self.latest_unconfirmed_duplicate_ancestor
-        {
-            if latest_unconfirmed_duplicate_ancestor <= newly_confirmed_ancestor {
-                self.latest_unconfirmed_duplicate_ancestor = None;
-            }
-        }
-    }
 }
 
 impl PropagatedStats {
@@ -637,105 +556,6 @@
         }
     }
 
-<<<<<<< HEAD
-    #[cfg(test)]
-    pub fn is_unconfirmed_duplicate(&self, slot: Slot) -> Option<bool> {
-        self.get(&slot).map(|p| {
-            p.duplicate_stats
-                .latest_unconfirmed_duplicate_ancestor
-                .map(|ancestor| ancestor == slot)
-                .unwrap_or(false)
-        })
-    }
-
-    pub fn latest_unconfirmed_duplicate_ancestor(&self, slot: Slot) -> Option<Slot> {
-        self.get(&slot)
-            .map(|p| p.duplicate_stats.latest_unconfirmed_duplicate_ancestor)
-            .unwrap_or(None)
-    }
-
-    pub fn set_unconfirmed_duplicate_slot(&mut self, slot: Slot, descendants: &HashSet<u64>) {
-        if let Some(fork_progress) = self.get_mut(&slot) {
-            if fork_progress.is_duplicate_confirmed() {
-                assert!(fork_progress
-                    .duplicate_stats
-                    .latest_unconfirmed_duplicate_ancestor
-                    .is_none());
-                return;
-            }
-
-            if fork_progress
-                .duplicate_stats
-                .latest_unconfirmed_duplicate_ancestor
-                == Some(slot)
-            {
-                // Already been marked
-                return;
-            }
-            fork_progress
-                .duplicate_stats
-                .latest_unconfirmed_duplicate_ancestor = Some(slot);
-
-            for d in descendants {
-                if let Some(fork_progress) = self.get_mut(d) {
-                    fork_progress
-                        .duplicate_stats
-                        .latest_unconfirmed_duplicate_ancestor = Some(std::cmp::max(
-                        fork_progress
-                            .duplicate_stats
-                            .latest_unconfirmed_duplicate_ancestor
-                            .unwrap_or(0),
-                        slot,
-                    ));
-                }
-            }
-        }
-    }
-
-    pub fn set_confirmed_duplicate_slot(
-        &mut self,
-        slot: Slot,
-        ancestors: &HashSet<u64>,
-        descendants: &HashSet<u64>,
-    ) {
-        for a in ancestors {
-            if let Some(fork_progress) = self.get_mut(a) {
-                fork_progress.set_duplicate_confirmed();
-            }
-        }
-
-        if let Some(slot_fork_progress) = self.get_mut(&slot) {
-            // Setting the fields here is nly correct and necessary if the loop above didn't
-            // already do this, so check with an assert.
-            assert!(!ancestors.contains(&slot));
-            let slot_had_unconfirmed_duplicate_ancestor = slot_fork_progress
-                .duplicate_stats
-                .latest_unconfirmed_duplicate_ancestor
-                .is_some();
-            slot_fork_progress.set_duplicate_confirmed();
-
-            if slot_had_unconfirmed_duplicate_ancestor {
-                for d in descendants {
-                    if let Some(descendant_fork_progress) = self.get_mut(d) {
-                        descendant_fork_progress
-                            .duplicate_stats
-                            .update_with_newly_confirmed_duplicate_ancestor(slot);
-                    }
-                }
-            } else {
-                // Neither this slot `S`, nor earlier ancestors were marked as duplicate,
-                // so this means all descendants either:
-                // 1) Have no duplicate ancestors
-                // 2) Have a duplicate ancestor > `S`
-
-                // In both cases, there's no need to iterate through descendants because
-                // this confirmation on `S` is irrelevant to them.
-            }
-        }
-    }
-
-=======
->>>>>>> 3ac7e043
     pub fn my_latest_landed_vote(&self, slot: Slot) -> Option<Slot> {
         self.progress_map
             .get(&slot)
@@ -753,15 +573,6 @@
             .map(|s| s.fork_stats.is_supermajority_confirmed)
     }
 
-<<<<<<< HEAD
-    pub fn is_duplicate_confirmed(&self, slot: Slot) -> Option<bool> {
-        self.progress_map
-            .get(&slot)
-            .map(|s| s.is_duplicate_confirmed())
-    }
-
-=======
->>>>>>> 3ac7e043
     pub fn get_bank_prev_leader_slot(&self, bank: &Bank) -> Option<Slot> {
         let parent_slot = bank.parent_slot();
         self.get_propagated_stats(parent_slot)
@@ -804,8 +615,6 @@
 #[cfg(test)]
 mod test {
     use super::*;
-    use crate::consensus::test::VoteSimulator;
-    use trees::tr;
 
     #[test]
     fn test_add_vote_pubkey() {
@@ -896,21 +705,13 @@
     fn test_is_propagated_status_on_construction() {
         // If the given ValidatorStakeInfo == None, then this is not
         // a leader slot and is_propagated == false
-        let progress = ForkProgress::new(
-            Hash::default(),
-            Some(9),
-            DuplicateStats::default(),
-            None,
-            0,
-            0,
-        );
+        let progress = ForkProgress::new(Hash::default(), Some(9), None, 0, 0);
         assert!(!progress.propagated_stats.is_propagated);
 
         // If the stake is zero, then threshold is always achieved
         let progress = ForkProgress::new(
             Hash::default(),
             Some(9),
-            DuplicateStats::default(),
             Some(ValidatorStakeInfo {
                 total_epoch_stake: 0,
                 ..ValidatorStakeInfo::default()
@@ -925,7 +726,6 @@
         let progress = ForkProgress::new(
             Hash::default(),
             Some(9),
-            DuplicateStats::default(),
             Some(ValidatorStakeInfo {
                 total_epoch_stake: 2,
                 ..ValidatorStakeInfo::default()
@@ -939,7 +739,6 @@
         let progress = ForkProgress::new(
             Hash::default(),
             Some(9),
-            DuplicateStats::default(),
             Some(ValidatorStakeInfo {
                 stake: 1,
                 total_epoch_stake: 2,
@@ -956,7 +755,6 @@
         let progress = ForkProgress::new(
             Hash::default(),
             Some(9),
-            DuplicateStats::default(),
             Some(ValidatorStakeInfo::default()),
             0,
             0,
@@ -970,23 +768,12 @@
 
         // Insert new ForkProgress for slot 10 (not a leader slot) and its
         // previous leader slot 9 (leader slot)
-        progress_map.insert(
-            10,
-            ForkProgress::new(
-                Hash::default(),
-                Some(9),
-                DuplicateStats::default(),
-                None,
-                0,
-                0,
-            ),
-        );
+        progress_map.insert(10, ForkProgress::new(Hash::default(), Some(9), None, 0, 0));
         progress_map.insert(
             9,
             ForkProgress::new(
                 Hash::default(),
                 None,
-                DuplicateStats::default(),
                 Some(ValidatorStakeInfo::default()),
                 0,
                 0,
@@ -1001,17 +788,7 @@
         // The previous leader before 8, slot 7, does not exist in
         // progress map, so is_propagated(8) should return true as
         // this implies the parent is rooted
-        progress_map.insert(
-            8,
-            ForkProgress::new(
-                Hash::default(),
-                Some(7),
-                DuplicateStats::default(),
-                None,
-                0,
-                0,
-            ),
-        );
+        progress_map.insert(8, ForkProgress::new(Hash::default(), Some(7), None, 0, 0));
         assert!(progress_map.is_propagated(8));
 
         // If we set the is_propagated = true, is_propagated should return true
@@ -1034,157 +811,4 @@
             .is_leader_slot = true;
         assert!(!progress_map.is_propagated(10));
     }
-
-    fn setup_set_unconfirmed_and_confirmed_duplicate_slot_tests(
-        smaller_duplicate_slot: Slot,
-        larger_duplicate_slot: Slot,
-    ) -> (ProgressMap, RwLock<BankForks>) {
-        // Create simple fork 0 -> 1 -> 2 -> 3 -> 4 -> 5
-        let forks = tr(0) / (tr(1) / (tr(2) / (tr(3) / (tr(4) / tr(5)))));
-        let mut vote_simulator = VoteSimulator::new(1);
-        vote_simulator.fill_bank_forks(forks, &HashMap::new());
-        let VoteSimulator {
-            mut progress,
-            bank_forks,
-            ..
-        } = vote_simulator;
-        let descendants = bank_forks.read().unwrap().descendants().clone();
-
-        // Mark the slots as unconfirmed duplicates
-        progress.set_unconfirmed_duplicate_slot(
-            smaller_duplicate_slot,
-            descendants.get(&smaller_duplicate_slot).unwrap(),
-        );
-        progress.set_unconfirmed_duplicate_slot(
-            larger_duplicate_slot,
-            descendants.get(&larger_duplicate_slot).unwrap(),
-        );
-
-        // Correctness checks
-        for slot in bank_forks.read().unwrap().banks().keys() {
-            if *slot < smaller_duplicate_slot {
-                assert!(progress
-                    .latest_unconfirmed_duplicate_ancestor(*slot)
-                    .is_none());
-            } else if *slot < larger_duplicate_slot {
-                assert_eq!(
-                    progress
-                        .latest_unconfirmed_duplicate_ancestor(*slot)
-                        .unwrap(),
-                    smaller_duplicate_slot
-                );
-            } else {
-                assert_eq!(
-                    progress
-                        .latest_unconfirmed_duplicate_ancestor(*slot)
-                        .unwrap(),
-                    larger_duplicate_slot
-                );
-            }
-        }
-
-        (progress, bank_forks)
-    }
-
-    #[test]
-    fn test_set_unconfirmed_duplicate_confirm_smaller_slot_first() {
-        let smaller_duplicate_slot = 1;
-        let larger_duplicate_slot = 4;
-        let (mut progress, bank_forks) = setup_set_unconfirmed_and_confirmed_duplicate_slot_tests(
-            smaller_duplicate_slot,
-            larger_duplicate_slot,
-        );
-        let descendants = bank_forks.read().unwrap().descendants().clone();
-        let ancestors = bank_forks.read().unwrap().ancestors();
-
-        // Mark the smaller duplicate slot as confirmed
-        progress.set_confirmed_duplicate_slot(
-            smaller_duplicate_slot,
-            ancestors.get(&smaller_duplicate_slot).unwrap(),
-            descendants.get(&smaller_duplicate_slot).unwrap(),
-        );
-        for slot in bank_forks.read().unwrap().banks().keys() {
-            if *slot < larger_duplicate_slot {
-                // Only slots <= smaller_duplicate_slot have been duplicate confirmed
-                if *slot <= smaller_duplicate_slot {
-                    assert!(progress.is_duplicate_confirmed(*slot).unwrap());
-                } else {
-                    assert!(!progress.is_duplicate_confirmed(*slot).unwrap());
-                }
-                // The unconfirmed duplicate flag has been cleared on the smaller
-                // descendants because their most recent duplicate ancestor has
-                // been confirmed
-                assert!(progress
-                    .latest_unconfirmed_duplicate_ancestor(*slot)
-                    .is_none());
-            } else {
-                assert!(!progress.is_duplicate_confirmed(*slot).unwrap(),);
-                // The unconfirmed duplicate flag has not been cleared on the smaller
-                // descendants because their most recent duplicate ancestor,
-                // `larger_duplicate_slot` has  not yet been confirmed
-                assert_eq!(
-                    progress
-                        .latest_unconfirmed_duplicate_ancestor(*slot)
-                        .unwrap(),
-                    larger_duplicate_slot
-                );
-            }
-        }
-
-        // Mark the larger duplicate slot as confirmed, all slots should no longer
-        // have any unconfirmed duplicate ancestors, and should be marked as duplciate confirmed
-        progress.set_confirmed_duplicate_slot(
-            larger_duplicate_slot,
-            ancestors.get(&larger_duplicate_slot).unwrap(),
-            descendants.get(&larger_duplicate_slot).unwrap(),
-        );
-        for slot in bank_forks.read().unwrap().banks().keys() {
-            // All slots <= the latest duplciate confirmed slot are ancestors of
-            // that slot, so they should all be marked duplicate confirmed
-            assert_eq!(
-                progress.is_duplicate_confirmed(*slot).unwrap(),
-                *slot <= larger_duplicate_slot
-            );
-            assert!(progress
-                .latest_unconfirmed_duplicate_ancestor(*slot)
-                .is_none());
-        }
-    }
-
-    #[test]
-    fn test_set_unconfirmed_duplicate_confirm_larger_slot_first() {
-        let smaller_duplicate_slot = 1;
-        let larger_duplicate_slot = 4;
-        let (mut progress, bank_forks) = setup_set_unconfirmed_and_confirmed_duplicate_slot_tests(
-            smaller_duplicate_slot,
-            larger_duplicate_slot,
-        );
-        let descendants = bank_forks.read().unwrap().descendants().clone();
-        let ancestors = bank_forks.read().unwrap().ancestors();
-
-        // Mark the larger duplicate slot as confirmed
-        progress.set_confirmed_duplicate_slot(
-            larger_duplicate_slot,
-            ancestors.get(&larger_duplicate_slot).unwrap(),
-            descendants.get(&larger_duplicate_slot).unwrap(),
-        );
-
-        // All slots should no longer have any unconfirmed duplicate ancestors
-        progress.set_confirmed_duplicate_slot(
-            larger_duplicate_slot,
-            ancestors.get(&larger_duplicate_slot).unwrap(),
-            descendants.get(&larger_duplicate_slot).unwrap(),
-        );
-        for slot in bank_forks.read().unwrap().banks().keys() {
-            // All slots <= the latest duplciate confirmed slot are ancestors of
-            // that slot, so they should all be marked duplicate confirmed
-            assert_eq!(
-                progress.is_duplicate_confirmed(*slot).unwrap(),
-                *slot <= larger_duplicate_slot
-            );
-            assert!(progress
-                .latest_unconfirmed_duplicate_ancestor(*slot)
-                .is_none());
-        }
-    }
 }