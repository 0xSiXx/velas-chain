--- conflicted
+++ resolved
@@ -1,45 +1,6 @@
 //! `window_service` handles the data plane incoming shreds, storing them in
 //!   blockstore and retransmitting where required
 //!
-<<<<<<< HEAD
-use crate::{
-    cluster_info::ClusterInfo,
-    cluster_info_vote_listener::VerifiedVoteReceiver,
-    cluster_slots::ClusterSlots,
-    completed_data_sets_service::CompletedDataSetsSender,
-    repair_response,
-    repair_service::{RepairInfo, RepairService},
-    result::{Error, Result},
-    serve_repair::DEFAULT_NONCE,
-};
-use crossbeam_channel::{
-    unbounded, Receiver as CrossbeamReceiver, RecvTimeoutError, Sender as CrossbeamSender,
-};
-use rayon::iter::IntoParallelRefMutIterator;
-use rayon::iter::ParallelIterator;
-use rayon::ThreadPool;
-use solana_ledger::{
-    blockstore::{self, Blockstore, BlockstoreInsertionMetrics, MAX_DATA_SHREDS_PER_SLOT},
-    leader_schedule_cache::LeaderScheduleCache,
-    shred::{Nonce, Shred},
-};
-use solana_metrics::{inc_new_counter_debug, inc_new_counter_error};
-use solana_perf::packet::Packets;
-use solana_rayon_threadlimit::get_thread_count;
-use solana_runtime::{bank::Bank, bank_forks::BankForks};
-use solana_sdk::{clock::Slot, packet::PACKET_DATA_SIZE, pubkey::Pubkey, timing::duration_as_ms};
-use solana_streamer::streamer::PacketSender;
-use std::{
-    net::{SocketAddr, UdpSocket},
-    sync::atomic::{AtomicBool, Ordering},
-    sync::{Arc, RwLock},
-    thread::{self, Builder, JoinHandle},
-    time::{Duration, Instant},
-};
-
-pub type DuplicateSlotSender = CrossbeamSender<Slot>;
-pub type DuplicateSlotReceiver = CrossbeamReceiver<Slot>;
-=======
 use {
     crate::{
         ancestor_hashes_service::AncestorHashesReplayUpdateReceiver,
@@ -198,7 +159,6 @@
         };
     }
 }
->>>>>>> 3ac7e043
 
 fn verify_shred_slot(shred: &Shred, root: u64) -> bool {
     match shred.shred_type() {
@@ -257,18 +217,9 @@
     let check_duplicate = |shred: Shred| -> Result<()> {
         let shred_slot = shred.slot();
         if !blockstore.has_duplicate_shreds_in_slot(shred_slot) {
-<<<<<<< HEAD
-            if let Some(existing_shred_payload) = blockstore.is_shred_duplicate(
-                shred_slot,
-                shred.index(),
-                &shred.payload,
-                shred.is_data(),
-            ) {
-=======
             if let Some(existing_shred_payload) =
                 blockstore.is_shred_duplicate(shred.id(), shred.payload.clone())
             {
->>>>>>> 3ac7e043
                 cluster_info.push_duplicate_shred(&shred, &existing_shred_payload)?;
                 blockstore.store_duplicate_slot(
                     shred_slot,
@@ -357,14 +308,6 @@
         shreds.extend(more_shreds);
         repair_infos.extend(more_repair_infos);
     }
-<<<<<<< HEAD
-
-    assert_eq!(shreds.len(), repair_infos.len());
-    let mut i = 0;
-    shreds.retain(|_shred| (verify_repair(&repair_infos[i]), i += 1).0);
-    repair_infos.retain(|repair_info| verify_repair(repair_info));
-    assert_eq!(shreds.len(), repair_infos.len());
-=======
     shred_receiver_elapsed.stop();
     ws_metrics.shred_receiver_elapsed_us += shred_receiver_elapsed.as_us();
     ws_metrics.num_shreds_received += shreds.len() as u64;
@@ -379,7 +322,6 @@
         .collect();
     prune_shreds_elapsed.stop();
     ws_metrics.prune_shreds_elapsed_us += prune_shreds_elapsed.as_us();
->>>>>>> 3ac7e043
 
     let (completed_data_sets, inserted_indices) = blockstore.insert_shreds_handle_duplicate(
         shreds,
@@ -520,10 +462,7 @@
         verified_vote_receiver: VerifiedVoteReceiver,
         completed_data_sets_sender: CompletedDataSetsSender,
         duplicate_slots_sender: DuplicateSlotSender,
-<<<<<<< HEAD
-=======
         ancestor_hashes_replay_update_receiver: AncestorHashesReplayUpdateReceiver,
->>>>>>> 3ac7e043
     ) -> WindowService
     where
         F: 'static
@@ -754,11 +693,7 @@
                 handle_timeout();
                 false
             }
-<<<<<<< HEAD
-            Error::CrossbeamSendError => true,
-=======
             Error::CrossbeamSend => true,
->>>>>>> 3ac7e043
             _ => {
                 handle_error();
                 error!("thread {:?} error {:?}", thread::current().name(), e);
@@ -777,22 +712,6 @@
 
 #[cfg(test)]
 mod test {
-<<<<<<< HEAD
-    use super::*;
-    use crate::contact_info::ContactInfo;
-    use solana_ledger::{
-        blockstore::{make_many_slot_entries, Blockstore},
-        entry::{create_ticks, Entry},
-        genesis_utils::create_genesis_config_with_leader,
-        get_tmp_ledger_path,
-        shred::{DataShredHeader, Shredder},
-    };
-    use solana_sdk::{
-        epoch_schedule::MINIMUM_SLOTS_PER_EPOCH,
-        hash::Hash,
-        signature::{Keypair, Signer},
-        timing::timestamp,
-=======
     use {
         super::*,
         solana_entry::entry::{create_ticks, Entry},
@@ -810,7 +729,6 @@
             timing::timestamp,
         },
         solana_streamer::socket::SocketAddrSpace,
->>>>>>> 3ac7e043
     };
 
     fn local_entries_to_shred(
@@ -819,10 +737,6 @@
         parent: Slot,
         keypair: &Keypair,
     ) -> Vec<Shred> {
-<<<<<<< HEAD
-        let shredder = Shredder::new(slot, parent, keypair.clone(), 0, 0).unwrap();
-        shredder.entries_to_shreds(entries, true, 0).0
-=======
         let shredder = Shredder::new(slot, parent, 0, 0).unwrap();
         let (data_shreds, _) = shredder.entries_to_shreds(
             keypair, entries, true, // is_last_in_slot
@@ -830,7 +744,6 @@
             0,    // next_code_index
         );
         data_shreds
->>>>>>> 3ac7e043
     }
 
     #[test]
@@ -852,7 +765,6 @@
     }
 
     #[test]
-    #[allow(clippy::bool_assert_comparison)]
     fn test_should_retransmit_and_persist() {
         let me_id = solana_sdk::pubkey::new_rand();
         let leader_keypair = Arc::new(Keypair::new());
@@ -1024,15 +936,11 @@
         assert!(!blockstore.has_duplicate_shreds_in_slot(duplicate_shred_slot));
         let keypair = Keypair::new();
         let contact_info = ContactInfo::new_localhost(&keypair.pubkey(), timestamp());
-<<<<<<< HEAD
-        let cluster_info = ClusterInfo::new(contact_info, Arc::new(keypair));
-=======
         let cluster_info = ClusterInfo::new(
             contact_info,
             Arc::new(keypair),
             SocketAddrSpace::Unspecified,
         );
->>>>>>> 3ac7e043
         run_check_duplicate(
             &cluster_info,
             &blockstore,
@@ -1045,8 +953,6 @@
             duplicate_slot_receiver.try_recv().unwrap(),
             duplicate_shred_slot
         );
-<<<<<<< HEAD
-=======
     }
 
     #[test]
@@ -1084,6 +990,5 @@
         assert_eq!(repair_infos.len(), 2);
         assert!(repair_infos[0].is_none());
         assert_eq!(repair_infos[1].as_ref().unwrap().nonce, nonce);
->>>>>>> 3ac7e043
     }
 }