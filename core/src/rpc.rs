--- conflicted
+++ resolved
@@ -144,12 +144,9 @@
 impl Metadata for JsonRpcRequestProcessor {}
 
 impl JsonRpcRequestProcessor {
-<<<<<<< HEAD
+    #[allow(deprecated)]
+    // TODO(velas): hide it again
     pub(crate) fn bank(&self, commitment: Option<CommitmentConfig>) -> Arc<Bank> {
-=======
-    #[allow(deprecated)]
-    fn bank(&self, commitment: Option<CommitmentConfig>) -> Arc<Bank> {
->>>>>>> 7f1368e7
         debug!("RPC commitment_config: {:?}", commitment);
         let r_bank_forks = self.bank_forks.read().unwrap();
 
@@ -490,11 +487,8 @@
         }
     }
 
-<<<<<<< HEAD
-    pub fn get_slot(&self, commitment: Option<CommitmentConfig>) -> u64 {
-=======
-    fn get_slot(&self, commitment: Option<CommitmentConfig>) -> Slot {
->>>>>>> 7f1368e7
+    // TODO(velas): hide it again
+    pub fn get_slot(&self, commitment: Option<CommitmentConfig>) -> Slot {
         self.bank(commitment).slot()
     }
 
