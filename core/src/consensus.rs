--- conflicted
+++ resolved
@@ -1,11 +1,7 @@
-<<<<<<< HEAD
-use crate::progress_map::{LockoutIntervals, ProgressMap};
-=======
 use crate::{
     latest_validator_votes_for_frozen_banks::LatestValidatorVotesForFrozenBanks,
     progress_map::{LockoutIntervals, ProgressMap},
 };
->>>>>>> 7759210f
 use chrono::prelude::*;
 use solana_ledger::{ancestor_iterator::AncestorIterator, blockstore::Blockstore, blockstore_db};
 use solana_measure::measure::Measure;
@@ -233,11 +229,8 @@
         bank_slot: Slot,
         vote_accounts: F,
         ancestors: &HashMap<Slot, HashSet<Slot>>,
-<<<<<<< HEAD
-=======
         get_frozen_hash: impl Fn(Slot) -> Option<Hash>,
         latest_validator_votes_for_frozen_banks: &mut LatestValidatorVotesForFrozenBanks,
->>>>>>> 7759210f
     ) -> ComputedBankState
     where
         F: IntoIterator<Item = (Pubkey, (u64, ArcVoteAccount))>,
@@ -399,12 +392,7 @@
         slot: Slot,
         hash: Hash,
         last_voted_slot_in_bank: Option<Slot>,
-<<<<<<< HEAD
-    ) -> (Vote, Vec<Slot> /*VoteState.tower*/) {
-        let mut local_vote_state = local_vote_state.clone();
-=======
     ) -> Vote {
->>>>>>> 7759210f
         let vote = Vote::new(vec![slot], hash);
         local_vote_state.process_vote_unchecked(&vote);
         let slots = if let Some(last_voted_slot_in_bank) = last_voted_slot_in_bank {
@@ -423,11 +411,7 @@
             slots,
             local_vote_state.votes
         );
-<<<<<<< HEAD
-        (Vote::new(slots, hash), local_vote_state.tower())
-=======
         Vote::new(slots, hash)
->>>>>>> 7759210f
     }
 
     pub fn last_voted_slot_in_bank(bank: &Bank, vote_account_pubkey: &Pubkey) -> Option<Slot> {
@@ -436,22 +420,12 @@
         slot
     }
 
-<<<<<<< HEAD
-    pub fn new_vote_from_bank(
-        &self,
-        bank: &Bank,
-        vote_account_pubkey: &Pubkey,
-    ) -> (Vote, Vec<Slot> /*VoteState.tower*/) {
-        let voted_slot = Self::last_voted_slot_in_bank(bank, vote_account_pubkey);
-        Self::new_vote(&self.lockouts, bank.slot(), bank.hash(), voted_slot)
-=======
     pub fn record_bank_vote(&mut self, bank: &Bank, vote_account_pubkey: &Pubkey) -> Option<Slot> {
         let last_voted_slot_in_bank = Self::last_voted_slot_in_bank(bank, vote_account_pubkey);
 
         // Returns the new root if one is made after applying a vote for the given bank to
         // `self.lockouts`
         self.record_bank_vote_and_update_lockouts(bank.slot(), bank.hash(), last_voted_slot_in_bank)
->>>>>>> 7759210f
     }
 
     fn record_bank_vote_and_update_lockouts(
@@ -1700,11 +1674,7 @@
             }
             VoteState::serialize(
                 &VoteStateVersions::new_current(vote_state),
-<<<<<<< HEAD
-                &mut account.data,
-=======
                 &mut account.data_as_mut_slice(),
->>>>>>> 7759210f
             )
             .expect("serialize state");
             stakes.push((
@@ -1831,8 +1801,6 @@
     fn run_test_switch_threshold_duplicate_rollback(should_panic: bool) {
         let (bank0, mut vote_simulator, total_stake) = setup_switch_test(2);
         let ancestors = vote_simulator.bank_forks.read().unwrap().ancestors();
-<<<<<<< HEAD
-=======
         let descendants = vote_simulator
             .bank_forks
             .read()
@@ -1903,19 +1871,14 @@
     fn test_switch_threshold() {
         let (bank0, mut vote_simulator, total_stake) = setup_switch_test(2);
         let ancestors = vote_simulator.bank_forks.read().unwrap().ancestors();
->>>>>>> 7759210f
         let mut descendants = vote_simulator
             .bank_forks
             .read()
             .unwrap()
             .descendants()
             .clone();
-<<<<<<< HEAD
-        let mut tower = Tower::new_with_key(&my_pubkey);
-=======
         let mut tower = Tower::new_with_key(&vote_simulator.node_pubkeys[0]);
         let other_vote_account = vote_simulator.vote_pubkeys[1];
->>>>>>> 7759210f
 
         // Last vote is 47
         tower.record_vote(47, Hash::default());
@@ -2219,9 +2182,6 @@
             total_stake,
             bank_weight,
             ..
-<<<<<<< HEAD
-        } = Tower::collect_vote_lockouts(&Pubkey::default(), 1, accounts.into_iter(), &ancestors);
-=======
         } = Tower::collect_vote_lockouts(
             &Pubkey::default(),
             1,
@@ -2230,7 +2190,6 @@
             |_| Some(Hash::default()),
             &mut latest_validator_votes_for_frozen_banks,
         );
->>>>>>> 7759210f
         assert_eq!(voted_stakes[&0], 2);
         assert_eq!(total_stake, 2);
         let mut new_votes = latest_validator_votes_for_frozen_banks.take_votes_dirty_set(0);
@@ -2288,11 +2247,8 @@
             MAX_LOCKOUT_HISTORY as u64,
             accounts.into_iter(),
             &ancestors,
-<<<<<<< HEAD
-=======
             |_| Some(Hash::default()),
             &mut latest_validator_votes_for_frozen_banks,
->>>>>>> 7759210f
         );
         for i in 0..MAX_LOCKOUT_HISTORY {
             assert_eq!(voted_stakes[&(i as u64)], 2);
@@ -2511,21 +2467,12 @@
     }
 
     #[test]
-<<<<<<< HEAD
-    fn test_new_vote() {
-        let local = VoteState::default();
-        let (vote, tower_slots) = Tower::new_vote(&local, 0, Hash::default(), None);
-        assert_eq!(local.votes.len(), 0);
-        assert_eq!(vote.slots, vec![0]);
-        assert_eq!(tower_slots, vec![0]);
-=======
     fn test_apply_vote_and_generate_vote_diff() {
         let mut local = VoteState::default();
         let vote = Tower::apply_vote_and_generate_vote_diff(&mut local, 0, Hash::default(), None);
         assert_eq!(local.votes.len(), 1);
         assert_eq!(vote.slots, vec![0]);
         assert_eq!(local.tower(), vec![0]);
->>>>>>> 7759210f
     }
 
     #[test]
@@ -2548,16 +2495,10 @@
         };
         local.process_vote_unchecked(&vote);
         assert_eq!(local.votes.len(), 1);
-<<<<<<< HEAD
-        let (vote, tower_slots) = Tower::new_vote(&local, 1, Hash::default(), Some(0));
-        assert_eq!(vote.slots, vec![1]);
-        assert_eq!(tower_slots, vec![0, 1]);
-=======
         let vote =
             Tower::apply_vote_and_generate_vote_diff(&mut local, 1, Hash::default(), Some(0));
         assert_eq!(vote.slots, vec![1]);
         assert_eq!(local.tower(), vec![0, 1]);
->>>>>>> 7759210f
     }
 
     #[test]
@@ -2570,12 +2511,6 @@
         };
         local.process_vote_unchecked(&vote);
         assert_eq!(local.votes.len(), 1);
-<<<<<<< HEAD
-        let (vote, tower_slots) = Tower::new_vote(&local, 3, Hash::default(), Some(0));
-        assert_eq!(vote.slots, vec![3]);
-        // First vote expired, so should be evicted from tower.
-        assert_eq!(tower_slots, vec![3]);
-=======
 
         // First vote expired, so should be evicted from tower. Thus even with
         // `latest_voted_slot_in_bank == Some(0)`, the first vote slot won't be
@@ -2584,7 +2519,6 @@
             Tower::apply_vote_and_generate_vote_diff(&mut local, 3, Hash::default(), Some(0));
         assert_eq!(vote.slots, vec![3]);
         assert_eq!(local.tower(), vec![3]);
->>>>>>> 7759210f
     }
 
     #[test]
@@ -2629,11 +2563,8 @@
             vote_to_evaluate,
             accounts.clone().into_iter(),
             &ancestors,
-<<<<<<< HEAD
-=======
             |_| None,
             &mut LatestValidatorVotesForFrozenBanks::default(),
->>>>>>> 7759210f
         );
         assert!(tower.check_vote_stake_threshold(vote_to_evaluate, &voted_stakes, total_stake,));
 
@@ -2650,11 +2581,8 @@
             vote_to_evaluate,
             accounts.into_iter(),
             &ancestors,
-<<<<<<< HEAD
-=======
             |_| None,
             &mut LatestValidatorVotesForFrozenBanks::default(),
->>>>>>> 7759210f
         );
         assert!(!tower.check_vote_stake_threshold(vote_to_evaluate, &voted_stakes, total_stake,));
     }
