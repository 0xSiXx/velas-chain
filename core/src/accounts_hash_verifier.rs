// Service to verify accounts hashes with other known validator nodes.
//
// Each interval, publish the snapshat hash which is the full accounts state
// hash on gossip. Monitor gossip for messages from validators in the `--known-validator`s
// set and halt the node if a mismatch is detected.

use {
    rayon::ThreadPool,
    solana_gossip::cluster_info::{ClusterInfo, MAX_SNAPSHOT_HASHES},
    solana_measure::measure::Measure,
    solana_runtime::{
        accounts_db::{self, AccountsDb},
        accounts_hash::HashStats,
        snapshot_config::SnapshotConfig,
        snapshot_package::{
            AccountsPackage, AccountsPackageReceiver, PendingSnapshotPackage, SnapshotPackage,
            SnapshotType,
        },
        sorted_storages::SortedStorages,
    },
    solana_sdk::{clock::Slot, hash::Hash, pubkey::Pubkey},
    std::{
        collections::{HashMap, HashSet},
        path::{Path, PathBuf},
        sync::{
            atomic::{AtomicBool, Ordering},
            mpsc::RecvTimeoutError,
            Arc,
        },
        thread::{self, Builder, JoinHandle},
        time::Duration,
    },
};

pub struct AccountsHashVerifier {
    t_accounts_hash_verifier: JoinHandle<()>,
}

impl AccountsHashVerifier {
    pub fn new(
        accounts_package_receiver: AccountsPackageReceiver,
        pending_snapshot_package: Option<PendingSnapshotPackage>,
        exit: &Arc<AtomicBool>,
        cluster_info: &Arc<ClusterInfo>,
        known_validators: Option<HashSet<Pubkey>>,
        halt_on_known_validators_accounts_hash_mismatch: bool,
        fault_injection_rate_slots: u64,
        snapshot_config: Option<SnapshotConfig>,
        ledger_path: PathBuf,
    ) -> Self {
        let exit = exit.clone();
        let cluster_info = cluster_info.clone();
        let t_accounts_hash_verifier = Builder::new()
            .name("solana-hash-accounts".to_string())
            .spawn(move || {
                let mut hashes = vec![];
                let mut thread_pool = None;
                loop {
                    if exit.load(Ordering::Relaxed) {
                        break;
                    }

                    match accounts_package_receiver.recv_timeout(Duration::from_secs(1)) {
                        Ok(accounts_package) => {
                            if accounts_package.hash_for_testing.is_some() && thread_pool.is_none()
                            {
                                thread_pool = Some(accounts_db::make_min_priority_thread_pool());
                            }

                            Self::process_accounts_package(
                                accounts_package,
                                &cluster_info,
                                known_validators.as_ref(),
                                halt_on_known_validators_accounts_hash_mismatch,
                                pending_snapshot_package.as_ref(),
                                &mut hashes,
                                &exit,
                                fault_injection_rate_slots,
                                snapshot_config.as_ref(),
                                thread_pool.as_ref(),
                                &ledger_path,
                            );
                        }
                        Err(RecvTimeoutError::Disconnected) => break,
                        Err(RecvTimeoutError::Timeout) => (),
                    }
                }
            })
            .unwrap();
        Self {
            t_accounts_hash_verifier,
        }
    }

    #[allow(clippy::too_many_arguments)]
    fn process_accounts_package(
        accounts_package: AccountsPackage,
        cluster_info: &ClusterInfo,
        known_validators: Option<&HashSet<Pubkey>>,
        halt_on_known_validator_accounts_hash_mismatch: bool,
        pending_snapshot_package: Option<&PendingSnapshotPackage>,
        hashes: &mut Vec<(Slot, Hash)>,
        exit: &Arc<AtomicBool>,
        fault_injection_rate_slots: u64,
        snapshot_config: Option<&SnapshotConfig>,
        thread_pool: Option<&ThreadPool>,
        ledger_path: &Path,
    ) {
        Self::verify_accounts_package_hash(&accounts_package, thread_pool, ledger_path);

        Self::push_accounts_hashes_to_cluster(
            &accounts_package,
            cluster_info,
            known_validators,
            halt_on_known_validator_accounts_hash_mismatch,
            hashes,
            exit,
            fault_injection_rate_slots,
        );

        Self::submit_for_packaging(accounts_package, pending_snapshot_package, snapshot_config);
    }

    fn verify_accounts_package_hash(
        accounts_package: &AccountsPackage,
        thread_pool: Option<&ThreadPool>,
        ledger_path: &Path,
    ) {
        let mut measure_hash = Measure::start("hash");
        if let Some(expected_hash) = accounts_package.hash_for_testing {
            let sorted_storages = SortedStorages::new(&accounts_package.snapshot_storages);
            let (hash, lamports) = AccountsDb::calculate_accounts_hash_without_index(
                ledger_path,
                &sorted_storages,
                thread_pool,
                HashStats::default(),
                false,
                None,
                None, // this will fail with filler accounts
                None, // this code path is only for testing, so use default # passes here
            )
            .unwrap();

            assert_eq!(accounts_package.expected_capitalization, lamports);
            assert_eq!(expected_hash, hash);
        };
        measure_hash.stop();
        datapoint_info!(
            "accounts_hash_verifier",
            ("calculate_hash", measure_hash.as_us(), i64),
        );
    }

    fn push_accounts_hashes_to_cluster(
        accounts_package: &AccountsPackage,
        cluster_info: &ClusterInfo,
        known_validators: Option<&HashSet<Pubkey>>,
        halt_on_known_validator_accounts_hash_mismatch: bool,
        hashes: &mut Vec<(Slot, Hash)>,
        exit: &Arc<AtomicBool>,
        fault_injection_rate_slots: u64,
    ) {
        let hash = accounts_package.hash;
        if fault_injection_rate_slots != 0
            && accounts_package.slot % fault_injection_rate_slots == 0
        {
            // For testing, publish an invalid hash to gossip.
            use {
                rand::{thread_rng, Rng},
                solana_sdk::hash::extend_and_hash,
            };
            warn!("inserting fault at slot: {}", accounts_package.slot);
            let rand = thread_rng().gen_range(0, 10);
            let hash = extend_and_hash(&hash, &[rand]);
            hashes.push((accounts_package.slot, hash));
        } else {
            hashes.push((accounts_package.slot, hash));
        }

        while hashes.len() > MAX_SNAPSHOT_HASHES {
            hashes.remove(0);
        }

        if halt_on_known_validator_accounts_hash_mismatch {
            let mut slot_to_hash = HashMap::new();
            for (slot, hash) in hashes.iter() {
                slot_to_hash.insert(*slot, *hash);
            }
<<<<<<< HEAD
            if Self::should_halt(cluster_info, trusted_validators, &mut slot_to_hash) {
=======
            if Self::should_halt(cluster_info, known_validators, &mut slot_to_hash) {
>>>>>>> 3ac7e043
                exit.store(true, Ordering::Relaxed);
            }
        }

<<<<<<< HEAD
        if accounts_package.block_height % snapshot_interval_slots == 0 {
            if let Some(pending_snapshot_package) = pending_snapshot_package.as_ref() {
                *pending_snapshot_package.lock().unwrap() = Some(accounts_package);
            }
        }
=======
>>>>>>> 3ac7e043
        cluster_info.push_accounts_hashes(hashes.clone());
    }

    fn submit_for_packaging(
        accounts_package: AccountsPackage,
        pending_snapshot_package: Option<&PendingSnapshotPackage>,
        snapshot_config: Option<&SnapshotConfig>,
    ) {
        if accounts_package.snapshot_type.is_none()
            || pending_snapshot_package.is_none()
            || snapshot_config.is_none()
        {
            return;
        };

        let snapshot_package = SnapshotPackage::from(accounts_package);
        let pending_snapshot_package = pending_snapshot_package.unwrap();
        let _snapshot_config = snapshot_config.unwrap();

        // If the snapshot package is an Incremental Snapshot, do not submit it if there's already
        // a pending Full Snapshot.
        let can_submit = match snapshot_package.snapshot_type {
            SnapshotType::FullSnapshot => true,
            SnapshotType::IncrementalSnapshot(_) => pending_snapshot_package
                .lock()
                .unwrap()
                .as_ref()
                .map_or(true, |snapshot_package| {
                    snapshot_package.snapshot_type.is_incremental_snapshot()
                }),
        };

        if can_submit {
            *pending_snapshot_package.lock().unwrap() = Some(snapshot_package);
        }
    }

    fn should_halt(
        cluster_info: &ClusterInfo,
        known_validators: Option<&HashSet<Pubkey>>,
        slot_to_hash: &mut HashMap<Slot, Hash>,
    ) -> bool {
        let mut verified_count = 0;
        let mut highest_slot = 0;
        if let Some(known_validators) = known_validators {
            for known_validator in known_validators {
                let is_conflicting = cluster_info.get_accounts_hash_for_node(known_validator, |accounts_hashes|
                {
                    accounts_hashes.iter().any(|(slot, hash)| {
                        if let Some(reference_hash) = slot_to_hash.get(slot) {
                            if *hash != *reference_hash {
                                error!("Known validator {} produced conflicting hashes for slot: {} ({} != {})",
                                    known_validator,
                                    slot,
                                    hash,
                                    reference_hash,
                                );
                                true
                            } else {
                                verified_count += 1;
                                false
                            }
                        } else {
                            highest_slot = std::cmp::max(*slot, highest_slot);
                            slot_to_hash.insert(*slot, *hash);
                            false
                        }
                    })
                }).unwrap_or(false);

                if is_conflicting {
                    return true;
                }
            }
        }
        inc_new_counter_info!("accounts_hash_verifier-hashes_verified", verified_count);
        datapoint_info!(
            "accounts_hash_verifier",
            ("highest_slot_verified", highest_slot, i64),
        );
        false
    }

    pub fn join(self) -> thread::Result<()> {
        self.t_accounts_hash_verifier.join()
    }
}

#[cfg(test)]
mod tests {
<<<<<<< HEAD
    use super::*;
    use crate::cluster_info::make_accounts_hashes_message;
    use crate::contact_info::ContactInfo;
    use solana_ledger::genesis_utils::create_genesis_config;
    use solana_ledger::genesis_utils::GenesisConfigInfo;
    use solana_runtime::bank::Bank;
    use solana_runtime::bank_forks::ArchiveFormat;
    use solana_runtime::snapshot_utils::SnapshotVersion;
    use solana_sdk::{
        hash::hash,
        signature::{Keypair, Signer},
=======
    use {
        super::*,
        solana_gossip::{cluster_info::make_accounts_hashes_message, contact_info::ContactInfo},
        solana_runtime::snapshot_utils::{ArchiveFormat, SnapshotVersion},
        solana_sdk::{
            genesis_config::ClusterType,
            hash::hash,
            signature::{Keypair, Signer},
        },
        solana_streamer::socket::SocketAddrSpace,
>>>>>>> 3ac7e043
    };

    fn new_test_cluster_info(contact_info: ContactInfo) -> ClusterInfo {
        ClusterInfo::new(
            contact_info,
            Arc::new(Keypair::new()),
            SocketAddrSpace::Unspecified,
        )
    }

    #[test]
    fn test_should_halt() {
        let keypair = Keypair::new();

        let contact_info = ContactInfo::new_localhost(&keypair.pubkey(), 0);
        let cluster_info = new_test_cluster_info(contact_info);
        let cluster_info = Arc::new(cluster_info);

        let mut known_validators = HashSet::new();
        let mut slot_to_hash = HashMap::new();
        assert!(!AccountsHashVerifier::should_halt(
            &cluster_info,
            Some(&known_validators),
            &mut slot_to_hash,
        ));

        let validator1 = Keypair::new();
        let hash1 = hash(&[1]);
        let hash2 = hash(&[2]);
        {
            let message = make_accounts_hashes_message(&validator1, vec![(0, hash1)]).unwrap();
            cluster_info.push_message(message);
            cluster_info.flush_push_queue();
        }
        slot_to_hash.insert(0, hash2);
        known_validators.insert(validator1.pubkey());
        assert!(AccountsHashVerifier::should_halt(
            &cluster_info,
            Some(&known_validators),
            &mut slot_to_hash,
        ));
    }

    #[test]
    fn test_max_hashes() {
        solana_logger::setup();
        use {std::path::PathBuf, tempfile::TempDir};
        let keypair = Keypair::new();

        let contact_info = ContactInfo::new_localhost(&keypair.pubkey(), 0);
        let cluster_info = new_test_cluster_info(contact_info);
        let cluster_info = Arc::new(cluster_info);

<<<<<<< HEAD
        let GenesisConfigInfo { genesis_config, .. } = create_genesis_config(10_000);
        // Create bank
        let bank = Arc::new(Bank::new(&genesis_config));

        let trusted_validators = HashSet::new();
=======
        let known_validators = HashSet::new();
>>>>>>> 3ac7e043
        let exit = Arc::new(AtomicBool::new(false));
        let mut hashes = vec![];
        let full_snapshot_archive_interval_slots = 100;
        let snapshot_config = SnapshotConfig {
            full_snapshot_archive_interval_slots,
            incremental_snapshot_archive_interval_slots: Slot::MAX,
            ..SnapshotConfig::default()
        };
        for i in 0..MAX_SNAPSHOT_HASHES + 1 {
            let accounts_package = AccountsPackage {
                slot: full_snapshot_archive_interval_slots + i as u64,
                block_height: full_snapshot_archive_interval_slots + i as u64,
                slot_deltas: vec![],
                snapshot_links: TempDir::new().unwrap(),
                snapshot_storages: vec![],
                hash: hash(&[i as u8]),
                archive_format: ArchiveFormat::TarBzip2,
                snapshot_version: SnapshotVersion::default(),
<<<<<<< HEAD
                evm_root: evm_state::empty_trie_hash(),
                evm_db: evm_state::storage::Storage::create_temporary()
                    .expect("Unable to create temporary EVM state storage"),
                bank: bank.clone(),
=======
                snapshot_archives_dir: PathBuf::default(),
                expected_capitalization: 0,
                hash_for_testing: None,
                cluster_type: ClusterType::MainnetBeta,
                snapshot_type: None,
>>>>>>> 3ac7e043
            };

            let ledger_path = TempDir::new().unwrap();

            AccountsHashVerifier::process_accounts_package(
                accounts_package,
                &cluster_info,
                Some(&known_validators),
                false,
                None,
                &mut hashes,
                &exit,
                0,
                Some(&snapshot_config),
                None,
                ledger_path.path(),
            );

            // sleep for 1ms to create a newer timestmap for gossip entry
            // otherwise the timestamp won't be newer.
            std::thread::sleep(Duration::from_millis(1));
        }
        cluster_info.flush_push_queue();
        let cluster_hashes = cluster_info
            .get_accounts_hash_for_node(&keypair.pubkey(), |c| c.clone())
            .unwrap();
        info!("{:?}", cluster_hashes);
        assert_eq!(hashes.len(), MAX_SNAPSHOT_HASHES);
        assert_eq!(cluster_hashes.len(), MAX_SNAPSHOT_HASHES);
        assert_eq!(
            cluster_hashes[0],
            (full_snapshot_archive_interval_slots + 1, hash(&[1]))
        );
        assert_eq!(
            cluster_hashes[MAX_SNAPSHOT_HASHES - 1],
            (
                full_snapshot_archive_interval_slots + MAX_SNAPSHOT_HASHES as u64,
                hash(&[MAX_SNAPSHOT_HASHES as u8])
            )
        );
    }
}<|MERGE_RESOLUTION|>--- conflicted
+++ resolved
@@ -186,23 +186,11 @@
             for (slot, hash) in hashes.iter() {
                 slot_to_hash.insert(*slot, *hash);
             }
-<<<<<<< HEAD
-            if Self::should_halt(cluster_info, trusted_validators, &mut slot_to_hash) {
-=======
             if Self::should_halt(cluster_info, known_validators, &mut slot_to_hash) {
->>>>>>> 3ac7e043
                 exit.store(true, Ordering::Relaxed);
             }
         }
 
-<<<<<<< HEAD
-        if accounts_package.block_height % snapshot_interval_slots == 0 {
-            if let Some(pending_snapshot_package) = pending_snapshot_package.as_ref() {
-                *pending_snapshot_package.lock().unwrap() = Some(accounts_package);
-            }
-        }
-=======
->>>>>>> 3ac7e043
         cluster_info.push_accounts_hashes(hashes.clone());
     }
 
@@ -293,19 +281,6 @@
 
 #[cfg(test)]
 mod tests {
-<<<<<<< HEAD
-    use super::*;
-    use crate::cluster_info::make_accounts_hashes_message;
-    use crate::contact_info::ContactInfo;
-    use solana_ledger::genesis_utils::create_genesis_config;
-    use solana_ledger::genesis_utils::GenesisConfigInfo;
-    use solana_runtime::bank::Bank;
-    use solana_runtime::bank_forks::ArchiveFormat;
-    use solana_runtime::snapshot_utils::SnapshotVersion;
-    use solana_sdk::{
-        hash::hash,
-        signature::{Keypair, Signer},
-=======
     use {
         super::*,
         solana_gossip::{cluster_info::make_accounts_hashes_message, contact_info::ContactInfo},
@@ -316,7 +291,6 @@
             signature::{Keypair, Signer},
         },
         solana_streamer::socket::SocketAddrSpace,
->>>>>>> 3ac7e043
     };
 
     fn new_test_cluster_info(contact_info: ContactInfo) -> ClusterInfo {
@@ -370,15 +344,7 @@
         let cluster_info = new_test_cluster_info(contact_info);
         let cluster_info = Arc::new(cluster_info);
 
-<<<<<<< HEAD
-        let GenesisConfigInfo { genesis_config, .. } = create_genesis_config(10_000);
-        // Create bank
-        let bank = Arc::new(Bank::new(&genesis_config));
-
-        let trusted_validators = HashSet::new();
-=======
         let known_validators = HashSet::new();
->>>>>>> 3ac7e043
         let exit = Arc::new(AtomicBool::new(false));
         let mut hashes = vec![];
         let full_snapshot_archive_interval_slots = 100;
@@ -397,18 +363,11 @@
                 hash: hash(&[i as u8]),
                 archive_format: ArchiveFormat::TarBzip2,
                 snapshot_version: SnapshotVersion::default(),
-<<<<<<< HEAD
-                evm_root: evm_state::empty_trie_hash(),
-                evm_db: evm_state::storage::Storage::create_temporary()
-                    .expect("Unable to create temporary EVM state storage"),
-                bank: bank.clone(),
-=======
                 snapshot_archives_dir: PathBuf::default(),
                 expected_capitalization: 0,
                 hash_for_testing: None,
                 cluster_type: ClusterType::MainnetBeta,
                 snapshot_type: None,
->>>>>>> 3ac7e043
             };
 
             let ledger_path = TempDir::new().unwrap();
