use crossbeam_channel::{Receiver, RecvTimeoutError};
use itertools::izip;
use solana_ledger::{
    blockstore::Blockstore,
    blockstore_processor::{TransactionStatusBatch, TransactionStatusMessage},
<<<<<<< HEAD
};
use solana_runtime::bank::{
    Bank, InnerInstructionsList, NonceRollbackInfo, TransactionLogMessages,
=======
>>>>>>> 7759210f
};
use solana_runtime::bank::{
    Bank, InnerInstructionsList, NonceRollbackInfo, TransactionLogMessages,
};
use solana_transaction_status::{InnerInstructions, Reward, TransactionStatusMeta};
use std::{
    sync::{
        atomic::{AtomicBool, AtomicU64, Ordering},
        Arc,
    },
    thread::{self, Builder, JoinHandle},
    time::Duration,
};

pub struct TransactionStatusService {
    thread_hdl: JoinHandle<()>,
}

impl TransactionStatusService {
    #[allow(clippy::new_ret_no_self)]
    pub fn new(
        write_transaction_status_receiver: Receiver<TransactionStatusMessage>,
        max_complete_transaction_status_slot: Arc<AtomicU64>,
        blockstore: Arc<Blockstore>,
        exit: &Arc<AtomicBool>,
    ) -> Self {
        let exit = exit.clone();
        let thread_hdl = Builder::new()
            .name("solana-transaction-status-writer".to_string())
            .spawn(move || loop {
                if exit.load(Ordering::Relaxed) {
                    break;
                }
                if let Err(RecvTimeoutError::Disconnected) = Self::write_transaction_status_batch(
                    &write_transaction_status_receiver,
                    &max_complete_transaction_status_slot,
                    &blockstore,
                ) {
                    break;
                }
            })
            .unwrap();
        Self { thread_hdl }
    }

    fn write_transaction_status_batch(
        write_transaction_status_receiver: &Receiver<TransactionStatusMessage>,
        max_complete_transaction_status_slot: &Arc<AtomicU64>,
        blockstore: &Arc<Blockstore>,
    ) -> Result<(), RecvTimeoutError> {
        match write_transaction_status_receiver.recv_timeout(Duration::from_secs(1))? {
            TransactionStatusMessage::Batch(TransactionStatusBatch {
                bank,
                transactions,
                statuses,
                balances,
                token_balances,
                inner_instructions,
                transaction_logs,
<<<<<<< HEAD
=======
                rent_debits,
>>>>>>> 7759210f
            }) => {
                let slot = bank.slot();
                let inner_instructions_iter: Box<
                    dyn Iterator<Item = Option<InnerInstructionsList>>,
                > = if let Some(inner_instructions) = inner_instructions {
                    Box::new(inner_instructions.into_iter())
                } else {
                    Box::new(std::iter::repeat_with(|| None))
                };
                let transaction_logs_iter: Box<dyn Iterator<Item = TransactionLogMessages>> =
                    if let Some(transaction_logs) = transaction_logs {
                        Box::new(transaction_logs.into_iter())
                    } else {
                        Box::new(std::iter::repeat_with(Vec::new))
                    };
                for (
                    transaction,
                    (status, nonce_rollback),
                    pre_balances,
                    post_balances,
                    pre_token_balances,
                    post_token_balances,
                    inner_instructions,
                    log_messages,
<<<<<<< HEAD
=======
                    rent_debits,
>>>>>>> 7759210f
                ) in izip!(
                    &transactions,
                    statuses,
                    balances.pre_balances,
                    balances.post_balances,
                    token_balances.pre_token_balances,
                    token_balances.post_token_balances,
                    inner_instructions_iter,
<<<<<<< HEAD
                    transaction_logs_iter
=======
                    transaction_logs_iter,
                    rent_debits.into_iter(),
>>>>>>> 7759210f
                ) {
                    if Bank::can_commit(&status) && !transaction.signatures.is_empty() {
                        let fee_calculator = nonce_rollback
                            .map(|nonce_rollback| nonce_rollback.fee_calculator())
                            .unwrap_or_else(|| {
                                bank.get_fee_calculator(&transaction.message().recent_blockhash)
                            })
                            .expect("FeeCalculator must exist");
                        let fee = fee_calculator.calculate_fee(transaction.message());
<<<<<<< HEAD
                        let (writable_keys, readonly_keys) =
                            transaction.message.get_account_keys_by_lock_type();
=======
                        let (writable_keys, readonly_keys) = transaction
                            .message
                            .get_account_keys_by_lock_type(bank.demote_sysvar_write_locks());
>>>>>>> 7759210f

                        let inner_instructions = inner_instructions.map(|inner_instructions| {
                            inner_instructions
                                .into_iter()
                                .enumerate()
                                .map(|(index, instructions)| InnerInstructions {
                                    index: index as u8,
                                    instructions,
                                })
                                .filter(|i| !i.instructions.is_empty())
                                .collect()
                        });

                        let log_messages = Some(log_messages);
                        let pre_token_balances = Some(pre_token_balances);
                        let post_token_balances = Some(post_token_balances);
<<<<<<< HEAD
=======
                        let rewards = Some(
                            rent_debits
                                .0
                                .into_iter()
                                .map(|(pubkey, reward_info)| Reward {
                                    pubkey: pubkey.to_string(),
                                    lamports: reward_info.lamports,
                                    post_balance: reward_info.post_balance,
                                    reward_type: Some(reward_info.reward_type),
                                })
                                .collect(),
                        );
>>>>>>> 7759210f

                        blockstore
                            .write_transaction_status(
                                slot,
                                transaction.signatures[0],
                                writable_keys,
                                readonly_keys,
                                TransactionStatusMeta {
                                    status,
                                    fee,
                                    pre_balances,
                                    post_balances,
                                    inner_instructions,
                                    log_messages,
                                    pre_token_balances,
                                    post_token_balances,
<<<<<<< HEAD
=======
                                    rewards,
>>>>>>> 7759210f
                                },
                            )
                            .expect("Expect database write to succeed");
                    }
                }
            }
            TransactionStatusMessage::Freeze(slot) => {
                max_complete_transaction_status_slot.fetch_max(slot, Ordering::SeqCst);
            }
        }
        Ok(())
    }

    pub fn join(self) -> thread::Result<()> {
        self.thread_hdl.join()
    }
}<|MERGE_RESOLUTION|>--- conflicted
+++ resolved
@@ -3,12 +3,6 @@
 use solana_ledger::{
     blockstore::Blockstore,
     blockstore_processor::{TransactionStatusBatch, TransactionStatusMessage},
-<<<<<<< HEAD
-};
-use solana_runtime::bank::{
-    Bank, InnerInstructionsList, NonceRollbackInfo, TransactionLogMessages,
-=======
->>>>>>> 7759210f
 };
 use solana_runtime::bank::{
     Bank, InnerInstructionsList, NonceRollbackInfo, TransactionLogMessages,
@@ -68,10 +62,7 @@
                 token_balances,
                 inner_instructions,
                 transaction_logs,
-<<<<<<< HEAD
-=======
                 rent_debits,
->>>>>>> 7759210f
             }) => {
                 let slot = bank.slot();
                 let inner_instructions_iter: Box<
@@ -96,10 +87,7 @@
                     post_token_balances,
                     inner_instructions,
                     log_messages,
-<<<<<<< HEAD
-=======
                     rent_debits,
->>>>>>> 7759210f
                 ) in izip!(
                     &transactions,
                     statuses,
@@ -108,12 +96,8 @@
                     token_balances.pre_token_balances,
                     token_balances.post_token_balances,
                     inner_instructions_iter,
-<<<<<<< HEAD
-                    transaction_logs_iter
-=======
                     transaction_logs_iter,
                     rent_debits.into_iter(),
->>>>>>> 7759210f
                 ) {
                     if Bank::can_commit(&status) && !transaction.signatures.is_empty() {
                         let fee_calculator = nonce_rollback
@@ -123,14 +107,9 @@
                             })
                             .expect("FeeCalculator must exist");
                         let fee = fee_calculator.calculate_fee(transaction.message());
-<<<<<<< HEAD
-                        let (writable_keys, readonly_keys) =
-                            transaction.message.get_account_keys_by_lock_type();
-=======
                         let (writable_keys, readonly_keys) = transaction
                             .message
                             .get_account_keys_by_lock_type(bank.demote_sysvar_write_locks());
->>>>>>> 7759210f
 
                         let inner_instructions = inner_instructions.map(|inner_instructions| {
                             inner_instructions
@@ -147,8 +126,6 @@
                         let log_messages = Some(log_messages);
                         let pre_token_balances = Some(pre_token_balances);
                         let post_token_balances = Some(post_token_balances);
-<<<<<<< HEAD
-=======
                         let rewards = Some(
                             rent_debits
                                 .0
@@ -161,7 +138,6 @@
                                 })
                                 .collect(),
                         );
->>>>>>> 7759210f
 
                         blockstore
                             .write_transaction_status(
@@ -178,10 +154,7 @@
                                     log_messages,
                                     pre_token_balances,
                                     post_token_balances,
-<<<<<<< HEAD
-=======
                                     rewards,
->>>>>>> 7759210f
                                 },
                             )
                             .expect("Expect database write to succeed");
