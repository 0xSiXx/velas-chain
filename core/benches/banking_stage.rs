--- conflicted
+++ resolved
@@ -90,10 +90,7 @@
                 &s,
                 None::<Box<dyn Fn()>>,
                 &BankingStageStats::default(),
-<<<<<<< HEAD
-=======
                 &recorder,
->>>>>>> 7759210f
             );
         });
 
