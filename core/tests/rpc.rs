--- conflicted
+++ resolved
@@ -9,10 +9,7 @@
     rpc_client::RpcClient,
     rpc_config::{RpcAccountInfoConfig, RpcSignatureSubscribeConfig},
     rpc_response::{Response, RpcSignatureResult, SlotUpdate},
-<<<<<<< HEAD
-=======
     tpu_client::{TpuClient, TpuClientConfig},
->>>>>>> 7759210f
 };
 use solana_core::{rpc_pubsub::gen_client::Client as PubsubClient, test_validator::TestValidator};
 use solana_sdk::{
@@ -153,37 +150,11 @@
     let test_validator = TestValidator::with_no_fees(Pubkey::new_unique(), None);
 
     // Create the pub sub runtime
-<<<<<<< HEAD
-    let mut rt = Runtime::new().unwrap();
-=======
     let rt = Runtime::new().unwrap();
->>>>>>> 7759210f
     let rpc_pubsub_url = test_validator.rpc_pubsub_url();
     let (update_sender, update_receiver) = channel::<Arc<SlotUpdate>>();
 
     // Subscribe to slot updates
-<<<<<<< HEAD
-    rt.spawn({
-        let connect = ws::try_connect::<PubsubClient>(&rpc_pubsub_url).unwrap();
-        connect
-            .and_then(move |client| {
-                tokio_01::spawn(
-                    client
-                        .slots_updates_subscribe()
-                        .and_then(move |update_stream| {
-                            update_stream.for_each(move |update| {
-                                update_sender.send(update).unwrap();
-                                future::ok(())
-                            })
-                        })
-                        .map_err(|err| {
-                            eprintln!("slot update sub err: {:#?}", err);
-                        }),
-                );
-                future::ok(())
-            })
-            .map_err(|_| ())
-=======
     rt.spawn(async move {
         let connect = ws::try_connect::<PubsubClient>(&rpc_pubsub_url).unwrap();
         let client = connect.await.unwrap();
@@ -195,7 +166,6 @@
                 update_sender.send(response.unwrap()).unwrap();
             }
         });
->>>>>>> 7759210f
     });
 
     let first_update = update_receiver
@@ -235,11 +205,6 @@
             }
         }
     }
-<<<<<<< HEAD
-
-    rt.shutdown_now().wait().unwrap();
-=======
->>>>>>> 7759210f
 }
 
 #[test]
@@ -283,76 +248,6 @@
     let (status_sender, status_receiver) = channel::<(String, Response<RpcSignatureResult>)>();
 
     // Create the pub sub runtime
-<<<<<<< HEAD
-    let mut rt = Runtime::new().unwrap();
-
-    // Subscribe to all signatures
-    rt.spawn({
-        let connect = ws::try_connect::<PubsubClient>(&test_validator.rpc_pubsub_url()).unwrap();
-        let signature_set = signature_set.clone();
-        connect
-            .and_then(move |client| {
-                for sig in signature_set {
-                    let status_sender = status_sender.clone();
-                    tokio_01::spawn(
-                        client
-                            .signature_subscribe(
-                                sig.clone(),
-                                Some(RpcSignatureSubscribeConfig {
-                                    commitment: Some(CommitmentConfig::confirmed()),
-                                    ..RpcSignatureSubscribeConfig::default()
-                                }),
-                            )
-                            .and_then(move |sig_stream| {
-                                sig_stream.for_each(move |result| {
-                                    status_sender.send((sig.clone(), result)).unwrap();
-                                    future::ok(())
-                                })
-                            })
-                            .map_err(|err| {
-                                eprintln!("sig sub err: {:#?}", err);
-                            }),
-                    );
-                }
-                tokio_01::spawn(
-                    client
-                        .slot_subscribe()
-                        .and_then(move |slot_stream| {
-                            slot_stream.for_each(move |_| {
-                                ready_sender.send(()).unwrap();
-                                future::ok(())
-                            })
-                        })
-                        .map_err(|err| {
-                            eprintln!("slot sub err: {:#?}", err);
-                        }),
-                );
-                for pubkey in account_set {
-                    let account_sender = account_sender.clone();
-                    tokio_01::spawn(
-                        client
-                            .account_subscribe(
-                                pubkey,
-                                Some(RpcAccountInfoConfig {
-                                    commitment: Some(CommitmentConfig::confirmed()),
-                                    ..RpcAccountInfoConfig::default()
-                                }),
-                            )
-                            .and_then(move |account_stream| {
-                                account_stream.for_each(move |result| {
-                                    account_sender.send(result).unwrap();
-                                    future::ok(())
-                                })
-                            })
-                            .map_err(|err| {
-                                eprintln!("acct sub err: {:#?}", err);
-                            }),
-                    );
-                }
-                future::ok(())
-            })
-            .map_err(|_| ())
-=======
     let rt = Runtime::new().unwrap();
     let rpc_pubsub_url = test_validator.rpc_pubsub_url();
     let signature_set_clone = signature_set.clone();
@@ -407,7 +302,6 @@
             let _response = slot_sub.next().await.unwrap();
             ready_sender.send(()).unwrap();
         });
->>>>>>> 7759210f
     });
 
     // Wait for signature subscriptions
