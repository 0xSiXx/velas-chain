[package]
authors = ["Solana Maintainers <maintainers@solana.foundation>"]
edition = "2018"
name = "solana-stake-monitor"
description = "Blockchain, Rebuilt for Scale"
version = "1.5.18"
repository = "https://github.com/solana-labs/solana"
license = "Apache-2.0"
homepage = "https://solana.com/"
documentation = "https://docs.rs/solana-stake-monitor"

[dependencies]
clap = "2.33.1"
console = "0.11.3"
log = "0.4.11"
serde = "1.0.118"
serde_yaml = "0.8.13"
<<<<<<< HEAD
solana-clap-utils = { path = "../clap-utils", version = "1.5.14" }
solana-cli-config = { path = "../cli-config", version = "1.5.14" }
solana-client = { path = "../client", version = "1.5.14" }
solana-logger = { path = "../logger", version = "1.5.14" }
solana-metrics = { path = "../metrics", version = "1.5.14" }
solana-sdk = { path = "../sdk", version = "1.5.14" }
solana-stake-program = { path = "../programs/stake", version = "1.5.14" }
solana-transaction-status = { path = "../transaction-status", version = "1.5.14" }
solana-version = { path = "../version" }
=======
solana-clap-utils = { path = "../clap-utils", version = "=1.5.18" }
solana-cli-config = { path = "../cli-config", version = "=1.5.18" }
solana-client = { path = "../client", version = "=1.5.18" }
solana-logger = { path = "../logger", version = "=1.5.18" }
solana-metrics = { path = "../metrics", version = "=1.5.18" }
solana-sdk = { path = "../sdk", version = "=1.5.18" }
solana-stake-program = { path = "../programs/stake", version = "=1.5.18" }
solana-transaction-status = { path = "../transaction-status", version = "=1.5.18" }
solana-version = { path = "../version", version = "=1.5.18" }
>>>>>>> 7e480df9

[dev-dependencies]
serial_test = "0.4.0"
serial_test_derive = "0.4.0"
solana-local-cluster = { path = "../local-cluster", version = "=1.5.18" }
solana-core = { path = "../core", version = "=1.5.18" }
tempfile = "3.1.0"

[[bin]]
name = "solana-stake-monitor"
path = "src/main.rs"

[package.metadata.docs.rs]
targets = ["x86_64-unknown-linux-gnu"]<|MERGE_RESOLUTION|>--- conflicted
+++ resolved
@@ -15,17 +15,6 @@
 log = "0.4.11"
 serde = "1.0.118"
 serde_yaml = "0.8.13"
-<<<<<<< HEAD
-solana-clap-utils = { path = "../clap-utils", version = "1.5.14" }
-solana-cli-config = { path = "../cli-config", version = "1.5.14" }
-solana-client = { path = "../client", version = "1.5.14" }
-solana-logger = { path = "../logger", version = "1.5.14" }
-solana-metrics = { path = "../metrics", version = "1.5.14" }
-solana-sdk = { path = "../sdk", version = "1.5.14" }
-solana-stake-program = { path = "../programs/stake", version = "1.5.14" }
-solana-transaction-status = { path = "../transaction-status", version = "1.5.14" }
-solana-version = { path = "../version" }
-=======
 solana-clap-utils = { path = "../clap-utils", version = "=1.5.18" }
 solana-cli-config = { path = "../cli-config", version = "=1.5.18" }
 solana-client = { path = "../client", version = "=1.5.18" }
@@ -34,8 +23,7 @@
 solana-sdk = { path = "../sdk", version = "=1.5.18" }
 solana-stake-program = { path = "../programs/stake", version = "=1.5.18" }
 solana-transaction-status = { path = "../transaction-status", version = "=1.5.18" }
-solana-version = { path = "../version", version = "=1.5.18" }
->>>>>>> 7e480df9
+solana-version = { path = "../version" }
 
 [dev-dependencies]
 serial_test = "0.4.0"
