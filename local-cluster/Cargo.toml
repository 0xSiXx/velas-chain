[package]
authors = ["Solana Maintainers <maintainers@solana.foundation>"]
edition = "2021"
name = "solana-local-cluster"
description = "Blockchain, Rebuilt for Scale"
<<<<<<< HEAD
version = "1.6.14"
=======
version = "1.9.13"
>>>>>>> 3ac7e043
repository = "https://github.com/solana-labs/solana"
license = "Apache-2.0"
homepage = "https://solana.com/"
documentation = "https://docs.rs/solana-local-cluster"

[dependencies]
crossbeam-channel = "0.5"
itertools = "0.10.1"
gag = "1.0.0"
fs_extra = "1.2.0"
log = "0.4.14"
rand = "0.7.0"
<<<<<<< HEAD
rayon = "1.5.0"
solana-config-program = { path = "../programs/config", version = "=1.6.14" }
solana-core = { path = "../core", version = "=1.6.14" }
solana-client = { path = "../client", version = "=1.6.14" }
solana-download-utils = { path = "../download-utils", version = "=1.6.14" }
solana-faucet = { path = "../faucet", version = "=1.6.14" }
solana-exchange-program = { path = "../programs/exchange", version = "=1.6.14" }
solana-ledger = { path = "../ledger", version = "=1.6.14" }
solana-logger = { path = "../logger", version = "=1.6.14" }
solana-runtime = { path = "../runtime", version = "=1.6.14" }
solana-sdk = { path = "../sdk", version = "=1.6.14" }
solana-stake-program = { path = "../programs/stake", version = "=1.6.14" }
solana-vest-program = { path = "../programs/vest", version = "=1.6.14" }
solana-vote-program = { path = "../programs/vote", version = "=1.6.14" }
tempfile = "3.1.0"
solana-rayon-threadlimit = { path = "../rayon-threadlimit", version = "=1.6.14" }
=======
rayon = "1.5.1"
solana-config-program = { path = "../programs/config", version = "=1.9.13" }
solana-core = { path = "../core", version = "=1.9.13" }
solana-client = { path = "../client", version = "=1.9.13" }
solana-download-utils = { path = "../download-utils", version = "=1.9.13" }
solana-entry = { path = "../entry", version = "=1.9.13" }
solana-gossip = { path = "../gossip", version = "=1.9.13" }
solana-ledger = { path = "../ledger", version = "=1.9.13" }
solana-logger = { path = "../logger", version = "=1.9.13" }
solana-runtime = { path = "../runtime", version = "=1.9.13" }
solana-sdk = { path = "../sdk", version = "=1.9.13" }
solana-stake-program = { path = "../programs/stake", version = "=1.9.13" }
solana-streamer = { path = "../streamer", version = "=1.9.13" }
solana-vote-program = { path = "../programs/vote", version = "=1.9.13" }
tempfile = "3.2.0"
>>>>>>> 3ac7e043

[dev-dependencies]
assert_matches = "1.5.0"
serial_test = "0.5.1"

[package.metadata.docs.rs]
targets = ["x86_64-unknown-linux-gnu"]

[features]
default = []
multiple-db-in-thread = []<|MERGE_RESOLUTION|>--- conflicted
+++ resolved
@@ -3,11 +3,7 @@
 edition = "2021"
 name = "solana-local-cluster"
 description = "Blockchain, Rebuilt for Scale"
-<<<<<<< HEAD
-version = "1.6.14"
-=======
 version = "1.9.13"
->>>>>>> 3ac7e043
 repository = "https://github.com/solana-labs/solana"
 license = "Apache-2.0"
 homepage = "https://solana.com/"
@@ -20,24 +16,6 @@
 fs_extra = "1.2.0"
 log = "0.4.14"
 rand = "0.7.0"
-<<<<<<< HEAD
-rayon = "1.5.0"
-solana-config-program = { path = "../programs/config", version = "=1.6.14" }
-solana-core = { path = "../core", version = "=1.6.14" }
-solana-client = { path = "../client", version = "=1.6.14" }
-solana-download-utils = { path = "../download-utils", version = "=1.6.14" }
-solana-faucet = { path = "../faucet", version = "=1.6.14" }
-solana-exchange-program = { path = "../programs/exchange", version = "=1.6.14" }
-solana-ledger = { path = "../ledger", version = "=1.6.14" }
-solana-logger = { path = "../logger", version = "=1.6.14" }
-solana-runtime = { path = "../runtime", version = "=1.6.14" }
-solana-sdk = { path = "../sdk", version = "=1.6.14" }
-solana-stake-program = { path = "../programs/stake", version = "=1.6.14" }
-solana-vest-program = { path = "../programs/vest", version = "=1.6.14" }
-solana-vote-program = { path = "../programs/vote", version = "=1.6.14" }
-tempfile = "3.1.0"
-solana-rayon-threadlimit = { path = "../rayon-threadlimit", version = "=1.6.14" }
-=======
 rayon = "1.5.1"
 solana-config-program = { path = "../programs/config", version = "=1.9.13" }
 solana-core = { path = "../core", version = "=1.9.13" }
@@ -53,7 +31,6 @@
 solana-streamer = { path = "../streamer", version = "=1.9.13" }
 solana-vote-program = { path = "../programs/vote", version = "=1.9.13" }
 tempfile = "3.2.0"
->>>>>>> 3ac7e043
 
 [dev-dependencies]
 assert_matches = "1.5.0"
