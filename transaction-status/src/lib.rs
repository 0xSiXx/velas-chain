--- conflicted
+++ resolved
@@ -414,48 +414,6 @@
             block_height: self.block_height,
         }
     }
-
-    pub fn configure(
-        self,
-        encoding: UiTransactionEncoding,
-        transaction_details: TransactionDetails,
-        show_rewards: bool,
-    ) -> UiConfirmedBlock {
-        let (transactions, signatures) = match transaction_details {
-            TransactionDetails::Full => (
-                Some(
-                    self.transactions
-                        .into_iter()
-                        .map(|tx| tx.encode(encoding))
-                        .collect(),
-                ),
-                None,
-            ),
-            TransactionDetails::Signatures => (
-                None,
-                Some(
-                    self.transactions
-                        .into_iter()
-                        .map(|tx| tx.transaction.signatures[0].to_string())
-                        .collect(),
-                ),
-            ),
-            TransactionDetails::None => (None, None),
-        };
-        UiConfirmedBlock {
-            previous_blockhash: self.previous_blockhash,
-            blockhash: self.blockhash,
-            parent_slot: self.parent_slot,
-            transactions,
-            signatures,
-            rewards: if show_rewards {
-                Some(self.rewards)
-            } else {
-                None
-            },
-            block_time: self.block_time,
-        }
-    }
 }
 
 #[derive(Debug, PartialEq, Serialize, Deserialize)]
@@ -483,10 +441,7 @@
     #[serde(default, skip_serializing_if = "Option::is_none")]
     pub rewards: Option<Rewards>,
     pub block_time: Option<UnixTimestamp>,
-<<<<<<< HEAD
-=======
     pub block_height: Option<u64>,
->>>>>>> 7759210f
 }
 
 impl From<EncodedConfirmedBlock> for UiConfirmedBlock {
@@ -499,10 +454,7 @@
             signatures: None,
             rewards: Some(block.rewards),
             block_time: block.block_time,
-<<<<<<< HEAD
-=======
             block_height: block.block_height,
->>>>>>> 7759210f
         }
     }
 }
@@ -516,10 +468,7 @@
             transactions: block.transactions.unwrap_or_default(),
             rewards: block.rewards.unwrap_or_default(),
             block_time: block.block_time,
-<<<<<<< HEAD
-=======
             block_height: block.block_height,
->>>>>>> 7759210f
         }
     }
 }
@@ -802,38 +751,8 @@
             status: Ok(()),
             err: None,
             confirmation_status: Some(TransactionConfirmationStatus::Processed),
-<<<<<<< HEAD
-=======
         };
 
-        assert!(!status.satisfies_commitment(CommitmentConfig::finalized()));
-        assert!(!status.satisfies_commitment(CommitmentConfig::confirmed()));
-        assert!(status.satisfies_commitment(CommitmentConfig::processed()));
-
-        let status = TransactionStatus {
-            slot: 0,
-            confirmations: Some(0),
-            status: Ok(()),
-            err: None,
-            confirmation_status: None,
-        };
-
-        assert!(!status.satisfies_commitment(CommitmentConfig::finalized()));
-        assert!(!status.satisfies_commitment(CommitmentConfig::confirmed()));
-        assert!(status.satisfies_commitment(CommitmentConfig::processed()));
-
-        // Test single_gossip fallback cases
-        let status = TransactionStatus {
-            slot: 0,
-            confirmations: Some(1),
-            status: Ok(()),
-            err: None,
-            confirmation_status: None,
->>>>>>> 7759210f
-        };
-        assert!(!status.satisfies_commitment(CommitmentConfig::confirmed()));
-
-<<<<<<< HEAD
         assert!(!status.satisfies_commitment(CommitmentConfig::finalized()));
         assert!(!status.satisfies_commitment(CommitmentConfig::confirmed()));
         assert!(status.satisfies_commitment(CommitmentConfig::processed()));
@@ -860,8 +779,6 @@
         };
         assert!(!status.satisfies_commitment(CommitmentConfig::confirmed()));
 
-=======
->>>>>>> 7759210f
         let status = TransactionStatus {
             slot: 0,
             confirmations: Some(2),
