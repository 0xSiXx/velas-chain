--- conflicted
+++ resolved
@@ -3,11 +3,7 @@
 edition = "2021"
 name = "solana-cli-output"
 description = "Blockchain, Rebuilt for Scale"
-<<<<<<< HEAD
-version = "1.6.14"
-=======
 version = "1.9.13"
->>>>>>> 3ac7e043
 repository = "https://github.com/solana-labs/solana"
 license = "Apache-2.0"
 homepage = "https://solana.com/"
@@ -20,19 +16,6 @@
 console = "0.15.0"
 humantime = "2.0.1"
 Inflector = "0.11.4"
-<<<<<<< HEAD
-indicatif = "0.15.0"
-serde = "1.0.122"
-serde_derive = "1.0.103"
-serde_json = "1.0.56"
-solana-account-decoder = { path = "../account-decoder", version = "=1.6.14" }
-solana-clap-utils = { path = "../clap-utils", version = "=1.6.14" }
-solana-client = { path = "../client", version = "=1.6.14" }
-solana-sdk = { path = "../sdk", version = "=1.6.14" }
-solana-stake-program = { path = "../programs/stake", version = "=1.6.14" }
-solana-transaction-status = { path = "../transaction-status", version = "=1.6.14" }
-solana-vote-program = { path = "../programs/vote", version = "=1.6.14" }
-=======
 indicatif = "0.16.2"
 serde = "1.0.130"
 serde_json = "1.0.72"
@@ -42,7 +25,6 @@
 solana-sdk = { path = "../sdk", version = "=1.9.13" }
 solana-transaction-status = { path = "../transaction-status", version = "=1.9.13" }
 solana-vote-program = { path = "../programs/vote", version = "=1.9.13" }
->>>>>>> 3ac7e043
 spl-memo = { version = "=3.0.1", features = ["no-entrypoint"] }
 
 [package.metadata.docs.rs]
