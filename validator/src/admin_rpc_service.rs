use {
    jsonrpc_core::{MetaIoHandler, Metadata, Result},
    jsonrpc_core_client::{transports::ipc, RpcError},
    jsonrpc_derive::rpc,
    jsonrpc_ipc_server::{RequestContext, ServerBuilder},
    jsonrpc_server_utils::tokio,
    log::*,
<<<<<<< HEAD
    solana_core::validator::{ValidatorExit, ValidatorStartProgress},
    solana_sdk::signature::{read_keypair_file, Keypair, Signer},
=======
    solana_core::{
        consensus::Tower, tower_storage::TowerStorage, validator::ValidatorStartProgress,
    },
    solana_gossip::cluster_info::ClusterInfo,
    solana_runtime::bank_forks::BankForks,
    solana_sdk::{
        exit::Exit,
        pubkey::Pubkey,
        signature::{read_keypair_file, Keypair, Signer},
    },
>>>>>>> 3ac7e043
    std::{
        net::SocketAddr,
        path::{Path, PathBuf},
        sync::{Arc, RwLock},
        thread::{self, Builder},
        time::{Duration, SystemTime},
    },
};

#[derive(Clone)]
pub struct AdminRpcRequestMetadataPostInit {
    pub cluster_info: Arc<ClusterInfo>,
    pub bank_forks: Arc<RwLock<BankForks>>,
    pub vote_account: Pubkey,
}

#[derive(Clone)]
pub struct AdminRpcRequestMetadata {
    pub rpc_addr: Option<SocketAddr>,
    pub start_time: SystemTime,
    pub start_progress: Arc<RwLock<ValidatorStartProgress>>,
<<<<<<< HEAD
    pub validator_exit: Arc<RwLock<ValidatorExit>>,
    pub authorized_voter_keypairs: Arc<RwLock<Vec<Arc<Keypair>>>>,
    pub archive_evm_state: Option<evm_state::Storage>,
=======
    pub validator_exit: Arc<RwLock<Exit>>,
    pub authorized_voter_keypairs: Arc<RwLock<Vec<Arc<Keypair>>>>,
    pub tower_storage: Arc<dyn TowerStorage>,
    pub post_init: Arc<RwLock<Option<AdminRpcRequestMetadataPostInit>>>,
>>>>>>> 3ac7e043
}
impl Metadata for AdminRpcRequestMetadata {}

impl AdminRpcRequestMetadata {
    fn with_post_init<F>(&self, func: F) -> Result<()>
    where
        F: FnOnce(&AdminRpcRequestMetadataPostInit) -> Result<()>,
    {
        if let Some(post_init) = self.post_init.read().unwrap().as_ref() {
            func(post_init)
        } else {
            Err(jsonrpc_core::error::Error::invalid_params(
                "Retry once validator start up is complete",
            ))
        }
    }
}

#[rpc]
pub trait AdminRpc {
    type Metadata;

    #[rpc(meta, name = "exit")]
    fn exit(&self, meta: Self::Metadata) -> Result<()>;

    #[rpc(meta, name = "rpcAddress")]
    fn rpc_addr(&self, meta: Self::Metadata) -> Result<Option<SocketAddr>>;

    #[rpc(name = "setLogFilter")]
    fn set_log_filter(&self, filter: String) -> Result<()>;

    #[rpc(meta, name = "startTime")]
    fn start_time(&self, meta: Self::Metadata) -> Result<SystemTime>;

    #[rpc(meta, name = "startProgress")]
    fn start_progress(&self, meta: Self::Metadata) -> Result<ValidatorStartProgress>;

    #[rpc(meta, name = "addAuthorizedVoter")]
    fn add_authorized_voter(&self, meta: Self::Metadata, keypair_file: String) -> Result<()>;

<<<<<<< HEAD
    #[rpc(meta, name = "mergeEvmState")]
    fn merge_evm_state(&self, meta: Self::Metadata, path: String, backup: bool) -> Result<()>;

    #[rpc(meta, name = "removeAllAuthorizedVoters")]
    fn remove_all_authorized_voters(&self, meta: Self::Metadata) -> Result<()>;
=======
    #[rpc(meta, name = "removeAllAuthorizedVoters")]
    fn remove_all_authorized_voters(&self, meta: Self::Metadata) -> Result<()>;

    #[rpc(meta, name = "setIdentity")]
    fn set_identity(
        &self,
        meta: Self::Metadata,
        keypair_file: String,
        require_tower: bool,
    ) -> Result<()>;
>>>>>>> 3ac7e043
}

pub struct AdminRpcImpl;
impl AdminRpc for AdminRpcImpl {
    type Metadata = AdminRpcRequestMetadata;

    fn exit(&self, meta: Self::Metadata) -> Result<()> {
        debug!("exit admin rpc request received");

        thread::spawn(move || {
            // Delay exit signal until this RPC request completes, otherwise the caller of `exit` might
            // receive a confusing error as the validator shuts down before a response is sent back.
            thread::sleep(Duration::from_millis(100));

            warn!("validator exit requested");
            meta.validator_exit.write().unwrap().exit();

<<<<<<< HEAD
            // TODO: Debug why ValidatorExit doesn't always cause the validator to fully exit
=======
            // TODO: Debug why Exit doesn't always cause the validator to fully exit
>>>>>>> 3ac7e043
            // (rocksdb background processing or some other stuck thread perhaps?).
            //
            // If the process is still alive after five seconds, exit harder
            thread::sleep(Duration::from_secs(5));
            warn!("validator exit timeout");
            std::process::exit(0);
        });
        Ok(())
    }

    fn rpc_addr(&self, meta: Self::Metadata) -> Result<Option<SocketAddr>> {
        debug!("rpc_addr admin rpc request received");
        Ok(meta.rpc_addr)
    }

    fn set_log_filter(&self, filter: String) -> Result<()> {
        debug!("set_log_filter admin rpc request received");
        solana_logger::setup_with(&filter);
        Ok(())
    }

    fn start_time(&self, meta: Self::Metadata) -> Result<SystemTime> {
        debug!("start_time admin rpc request received");
        Ok(meta.start_time)
    }

    fn start_progress(&self, meta: Self::Metadata) -> Result<ValidatorStartProgress> {
        debug!("start_progress admin rpc request received");
        Ok(*meta.start_progress.read().unwrap())
    }

    fn add_authorized_voter(&self, meta: Self::Metadata, keypair_file: String) -> Result<()> {
        debug!("add_authorized_voter request received");

        let authorized_voter = read_keypair_file(keypair_file)
            .map_err(|err| jsonrpc_core::error::Error::invalid_params(format!("{}", err)))?;

        let mut authorized_voter_keypairs = meta.authorized_voter_keypairs.write().unwrap();

        if authorized_voter_keypairs
            .iter()
            .any(|x| x.pubkey() == authorized_voter.pubkey())
        {
            Err(jsonrpc_core::error::Error::invalid_params(
                "Authorized voter already present",
            ))
        } else {
            authorized_voter_keypairs.push(Arc::new(authorized_voter));
            Ok(())
        }
    }

<<<<<<< HEAD
    fn merge_evm_state(&self, meta: Self::Metadata, path: String, backup: bool) -> Result<()> {
        info!("Merging evm state: {}, backup: {}", path, backup);
        let archive_evm_state = if let Some(archive_evm_state) = &meta.archive_evm_state {
            archive_evm_state
        } else {
            error!("Archive storage not found, but merge evm state request received.");
            return Err(jsonrpc_core::Error::invalid_params(
                "Archive storage not found",
            ));
        };

        // Increase variable lifetime, and force drop after merging.
        let tmp_backup_dir;
        let path = if backup {
            let inner_location = archive_evm_state.get_inner_location().map_err(|e| {
                jsonrpc_core::Error::invalid_params(format!(
                    "Cannot get temporary inner location folder {}",
                    e
                ))
            })?;
            tmp_backup_dir = tempfile::tempdir_in(inner_location).map_err(|e| {
                jsonrpc_core::Error::invalid_params(format!(
                    "Cannot create archive storage subfolder {}",
                    e
                ))
            })?;
            let db_dir = tmp_backup_dir.as_ref().join("restored-db");
            evm_state::Storage::restore_from(&path, &db_dir).map_err(|e| {
                jsonrpc_core::Error::invalid_params(format!(
                    "Cannot restore backup for merge database {}",
                    e
                ))
            })?;
            db_dir
        } else {
            PathBuf::from(path)
        };
        let merge_storage = evm_state::Storage::open_persistent(path, false).map_err(|e| {
            jsonrpc_core::Error::invalid_params(format!("Cannot open merge database {}", e))
        })?;

        archive_evm_state
            .merge_from_db(&merge_storage)
            .map_err(|e| {
                jsonrpc_core::Error::invalid_params(format!(
                    "Merge database was not finalized {}",
                    e
                ))
            })
    }

    fn remove_all_authorized_voters(&self, meta: Self::Metadata) -> Result<()> {
        debug!("remove_all_authorized_voters received");
        let mut a = meta.authorized_voter_keypairs.write().unwrap();

        error!("authorized_voter_keypairs pre len: {}", a.len());
        a.clear();
        error!("authorized_voter_keypairs post len: {}", a.len());

        //meta.authorized_voter_keypairs.write().unwrap().clear();
        Ok(())
=======
    fn remove_all_authorized_voters(&self, meta: Self::Metadata) -> Result<()> {
        debug!("remove_all_authorized_voters received");
        meta.authorized_voter_keypairs.write().unwrap().clear();
        Ok(())
    }

    fn set_identity(
        &self,
        meta: Self::Metadata,
        keypair_file: String,
        require_tower: bool,
    ) -> Result<()> {
        debug!("set_identity request received");

        let identity_keypair = read_keypair_file(&keypair_file).map_err(|err| {
            jsonrpc_core::error::Error::invalid_params(format!(
                "Failed to read identity keypair from {}: {}",
                keypair_file, err
            ))
        })?;

        meta.with_post_init(|post_init| {
            if require_tower {
                let _ = Tower::restore(meta.tower_storage.as_ref(), &identity_keypair.pubkey())
                    .map_err(|err| {
                        jsonrpc_core::error::Error::invalid_params(format!(
                            "Unable to load tower file for identity {}: {}",
                            identity_keypair.pubkey(),
                            err
                        ))
                    })?;
            }

            solana_metrics::set_host_id(identity_keypair.pubkey().to_string());
            post_init
                .cluster_info
                .set_keypair(Arc::new(identity_keypair));
            warn!("Identity set to {}", post_init.cluster_info.id());
            Ok(())
        })
>>>>>>> 3ac7e043
    }
}

// Start the Admin RPC interface
pub fn run(ledger_path: &Path, metadata: AdminRpcRequestMetadata) {
    let admin_rpc_path = admin_rpc_path(ledger_path);

    let event_loop = tokio::runtime::Builder::new_multi_thread()
        .thread_name("sol-adminrpc-el")
        .enable_all()
        .build()
        .unwrap();

    Builder::new()
        .name("solana-adminrpc".to_string())
        .spawn(move || {
            let mut io = MetaIoHandler::default();
            io.extend_with(AdminRpcImpl.to_delegate());

            let validator_exit = metadata.validator_exit.clone();
            let server = ServerBuilder::with_meta_extractor(io, move |_req: &RequestContext| {
                metadata.clone()
            })
            .event_loop_executor(event_loop.handle().clone())
            .start(&format!("{}", admin_rpc_path.display()));

            match server {
                Err(err) => {
                    warn!("Unable to start admin rpc service: {:?}", err);
                }
                Ok(server) => {
                    let close_handle = server.close_handle();
                    validator_exit
                        .write()
                        .unwrap()
                        .register_exit(Box::new(move || {
                            close_handle.close();
                        }));

                    server.wait();
                }
            }
        })
        .unwrap();
}

fn admin_rpc_path(ledger_path: &Path) -> PathBuf {
    #[cfg(target_family = "windows")]
    {
        // More information about the wackiness of pipe names over at
        // https://docs.microsoft.com/en-us/windows/win32/ipc/pipe-names
        if let Some(ledger_filename) = ledger_path.file_name() {
            PathBuf::from(format!(
                "\\\\.\\pipe\\{}-admin.rpc",
                ledger_filename.to_string_lossy()
            ))
        } else {
            PathBuf::from("\\\\.\\pipe\\admin.rpc")
        }
    }
    #[cfg(not(target_family = "windows"))]
    {
        ledger_path.join("admin.rpc")
    }
}

// Connect to the Admin RPC interface
pub async fn connect(ledger_path: &Path) -> std::result::Result<gen_client::Client, RpcError> {
    let admin_rpc_path = admin_rpc_path(ledger_path);
    if !admin_rpc_path.exists() {
        Err(RpcError::Client(format!(
            "{} does not exist",
            admin_rpc_path.display()
        )))
    } else {
        ipc::connect::<_, gen_client::Client>(&format!("{}", admin_rpc_path.display())).await
    }
}

pub fn runtime() -> jsonrpc_server_utils::tokio::runtime::Runtime {
    jsonrpc_server_utils::tokio::runtime::Runtime::new().expect("new tokio runtime")
}<|MERGE_RESOLUTION|>--- conflicted
+++ resolved
@@ -5,10 +5,6 @@
     jsonrpc_ipc_server::{RequestContext, ServerBuilder},
     jsonrpc_server_utils::tokio,
     log::*,
-<<<<<<< HEAD
-    solana_core::validator::{ValidatorExit, ValidatorStartProgress},
-    solana_sdk::signature::{read_keypair_file, Keypair, Signer},
-=======
     solana_core::{
         consensus::Tower, tower_storage::TowerStorage, validator::ValidatorStartProgress,
     },
@@ -19,7 +15,6 @@
         pubkey::Pubkey,
         signature::{read_keypair_file, Keypair, Signer},
     },
->>>>>>> 3ac7e043
     std::{
         net::SocketAddr,
         path::{Path, PathBuf},
@@ -41,16 +36,11 @@
     pub rpc_addr: Option<SocketAddr>,
     pub start_time: SystemTime,
     pub start_progress: Arc<RwLock<ValidatorStartProgress>>,
-<<<<<<< HEAD
-    pub validator_exit: Arc<RwLock<ValidatorExit>>,
-    pub authorized_voter_keypairs: Arc<RwLock<Vec<Arc<Keypair>>>>,
-    pub archive_evm_state: Option<evm_state::Storage>,
-=======
     pub validator_exit: Arc<RwLock<Exit>>,
     pub authorized_voter_keypairs: Arc<RwLock<Vec<Arc<Keypair>>>>,
     pub tower_storage: Arc<dyn TowerStorage>,
     pub post_init: Arc<RwLock<Option<AdminRpcRequestMetadataPostInit>>>,
->>>>>>> 3ac7e043
+    pub archive_evm_state: Option<evm_state::Storage>,
 }
 impl Metadata for AdminRpcRequestMetadata {}
 
@@ -91,13 +81,9 @@
     #[rpc(meta, name = "addAuthorizedVoter")]
     fn add_authorized_voter(&self, meta: Self::Metadata, keypair_file: String) -> Result<()>;
 
-<<<<<<< HEAD
     #[rpc(meta, name = "mergeEvmState")]
     fn merge_evm_state(&self, meta: Self::Metadata, path: String, backup: bool) -> Result<()>;
 
-    #[rpc(meta, name = "removeAllAuthorizedVoters")]
-    fn remove_all_authorized_voters(&self, meta: Self::Metadata) -> Result<()>;
-=======
     #[rpc(meta, name = "removeAllAuthorizedVoters")]
     fn remove_all_authorized_voters(&self, meta: Self::Metadata) -> Result<()>;
 
@@ -108,7 +94,6 @@
         keypair_file: String,
         require_tower: bool,
     ) -> Result<()>;
->>>>>>> 3ac7e043
 }
 
 pub struct AdminRpcImpl;
@@ -126,11 +111,7 @@
             warn!("validator exit requested");
             meta.validator_exit.write().unwrap().exit();
 
-<<<<<<< HEAD
-            // TODO: Debug why ValidatorExit doesn't always cause the validator to fully exit
-=======
             // TODO: Debug why Exit doesn't always cause the validator to fully exit
->>>>>>> 3ac7e043
             // (rocksdb background processing or some other stuck thread perhaps?).
             //
             // If the process is still alive after five seconds, exit harder
@@ -183,7 +164,6 @@
         }
     }
 
-<<<<<<< HEAD
     fn merge_evm_state(&self, meta: Self::Metadata, path: String, backup: bool) -> Result<()> {
         info!("Merging evm state: {}, backup: {}", path, backup);
         let archive_evm_state = if let Some(archive_evm_state) = &meta.archive_evm_state {
@@ -234,18 +214,6 @@
                 ))
             })
     }
-
-    fn remove_all_authorized_voters(&self, meta: Self::Metadata) -> Result<()> {
-        debug!("remove_all_authorized_voters received");
-        let mut a = meta.authorized_voter_keypairs.write().unwrap();
-
-        error!("authorized_voter_keypairs pre len: {}", a.len());
-        a.clear();
-        error!("authorized_voter_keypairs post len: {}", a.len());
-
-        //meta.authorized_voter_keypairs.write().unwrap().clear();
-        Ok(())
-=======
     fn remove_all_authorized_voters(&self, meta: Self::Metadata) -> Result<()> {
         debug!("remove_all_authorized_voters received");
         meta.authorized_voter_keypairs.write().unwrap().clear();
@@ -286,7 +254,6 @@
             warn!("Identity set to {}", post_init.cluster_info.id());
             Ok(())
         })
->>>>>>> 3ac7e043
     }
 }
 
