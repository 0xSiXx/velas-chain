<<<<<<< HEAD
use std::{collections::HashMap, convert::TryFrom};

use inflector::Inflector;
use serde_json::Value;
use thiserror::Error;

use solana_sdk::{instruction::InstructionError, pubkey::Pubkey, system_program, sysvar};

use crate::{
    parse_bpf_loader::parse_bpf_upgradeable_loader,
    parse_config::parse_config,
    parse_nonce::parse_nonce,
    parse_stake::parse_stake,
    parse_sysvar::parse_sysvar,
    parse_token::{parse_token, spl_token_id_v2_0},
    parse_vote::parse_vote,
=======
use {
    crate::{
        parse_bpf_loader::parse_bpf_upgradeable_loader,
        parse_config::parse_config,
        parse_nonce::parse_nonce,
        parse_stake::parse_stake,
        parse_sysvar::parse_sysvar,
        parse_token::{parse_token, spl_token_ids},
        parse_vote::parse_vote,
    },
    inflector::Inflector,
    serde_json::Value,
    solana_sdk::{instruction::InstructionError, pubkey::Pubkey, stake, system_program, sysvar},
    std::collections::HashMap,
    thiserror::Error,
>>>>>>> 3ac7e043
};

lazy_static! {
    static ref BPF_UPGRADEABLE_LOADER_PROGRAM_ID: Pubkey = solana_sdk::bpf_loader_upgradeable::id();
    static ref CONFIG_PROGRAM_ID: Pubkey = solana_config_program::id();
    static ref STAKE_PROGRAM_ID: Pubkey = stake::program::id();
    static ref SYSTEM_PROGRAM_ID: Pubkey = system_program::id();
    static ref SYSVAR_PROGRAM_ID: Pubkey = sysvar::id();
    static ref VOTE_PROGRAM_ID: Pubkey = solana_vote_program::id();
    static ref VELAS_ACCOUNT_PROGRAM_ID: Pubkey = velas_account_program::id();
    static ref VELAS_RELYING_PARTY_PROGRAM_ID: Pubkey = velas_relying_party_program::id();
    pub static ref PARSABLE_PROGRAM_IDS: HashMap<Pubkey, ParsableAccount> = {
        let mut m = HashMap::new();
        m.insert(
            *BPF_UPGRADEABLE_LOADER_PROGRAM_ID,
            ParsableAccount::BpfUpgradeableLoader,
        );
        m.insert(*CONFIG_PROGRAM_ID, ParsableAccount::Config);
        m.insert(*SYSTEM_PROGRAM_ID, ParsableAccount::Nonce);
        for spl_token_id in spl_token_ids() {
            m.insert(spl_token_id, ParsableAccount::SplToken);
        }
        m.insert(*STAKE_PROGRAM_ID, ParsableAccount::Stake);
        m.insert(*SYSVAR_PROGRAM_ID, ParsableAccount::Sysvar);
        m.insert(*VOTE_PROGRAM_ID, ParsableAccount::Vote);
        m.insert(*VELAS_ACCOUNT_PROGRAM_ID, ParsableAccount::VelasAccount);
        m.insert(
            *VELAS_RELYING_PARTY_PROGRAM_ID,
            ParsableAccount::VelasRelyingParty,
        );
        m
    };
}

#[derive(Error, Debug)]
pub enum ParseAccountError {
    #[error("{0:?} account not parsable")]
    AccountNotParsable(ParsableAccount),

    #[error("Program not parsable")]
    ProgramNotParsable,

    #[error("Additional data required to parse: {0}")]
    AdditionalDataMissing(String),

    #[error("Instruction error")]
    InstructionError(#[from] InstructionError),

    #[error("Serde json error")]
    SerdeJsonError(#[from] serde_json::error::Error),
}

impl From<velas_account_program::ParseError> for ParseAccountError {
    fn from(err: velas_account_program::ParseError) -> Self {
        match err {
            velas_account_program::ParseError::AccountNotParsable => {
                Self::AccountNotParsable(ParsableAccount::VelasAccount)
            }
        }
    }
}

impl From<velas_relying_party_program::ParseError> for ParseAccountError {
    fn from(err: velas_relying_party_program::ParseError) -> Self {
        match err {
            velas_relying_party_program::ParseError::AccountNotParsable => {
                Self::AccountNotParsable(ParsableAccount::VelasRelyingParty)
            }
        }
    }
}

#[derive(Clone, Debug, Serialize, Deserialize, PartialEq)]
#[serde(rename_all = "camelCase")]
pub struct ParsedAccount {
    pub program: String,
    pub parsed: Value,
    pub space: u64,
}

#[derive(Debug, Serialize, Deserialize)]
#[serde(rename_all = "camelCase")]
pub enum ParsableAccount {
    BpfUpgradeableLoader,
    Config,
    Nonce,
    SplToken,
    Stake,
    Sysvar,
    Vote,
    VelasAccount,
    VelasRelyingParty,
}

#[derive(Default)]
pub struct AccountAdditionalData {
    pub spl_token_decimals: Option<u8>,
}

pub fn parse_account_data(
    pubkey: &Pubkey,
    program_id: &Pubkey,
    data: &[u8],
    additional_data: Option<AccountAdditionalData>,
) -> Result<ParsedAccount, ParseAccountError> {
    let program_name = PARSABLE_PROGRAM_IDS
        .get(program_id)
        .ok_or(ParseAccountError::ProgramNotParsable)?;
    let additional_data = additional_data.unwrap_or_default();
    let parsed_json = match program_name {
        ParsableAccount::BpfUpgradeableLoader => {
            serde_json::to_value(parse_bpf_upgradeable_loader(data)?)?
        }
        ParsableAccount::Config => serde_json::to_value(parse_config(data, pubkey)?)?,
        ParsableAccount::Nonce => serde_json::to_value(parse_nonce(data)?)?,
        ParsableAccount::SplToken => {
            serde_json::to_value(parse_token(data, additional_data.spl_token_decimals)?)?
        }
        ParsableAccount::Stake => serde_json::to_value(parse_stake(data)?)?,
        ParsableAccount::Sysvar => serde_json::to_value(parse_sysvar(data, pubkey)?)?,
        ParsableAccount::Vote => serde_json::to_value(parse_vote(data)?)?,
        ParsableAccount::VelasAccount => {
            serde_json::to_value(velas_account_program::VelasAccountType::try_from(data)?)?
        }
        ParsableAccount::VelasRelyingParty => serde_json::to_value(
            velas_relying_party_program::RelyingPartyData::try_from(data)?,
        )?,
    };
    Ok(ParsedAccount {
        program: format!("{:?}", program_name).to_kebab_case(),
        parsed: parsed_json,
        space: data.len() as u64,
    })
}

#[cfg(test)]
mod test {
    use {
        super::*,
        solana_sdk::nonce::{
            state::{Data, Versions},
            State,
        },
        solana_vote_program::vote_state::{VoteState, VoteStateVersions},
    };

    #[test]
    fn test_parse_account_data() {
        let account_pubkey = solana_sdk::pubkey::new_rand();
        let other_program = solana_sdk::pubkey::new_rand();
        let data = vec![0; 4];
        assert!(parse_account_data(&account_pubkey, &other_program, &data, None).is_err());

        let vote_state = VoteState::default();
        let mut vote_account_data: Vec<u8> = vec![0; VoteState::size_of()];
        let versioned = VoteStateVersions::new_current(vote_state);
        VoteState::serialize(&versioned, &mut vote_account_data).unwrap();
        let parsed = parse_account_data(
            &account_pubkey,
            &solana_vote_program::id(),
            &vote_account_data,
            None,
        )
        .unwrap();
        assert_eq!(parsed.program, "vote".to_string());
        assert_eq!(parsed.space, VoteState::size_of() as u64);

        let nonce_data = Versions::new_current(State::Initialized(Data::default()));
        let nonce_account_data = bincode::serialize(&nonce_data).unwrap();
        let parsed = parse_account_data(
            &account_pubkey,
            &system_program::id(),
            &nonce_account_data,
            None,
        )
        .unwrap();
        assert_eq!(parsed.program, "nonce".to_string());
        assert_eq!(parsed.space, State::size() as u64);
    }
}<|MERGE_RESOLUTION|>--- conflicted
+++ resolved
@@ -1,21 +1,3 @@
-<<<<<<< HEAD
-use std::{collections::HashMap, convert::TryFrom};
-
-use inflector::Inflector;
-use serde_json::Value;
-use thiserror::Error;
-
-use solana_sdk::{instruction::InstructionError, pubkey::Pubkey, system_program, sysvar};
-
-use crate::{
-    parse_bpf_loader::parse_bpf_upgradeable_loader,
-    parse_config::parse_config,
-    parse_nonce::parse_nonce,
-    parse_stake::parse_stake,
-    parse_sysvar::parse_sysvar,
-    parse_token::{parse_token, spl_token_id_v2_0},
-    parse_vote::parse_vote,
-=======
 use {
     crate::{
         parse_bpf_loader::parse_bpf_upgradeable_loader,
@@ -29,9 +11,8 @@
     inflector::Inflector,
     serde_json::Value,
     solana_sdk::{instruction::InstructionError, pubkey::Pubkey, stake, system_program, sysvar},
-    std::collections::HashMap,
+    std::{collections::HashMap, convert::TryFrom},
     thiserror::Error,
->>>>>>> 3ac7e043
 };
 
 lazy_static! {
