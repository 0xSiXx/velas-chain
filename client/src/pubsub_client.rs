use {
    crate::{
        rpc_config::{
<<<<<<< HEAD
            RpcSignatureSubscribeConfig, RpcTransactionLogsConfig, RpcTransactionLogsFilter,
        },
        rpc_response::{
            Response as RpcResponse, RpcLogsResponse, RpcSignatureResult, SlotInfo, SlotUpdate,
=======
            RpcAccountInfoConfig, RpcBlockSubscribeConfig, RpcBlockSubscribeFilter,
            RpcProgramAccountsConfig, RpcSignatureSubscribeConfig, RpcTransactionLogsConfig,
            RpcTransactionLogsFilter,
        },
        rpc_response::{
            Response as RpcResponse, RpcBlockUpdate, RpcKeyedAccount, RpcLogsResponse,
            RpcSignatureResult, RpcVote, SlotInfo, SlotUpdate,
>>>>>>> 3ac7e043
        },
    },
    log::*,
    serde::de::DeserializeOwned,
    serde_json::{
        json,
        value::Value::{Number, Object},
        Map, Value,
<<<<<<< HEAD
    },
    solana_sdk::signature::Signature,
    std::{
        marker::PhantomData,
        sync::{
            atomic::{AtomicBool, Ordering},
            mpsc::{channel, Receiver},
            Arc, RwLock,
        },
        thread::JoinHandle,
    },
    thiserror::Error,
    tungstenite::{client::AutoStream, connect, Message, WebSocket},
=======
    },
    solana_account_decoder::UiAccount,
    solana_sdk::{clock::Slot, pubkey::Pubkey, signature::Signature},
    std::{
        marker::PhantomData,
        net::TcpStream,
        sync::{
            atomic::{AtomicBool, Ordering},
            mpsc::{channel, Receiver, Sender},
            Arc, RwLock,
        },
        thread::{sleep, JoinHandle},
        time::Duration,
    },
    thiserror::Error,
    tungstenite::{connect, stream::MaybeTlsStream, Message, WebSocket},
>>>>>>> 3ac7e043
    url::{ParseError, Url},
};

#[derive(Debug, Error)]
pub enum PubsubClientError {
    #[error("url parse error")]
    UrlParseError(#[from] ParseError),

    #[error("unable to connect to server")]
    ConnectionError(#[from] tungstenite::Error),

    #[error("json parse error")]
    JsonParseError(#[from] serde_json::error::Error),

    #[error("unexpected message format: {0}")]
    UnexpectedMessageError(String),
}

pub struct PubsubClientSubscription<T>
where
    T: DeserializeOwned,
{
    message_type: PhantomData<T>,
    operation: &'static str,
    socket: Arc<RwLock<WebSocket<MaybeTlsStream<TcpStream>>>>,
    subscription_id: u64,
    t_cleanup: Option<JoinHandle<()>>,
    exit: Arc<AtomicBool>,
}

impl<T> Drop for PubsubClientSubscription<T>
where
    T: DeserializeOwned,
{
    fn drop(&mut self) {
        self.send_unsubscribe()
            .unwrap_or_else(|_| warn!("unable to unsubscribe from websocket"));
        self.socket
            .write()
            .unwrap()
            .close(None)
            .unwrap_or_else(|_| warn!("unable to close websocket"));
    }
}

impl<T> PubsubClientSubscription<T>
where
    T: DeserializeOwned,
{
    fn send_subscribe(
        writable_socket: &Arc<RwLock<WebSocket<MaybeTlsStream<TcpStream>>>>,
        body: String,
    ) -> Result<u64, PubsubClientError> {
        writable_socket
            .write()
            .unwrap()
            .write_message(Message::Text(body))?;
        let message = writable_socket.write().unwrap().read_message()?;
        Self::extract_subscription_id(message)
    }

    fn extract_subscription_id(message: Message) -> Result<u64, PubsubClientError> {
        let message_text = &message.into_text()?;
        let json_msg: Map<String, Value> = serde_json::from_str(message_text)?;

        if let Some(Number(x)) = json_msg.get("result") {
            if let Some(x) = x.as_u64() {
                return Ok(x);
            }
        }
        // TODO: Add proper JSON RPC response/error handling...
        Err(PubsubClientError::UnexpectedMessageError(format!(
            "{:?}",
            json_msg
        )))
    }

    pub fn send_unsubscribe(&self) -> Result<(), PubsubClientError> {
        let method = format!("{}Unsubscribe", self.operation);
        self.socket
            .write()
            .unwrap()
            .write_message(Message::Text(
                json!({
                "jsonrpc":"2.0","id":1,"method":method,"params":[self.subscription_id]
                })
                .to_string(),
            ))
            .map_err(|err| err.into())
    }

    fn read_message(
        writable_socket: &Arc<RwLock<WebSocket<MaybeTlsStream<TcpStream>>>>,
    ) -> Result<T, PubsubClientError> {
        let message = writable_socket.write().unwrap().read_message()?;
        let message_text = &message.into_text().unwrap();
        let json_msg: Map<String, Value> = serde_json::from_str(message_text)?;

        if let Some(Object(params)) = json_msg.get("params") {
            if let Some(result) = params.get("result") {
                let x: T = serde_json::from_value::<T>(result.clone()).unwrap();
                return Ok(x);
            }
        }

        // TODO: Add proper JSON RPC response/error handling...
        Err(PubsubClientError::UnexpectedMessageError(format!(
            "{:?}",
            json_msg
        )))
    }

    pub fn shutdown(&mut self) -> std::thread::Result<()> {
        if self.t_cleanup.is_some() {
            info!("websocket thread - shutting down");
            self.exit.store(true, Ordering::Relaxed);
            let x = self.t_cleanup.take().unwrap().join();
            info!("websocket thread - shut down.");
            x
        } else {
            warn!("websocket thread - already shut down.");
            Ok(())
        }
    }
}

pub type PubsubLogsClientSubscription = PubsubClientSubscription<RpcResponse<RpcLogsResponse>>;
pub type LogsSubscription = (
    PubsubLogsClientSubscription,
    Receiver<RpcResponse<RpcLogsResponse>>,
);

pub type PubsubSlotClientSubscription = PubsubClientSubscription<SlotInfo>;
pub type SlotsSubscription = (PubsubSlotClientSubscription, Receiver<SlotInfo>);

pub type PubsubSignatureClientSubscription =
    PubsubClientSubscription<RpcResponse<RpcSignatureResult>>;
pub type SignatureSubscription = (
    PubsubSignatureClientSubscription,
    Receiver<RpcResponse<RpcSignatureResult>>,
);

pub type PubsubBlockClientSubscription = PubsubClientSubscription<RpcResponse<RpcBlockUpdate>>;
pub type BlockSubscription = (
    PubsubBlockClientSubscription,
    Receiver<RpcResponse<RpcBlockUpdate>>,
);

pub type PubsubProgramClientSubscription = PubsubClientSubscription<RpcResponse<RpcKeyedAccount>>;
pub type ProgramSubscription = (
    PubsubProgramClientSubscription,
    Receiver<RpcResponse<RpcKeyedAccount>>,
);

pub type PubsubAccountClientSubscription = PubsubClientSubscription<RpcResponse<UiAccount>>;
pub type AccountSubscription = (
    PubsubAccountClientSubscription,
    Receiver<RpcResponse<UiAccount>>,
);

pub type PubsubVoteClientSubscription = PubsubClientSubscription<RpcVote>;
pub type VoteSubscription = (PubsubVoteClientSubscription, Receiver<RpcVote>);

pub type PubsubRootClientSubscription = PubsubClientSubscription<Slot>;
pub type RootSubscription = (PubsubRootClientSubscription, Receiver<Slot>);

pub struct PubsubClient {}

fn connect_with_retry(
    url: Url,
) -> Result<WebSocket<MaybeTlsStream<TcpStream>>, tungstenite::Error> {
    let mut connection_retries = 5;
    loop {
        let result = connect(url.clone()).map(|(socket, _)| socket);
        if let Err(tungstenite::Error::Http(response)) = &result {
            if response.status() == reqwest::StatusCode::TOO_MANY_REQUESTS && connection_retries > 0
            {
                let mut duration = Duration::from_millis(500);
                if let Some(retry_after) = response.headers().get(reqwest::header::RETRY_AFTER) {
                    if let Ok(retry_after) = retry_after.to_str() {
                        if let Ok(retry_after) = retry_after.parse::<u64>() {
                            if retry_after < 120 {
                                duration = Duration::from_secs(retry_after);
                            }
                        }
                    }
                }

                connection_retries -= 1;
                debug!(
                    "Too many requests: server responded with {:?}, {} retries left, pausing for {:?}",
                    response, connection_retries, duration
                );

                sleep(duration);
                continue;
            }
        }
        return result;
    }
}

impl PubsubClient {
    pub fn account_subscribe(
        url: &str,
        pubkey: &Pubkey,
        config: Option<RpcAccountInfoConfig>,
    ) -> Result<AccountSubscription, PubsubClientError> {
        let url = Url::parse(url)?;
        let socket = connect_with_retry(url)?;
        let (sender, receiver) = channel();

        let socket = Arc::new(RwLock::new(socket));
        let socket_clone = socket.clone();
        let exit = Arc::new(AtomicBool::new(false));
        let exit_clone = exit.clone();
        let body = json!({
            "jsonrpc":"2.0",
            "id":1,
            "method":"accountSubscribe",
            "params":[
                pubkey.to_string(),
                config
            ]
        })
        .to_string();
        let subscription_id = PubsubAccountClientSubscription::send_subscribe(&socket_clone, body)?;

        let t_cleanup = std::thread::spawn(move || {
            Self::cleanup_with_sender(exit_clone, &socket_clone, sender)
        });

        let result = PubsubClientSubscription {
            message_type: PhantomData,
            operation: "account",
            socket,
            subscription_id,
            t_cleanup: Some(t_cleanup),
            exit,
        };

        Ok((result, receiver))
    }

    pub fn block_subscribe(
        url: &str,
        filter: RpcBlockSubscribeFilter,
        config: Option<RpcBlockSubscribeConfig>,
    ) -> Result<BlockSubscription, PubsubClientError> {
        let url = Url::parse(url)?;
        let socket = connect_with_retry(url)?;
        let (sender, receiver) = channel();

        let socket = Arc::new(RwLock::new(socket));
        let socket_clone = socket.clone();
        let exit = Arc::new(AtomicBool::new(false));
        let exit_clone = exit.clone();
        let body = json!({
            "jsonrpc":"2.0",
            "id":1,
            "method":"blockSubscribe",
            "params":[filter, config]
        })
        .to_string();

        let subscription_id = PubsubBlockClientSubscription::send_subscribe(&socket_clone, body)?;

        let t_cleanup = std::thread::spawn(move || {
            Self::cleanup_with_sender(exit_clone, &socket_clone, sender)
        });

        let result = PubsubClientSubscription {
            message_type: PhantomData,
            operation: "block",
            socket,
            subscription_id,
            t_cleanup: Some(t_cleanup),
            exit,
        };

        Ok((result, receiver))
    }

    pub fn logs_subscribe(
        url: &str,
        filter: RpcTransactionLogsFilter,
        config: RpcTransactionLogsConfig,
    ) -> Result<LogsSubscription, PubsubClientError> {
        let url = Url::parse(url)?;
        let socket = connect_with_retry(url)?;
        let (sender, receiver) = channel();

        let socket = Arc::new(RwLock::new(socket));
        let socket_clone = socket.clone();
        let exit = Arc::new(AtomicBool::new(false));
        let exit_clone = exit.clone();
        let body = json!({
            "jsonrpc":"2.0",
            "id":1,
            "method":"logsSubscribe",
            "params":[filter, config]
        })
        .to_string();

        let subscription_id = PubsubLogsClientSubscription::send_subscribe(&socket_clone, body)?;

        let t_cleanup = std::thread::spawn(move || {
            Self::cleanup_with_sender(exit_clone, &socket_clone, sender)
        });

        let result = PubsubClientSubscription {
            message_type: PhantomData,
            operation: "logs",
            socket,
            subscription_id,
            t_cleanup: Some(t_cleanup),
            exit,
        };

        Ok((result, receiver))
    }

    pub fn program_subscribe(
        url: &str,
        pubkey: &Pubkey,
        config: Option<RpcProgramAccountsConfig>,
    ) -> Result<ProgramSubscription, PubsubClientError> {
        let url = Url::parse(url)?;
        let socket = connect_with_retry(url)?;
        let (sender, receiver) = channel();

        let socket = Arc::new(RwLock::new(socket));
        let socket_clone = socket.clone();
        let exit = Arc::new(AtomicBool::new(false));
        let exit_clone = exit.clone();
        let body = json!({
            "jsonrpc":"2.0",
            "id":1,
            "method":"programSubscribe",
            "params":[
                pubkey.to_string(),
                config
            ]
        })
        .to_string();
        let subscription_id = PubsubProgramClientSubscription::send_subscribe(&socket_clone, body)?;

        let t_cleanup = std::thread::spawn(move || {
            Self::cleanup_with_sender(exit_clone, &socket_clone, sender)
        });

        let result = PubsubClientSubscription {
            message_type: PhantomData,
            operation: "program",
            socket,
            subscription_id,
            t_cleanup: Some(t_cleanup),
            exit,
        };

        Ok((result, receiver))
    }

    pub fn vote_subscribe(url: &str) -> Result<VoteSubscription, PubsubClientError> {
        let url = Url::parse(url)?;
        let socket = connect_with_retry(url)?;
        let (sender, receiver) = channel();

        let socket = Arc::new(RwLock::new(socket));
        let socket_clone = socket.clone();
        let exit = Arc::new(AtomicBool::new(false));
        let exit_clone = exit.clone();
        let body = json!({
            "jsonrpc":"2.0",
            "id":1,
            "method":"voteSubscribe",
        })
        .to_string();
        let subscription_id = PubsubVoteClientSubscription::send_subscribe(&socket_clone, body)?;

        let t_cleanup = std::thread::spawn(move || {
            Self::cleanup_with_sender(exit_clone, &socket_clone, sender)
        });

        let result = PubsubClientSubscription {
            message_type: PhantomData,
            operation: "vote",
            socket,
            subscription_id,
            t_cleanup: Some(t_cleanup),
            exit,
        };

        Ok((result, receiver))
    }

    pub fn root_subscribe(url: &str) -> Result<RootSubscription, PubsubClientError> {
        let url = Url::parse(url)?;
        let socket = connect_with_retry(url)?;
        let (sender, receiver) = channel();

        let socket = Arc::new(RwLock::new(socket));
        let socket_clone = socket.clone();
        let exit = Arc::new(AtomicBool::new(false));
        let exit_clone = exit.clone();
        let body = json!({
            "jsonrpc":"2.0",
            "id":1,
            "method":"rootSubscribe",
        })
        .to_string();
        let subscription_id = PubsubRootClientSubscription::send_subscribe(&socket_clone, body)?;

        let t_cleanup = std::thread::spawn(move || {
            Self::cleanup_with_sender(exit_clone, &socket_clone, sender)
        });

        let result = PubsubClientSubscription {
            message_type: PhantomData,
            operation: "root",
            socket,
            subscription_id,
            t_cleanup: Some(t_cleanup),
            exit,
        };

        Ok((result, receiver))
    }

    pub fn signature_subscribe(
        url: &str,
        signature: &Signature,
        config: Option<RpcSignatureSubscribeConfig>,
    ) -> Result<SignatureSubscription, PubsubClientError> {
        let url = Url::parse(url)?;
        let socket = connect_with_retry(url)?;
        let (sender, receiver) = channel();

        let socket = Arc::new(RwLock::new(socket));
        let socket_clone = socket.clone();
        let exit = Arc::new(AtomicBool::new(false));
        let exit_clone = exit.clone();
        let body = json!({
            "jsonrpc":"2.0",
            "id":1,
            "method":"signatureSubscribe",
            "params":[
                signature.to_string(),
                config
            ]
        })
        .to_string();
        let subscription_id =
            PubsubSignatureClientSubscription::send_subscribe(&socket_clone, body)?;

        let t_cleanup = std::thread::spawn(move || {
            Self::cleanup_with_sender(exit_clone, &socket_clone, sender)
        });

        let result = PubsubClientSubscription {
            message_type: PhantomData,
            operation: "signature",
            socket,
            subscription_id,
            t_cleanup: Some(t_cleanup),
            exit,
        };

        Ok((result, receiver))
    }

    pub fn slot_subscribe(url: &str) -> Result<SlotsSubscription, PubsubClientError> {
        let url = Url::parse(url)?;
        let socket = connect_with_retry(url)?;
        let (sender, receiver) = channel::<SlotInfo>();

        let socket = Arc::new(RwLock::new(socket));
        let socket_clone = socket.clone();
        let exit = Arc::new(AtomicBool::new(false));
        let exit_clone = exit.clone();
        let body = json!({
            "jsonrpc":"2.0",
            "id":1,
            "method":"slotSubscribe",
            "params":[]
        })
        .to_string();
        let subscription_id = PubsubSlotClientSubscription::send_subscribe(&socket_clone, body)?;

        let t_cleanup = std::thread::spawn(move || {
            Self::cleanup_with_sender(exit_clone, &socket_clone, sender)
        });

        let result = PubsubClientSubscription {
            message_type: PhantomData,
            operation: "slot",
            socket,
            subscription_id,
            t_cleanup: Some(t_cleanup),
            exit,
        };

        Ok((result, receiver))
    }

    pub fn slot_updates_subscribe(
        url: &str,
        handler: impl Fn(SlotUpdate) + Send + 'static,
    ) -> Result<PubsubClientSubscription<SlotUpdate>, PubsubClientError> {
        let url = Url::parse(url)?;
<<<<<<< HEAD
        let (socket, _response) = connect(url)?;

        let socket = Arc::new(RwLock::new(socket));
        let exit = Arc::new(AtomicBool::new(false));
        let exit_clone = exit.clone();
        let subscription_id = PubsubClientSubscription::<SlotUpdate>::send_subscribe(
            &socket,
            json!({
                "jsonrpc":"2.0","id":1,"method":"slotsUpdatesSubscribe","params":[]
            })
            .to_string(),
        )?;

        let t_cleanup = {
            let socket = socket.clone();
            std::thread::spawn(move || {
                loop {
                    if exit_clone.load(Ordering::Relaxed) {
                        break;
                    }
                    match PubsubClientSubscription::read_message(&socket) {
                        Ok(message) => handler(message),
                        Err(err) => {
                            info!("receive error: {:?}", err);
                            break;
                        }
                    }
                }

                info!("websocket - exited receive loop");
            })
        };
=======
        let socket = connect_with_retry(url)?;

        let socket = Arc::new(RwLock::new(socket));
        let socket_clone = socket.clone();
        let exit = Arc::new(AtomicBool::new(false));
        let exit_clone = exit.clone();
        let body = json!({
            "jsonrpc":"2.0",
            "id":1,
            "method":"slotsUpdatesSubscribe",
            "params":[]
        })
        .to_string();
        let subscription_id = PubsubSlotClientSubscription::send_subscribe(&socket, body)?;

        let t_cleanup = std::thread::spawn(move || {
            Self::cleanup_with_handler(exit_clone, &socket_clone, handler)
        });
>>>>>>> 3ac7e043

        Ok(PubsubClientSubscription {
            message_type: PhantomData,
            operation: "slotsUpdates",
            socket,
            subscription_id,
            t_cleanup: Some(t_cleanup),
            exit,
        })
    }
<<<<<<< HEAD
=======

    fn cleanup_with_sender<T>(
        exit: Arc<AtomicBool>,
        socket: &Arc<RwLock<WebSocket<MaybeTlsStream<TcpStream>>>>,
        sender: Sender<T>,
    ) where
        T: DeserializeOwned + Send + 'static,
    {
        let handler = move |message| match sender.send(message) {
            Ok(_) => (),
            Err(err) => {
                info!("receive error: {:?}", err);
            }
        };
        Self::cleanup_with_handler(exit, socket, handler);
    }

    fn cleanup_with_handler<T, F>(
        exit: Arc<AtomicBool>,
        socket: &Arc<RwLock<WebSocket<MaybeTlsStream<TcpStream>>>>,
        handler: F,
    ) where
        T: DeserializeOwned,
        F: Fn(T) + Send + 'static,
    {
        loop {
            if exit.load(Ordering::Relaxed) {
                break;
            }

            match PubsubClientSubscription::read_message(socket) {
                Ok(message) => handler(message),
                Err(err) => {
                    info!("receive error: {:?}", err);
                    break;
                }
            }
        }

        info!("websocket - exited receive loop");
    }
>>>>>>> 3ac7e043
}

#[cfg(test)]
mod tests {
    // see core/tests/client.rs#test_slot_subscription()
}<|MERGE_RESOLUTION|>--- conflicted
+++ resolved
@@ -1,12 +1,6 @@
 use {
     crate::{
         rpc_config::{
-<<<<<<< HEAD
-            RpcSignatureSubscribeConfig, RpcTransactionLogsConfig, RpcTransactionLogsFilter,
-        },
-        rpc_response::{
-            Response as RpcResponse, RpcLogsResponse, RpcSignatureResult, SlotInfo, SlotUpdate,
-=======
             RpcAccountInfoConfig, RpcBlockSubscribeConfig, RpcBlockSubscribeFilter,
             RpcProgramAccountsConfig, RpcSignatureSubscribeConfig, RpcTransactionLogsConfig,
             RpcTransactionLogsFilter,
@@ -14,7 +8,6 @@
         rpc_response::{
             Response as RpcResponse, RpcBlockUpdate, RpcKeyedAccount, RpcLogsResponse,
             RpcSignatureResult, RpcVote, SlotInfo, SlotUpdate,
->>>>>>> 3ac7e043
         },
     },
     log::*,
@@ -23,21 +16,6 @@
         json,
         value::Value::{Number, Object},
         Map, Value,
-<<<<<<< HEAD
-    },
-    solana_sdk::signature::Signature,
-    std::{
-        marker::PhantomData,
-        sync::{
-            atomic::{AtomicBool, Ordering},
-            mpsc::{channel, Receiver},
-            Arc, RwLock,
-        },
-        thread::JoinHandle,
-    },
-    thiserror::Error,
-    tungstenite::{client::AutoStream, connect, Message, WebSocket},
-=======
     },
     solana_account_decoder::UiAccount,
     solana_sdk::{clock::Slot, pubkey::Pubkey, signature::Signature},
@@ -54,7 +32,6 @@
     },
     thiserror::Error,
     tungstenite::{connect, stream::MaybeTlsStream, Message, WebSocket},
->>>>>>> 3ac7e043
     url::{ParseError, Url},
 };
 
@@ -565,40 +542,6 @@
         handler: impl Fn(SlotUpdate) + Send + 'static,
     ) -> Result<PubsubClientSubscription<SlotUpdate>, PubsubClientError> {
         let url = Url::parse(url)?;
-<<<<<<< HEAD
-        let (socket, _response) = connect(url)?;
-
-        let socket = Arc::new(RwLock::new(socket));
-        let exit = Arc::new(AtomicBool::new(false));
-        let exit_clone = exit.clone();
-        let subscription_id = PubsubClientSubscription::<SlotUpdate>::send_subscribe(
-            &socket,
-            json!({
-                "jsonrpc":"2.0","id":1,"method":"slotsUpdatesSubscribe","params":[]
-            })
-            .to_string(),
-        )?;
-
-        let t_cleanup = {
-            let socket = socket.clone();
-            std::thread::spawn(move || {
-                loop {
-                    if exit_clone.load(Ordering::Relaxed) {
-                        break;
-                    }
-                    match PubsubClientSubscription::read_message(&socket) {
-                        Ok(message) => handler(message),
-                        Err(err) => {
-                            info!("receive error: {:?}", err);
-                            break;
-                        }
-                    }
-                }
-
-                info!("websocket - exited receive loop");
-            })
-        };
-=======
         let socket = connect_with_retry(url)?;
 
         let socket = Arc::new(RwLock::new(socket));
@@ -617,7 +560,6 @@
         let t_cleanup = std::thread::spawn(move || {
             Self::cleanup_with_handler(exit_clone, &socket_clone, handler)
         });
->>>>>>> 3ac7e043
 
         Ok(PubsubClientSubscription {
             message_type: PhantomData,
@@ -628,8 +570,6 @@
             exit,
         })
     }
-<<<<<<< HEAD
-=======
 
     fn cleanup_with_sender<T>(
         exit: Arc<AtomicBool>,
@@ -671,7 +611,6 @@
 
         info!("websocket - exited receive loop");
     }
->>>>>>> 3ac7e043
 }
 
 #[cfg(test)]
