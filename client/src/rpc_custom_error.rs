//! Implementation defined RPC server errors

use {
    crate::rpc_response::RpcSimulateTransactionResult,
    jsonrpc_core::{Error, ErrorCode},
    solana_sdk::clock::Slot,
};

pub const JSON_RPC_SERVER_ERROR_BLOCK_CLEANED_UP: i64 = -32001;
pub const JSON_RPC_SERVER_ERROR_SEND_TRANSACTION_PREFLIGHT_FAILURE: i64 = -32002;
pub const JSON_RPC_SERVER_ERROR_TRANSACTION_SIGNATURE_VERIFICATION_FAILURE: i64 = -32003;
pub const JSON_RPC_SERVER_ERROR_BLOCK_NOT_AVAILABLE: i64 = -32004;
pub const JSON_RPC_SERVER_ERROR_NODE_UNHEALTHY: i64 = -32005;
pub const JSON_RPC_SERVER_ERROR_TRANSACTION_PRECOMPILE_VERIFICATION_FAILURE: i64 = -32006;
pub const JSON_RPC_SERVER_ERROR_SLOT_SKIPPED: i64 = -32007;
pub const JSON_RPC_SERVER_ERROR_NO_SNAPSHOT: i64 = -32008;
pub const JSON_RPC_SERVER_ERROR_LONG_TERM_STORAGE_SLOT_SKIPPED: i64 = -32009;
<<<<<<< HEAD
=======
pub const JSON_RPC_SERVER_ERROR_KEY_EXCLUDED_FROM_SECONDARY_INDEX: i64 = -32010;
pub const JSON_RPC_SERVER_ERROR_TRANSACTION_HISTORY_NOT_AVAILABLE: i64 = -32011;
>>>>>>> 7759210f

pub enum RpcCustomError {
    BlockCleanedUp {
        slot: Slot,
        first_available_block: Slot,
    },
    SendTransactionPreflightFailure {
        message: String,
        result: RpcSimulateTransactionResult,
    },
    TransactionSignatureVerificationFailure,
    BlockNotAvailable {
        slot: Slot,
    },
    NodeUnhealthy {
        num_slots_behind: Option<Slot>,
    },
    TransactionPrecompileVerificationFailure(solana_sdk::transaction::TransactionError),
    SlotSkipped {
        slot: Slot,
    },
    NoSnapshot,
    LongTermStorageSlotSkipped {
        slot: Slot,
    },
<<<<<<< HEAD
=======
    KeyExcludedFromSecondaryIndex {
        index_key: String,
    },
    TransactionHistoryNotAvailable,
>>>>>>> 7759210f
}

#[derive(Debug, Serialize, Deserialize)]
#[serde(rename_all = "camelCase")]
pub struct NodeUnhealthyErrorData {
    pub num_slots_behind: Option<Slot>,
}

impl From<RpcCustomError> for Error {
    fn from(e: RpcCustomError) -> Self {
        match e {
            RpcCustomError::BlockCleanedUp {
                slot,
                first_available_block,
            } => Self {
                code: ErrorCode::ServerError(JSON_RPC_SERVER_ERROR_BLOCK_CLEANED_UP),
                message: format!(
                    "Block {} cleaned up, does not exist on node. First available block: {}",
                    slot, first_available_block,
                ),
                data: None,
            },
            RpcCustomError::SendTransactionPreflightFailure { message, result } => Self {
                code: ErrorCode::ServerError(
                    JSON_RPC_SERVER_ERROR_SEND_TRANSACTION_PREFLIGHT_FAILURE,
                ),
                message,
                data: Some(serde_json::json!(result)),
            },
            RpcCustomError::TransactionSignatureVerificationFailure => Self {
                code: ErrorCode::ServerError(
                    JSON_RPC_SERVER_ERROR_TRANSACTION_SIGNATURE_VERIFICATION_FAILURE,
                ),
                message: "Transaction signature verification failure".to_string(),
                data: None,
            },
            RpcCustomError::BlockNotAvailable { slot } => Self {
                code: ErrorCode::ServerError(JSON_RPC_SERVER_ERROR_BLOCK_NOT_AVAILABLE),
                message: format!("Block not available for slot {}", slot),
                data: None,
            },
            RpcCustomError::NodeUnhealthy { num_slots_behind } => Self {
                code: ErrorCode::ServerError(JSON_RPC_SERVER_ERROR_NODE_UNHEALTHY),
                message: if let Some(num_slots_behind) = num_slots_behind {
                    format!("Node is behind by {} slots", num_slots_behind)
                } else {
                    "Node is unhealthy".to_string()
                },
                data: Some(serde_json::json!(NodeUnhealthyErrorData {
                    num_slots_behind
                })),
            },
            RpcCustomError::TransactionPrecompileVerificationFailure(e) => Self {
                code: ErrorCode::ServerError(
                    JSON_RPC_SERVER_ERROR_TRANSACTION_SIGNATURE_VERIFICATION_FAILURE,
                ),
                message: format!("Transaction precompile verification failure {:?}", e),
                data: None,
            },
            RpcCustomError::SlotSkipped { slot } => Self {
                code: ErrorCode::ServerError(JSON_RPC_SERVER_ERROR_SLOT_SKIPPED),
                message: format!(
                    "Slot {} was skipped, or missing due to ledger jump to recent snapshot",
                    slot
                ),
                data: None,
            },
            RpcCustomError::NoSnapshot => Self {
                code: ErrorCode::ServerError(JSON_RPC_SERVER_ERROR_NO_SNAPSHOT),
                message: "No snapshot".to_string(),
                data: None,
            },
            RpcCustomError::LongTermStorageSlotSkipped { slot } => Self {
                code: ErrorCode::ServerError(JSON_RPC_SERVER_ERROR_LONG_TERM_STORAGE_SLOT_SKIPPED),
                message: format!("Slot {} was skipped, or missing in long-term storage", slot),
                data: None,
            },
<<<<<<< HEAD
=======
            RpcCustomError::KeyExcludedFromSecondaryIndex { index_key } => Self {
                code: ErrorCode::ServerError(
                    JSON_RPC_SERVER_ERROR_KEY_EXCLUDED_FROM_SECONDARY_INDEX,
                ),
                message: format!(
                    "{} excluded from account secondary indexes; \
                    this RPC method unavailable for key",
                    index_key
                ),
                data: None,
            },
            RpcCustomError::TransactionHistoryNotAvailable => Self {
                code: ErrorCode::ServerError(
                    JSON_RPC_SERVER_ERROR_TRANSACTION_HISTORY_NOT_AVAILABLE,
                ),
                message: "Transaction history is not available from this node".to_string(),
                data: None,
            },
>>>>>>> 7759210f
        }
    }
}<|MERGE_RESOLUTION|>--- conflicted
+++ resolved
@@ -15,11 +15,8 @@
 pub const JSON_RPC_SERVER_ERROR_SLOT_SKIPPED: i64 = -32007;
 pub const JSON_RPC_SERVER_ERROR_NO_SNAPSHOT: i64 = -32008;
 pub const JSON_RPC_SERVER_ERROR_LONG_TERM_STORAGE_SLOT_SKIPPED: i64 = -32009;
-<<<<<<< HEAD
-=======
 pub const JSON_RPC_SERVER_ERROR_KEY_EXCLUDED_FROM_SECONDARY_INDEX: i64 = -32010;
 pub const JSON_RPC_SERVER_ERROR_TRANSACTION_HISTORY_NOT_AVAILABLE: i64 = -32011;
->>>>>>> 7759210f
 
 pub enum RpcCustomError {
     BlockCleanedUp {
@@ -45,13 +42,10 @@
     LongTermStorageSlotSkipped {
         slot: Slot,
     },
-<<<<<<< HEAD
-=======
     KeyExcludedFromSecondaryIndex {
         index_key: String,
     },
     TransactionHistoryNotAvailable,
->>>>>>> 7759210f
 }
 
 #[derive(Debug, Serialize, Deserialize)]
@@ -129,8 +123,6 @@
                 message: format!("Slot {} was skipped, or missing in long-term storage", slot),
                 data: None,
             },
-<<<<<<< HEAD
-=======
             RpcCustomError::KeyExcludedFromSecondaryIndex { index_key } => Self {
                 code: ErrorCode::ServerError(
                     JSON_RPC_SERVER_ERROR_KEY_EXCLUDED_FROM_SECONDARY_INDEX,
@@ -149,7 +141,6 @@
                 message: "Transaction history is not available from this node".to_string(),
                 data: None,
             },
->>>>>>> 7759210f
         }
     }
 }