--- conflicted
+++ resolved
@@ -154,11 +154,7 @@
         cargo_args.push("test-bpf");
     }
     for extra_cargo_test_arg in &config.extra_cargo_test_args {
-<<<<<<< HEAD
-        cargo_args.push(&*extra_cargo_test_arg);
-=======
         cargo_args.push(extra_cargo_test_arg);
->>>>>>> 3ac7e043
     }
     spawn(
         &config.cargo,
