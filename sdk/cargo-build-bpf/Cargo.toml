[package]
name = "solana-cargo-build-bpf"
<<<<<<< HEAD
version = "1.6.14"
=======
version = "1.9.13"
>>>>>>> 3ac7e043
description = "Compile a local package and all of its dependencies using the Solana BPF SDK"
authors = ["Solana Maintainers <maintainers@solana.foundation>"]
repository = "https://github.com/solana-labs/solana"
homepage = "https://solana.com/"
license = "Apache-2.0"
edition = "2021"
publish = false

[dependencies]
<<<<<<< HEAD
bzip2 = "0.3.3"
clap = "2.33.3"
cargo_metadata = "0.12.0"
solana-download-utils = { path = "../../download-utils", version = "=1.6.14" }
solana-sdk = { path = "..", version = "=1.6.14" }
tar = "0.4.37"
=======
bzip2 = "0.4.3"
clap = "2.33.3"
regex = "1.5.4"
cargo_metadata = "0.14.1"
solana-sdk = { path = "..", version = "=1.9.13" }
solana-download-utils = { path = "../../download-utils", version = "=1.9.13" }
tar = "0.4.37"

[dev-dependencies]
serial_test = "*"
>>>>>>> 3ac7e043

[features]
program = []

[[bin]]
name = "cargo-build-bpf"
path = "src/main.rs"<|MERGE_RESOLUTION|>--- conflicted
+++ resolved
@@ -1,10 +1,6 @@
 [package]
 name = "solana-cargo-build-bpf"
-<<<<<<< HEAD
-version = "1.6.14"
-=======
 version = "1.9.13"
->>>>>>> 3ac7e043
 description = "Compile a local package and all of its dependencies using the Solana BPF SDK"
 authors = ["Solana Maintainers <maintainers@solana.foundation>"]
 repository = "https://github.com/solana-labs/solana"
@@ -14,14 +10,6 @@
 publish = false
 
 [dependencies]
-<<<<<<< HEAD
-bzip2 = "0.3.3"
-clap = "2.33.3"
-cargo_metadata = "0.12.0"
-solana-download-utils = { path = "../../download-utils", version = "=1.6.14" }
-solana-sdk = { path = "..", version = "=1.6.14" }
-tar = "0.4.37"
-=======
 bzip2 = "0.4.3"
 clap = "2.33.3"
 regex = "1.5.4"
@@ -32,7 +20,6 @@
 
 [dev-dependencies]
 serial_test = "*"
->>>>>>> 3ac7e043
 
 [features]
 program = []
