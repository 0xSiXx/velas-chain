use crate::{
    account::{from_account, AccountSharedData, ReadableAccount},
    account_utils::{State, StateMut},
};
use solana_program::{clock::Epoch, instruction::InstructionError, pubkey::Pubkey, sysvar::Sysvar};
use std::{
    cell::{Ref, RefCell, RefMut},
    iter::FromIterator,
    rc::Rc,
};

#[repr(C)]
#[derive(Debug)]
pub struct KeyedAccount<'a> {
    is_signer: bool, // Transaction was signed by this account's key
    is_writable: bool,
    key: &'a Pubkey,
    pub account: &'a RefCell<AccountSharedData>,
}

impl<'a> KeyedAccount<'a> {
    pub fn signer_key(&self) -> Option<&Pubkey> {
        if self.is_signer {
            Some(self.key)
        } else {
            None
        }
    }

    pub fn unsigned_key(&self) -> &Pubkey {
        self.key
    }

    pub fn is_writable(&self) -> bool {
        self.is_writable
    }

    pub fn lamports(&self) -> Result<u64, InstructionError> {
        Ok(self.try_borrow()?.lamports)
    }

    pub fn data_len(&self) -> Result<usize, InstructionError> {
        Ok(self.try_borrow()?.data().len())
    }

    pub fn data_is_empty(&self) -> Result<bool, InstructionError> {
        Ok(self.try_borrow()?.data().is_empty())
    }

    pub fn owner(&self) -> Result<Pubkey, InstructionError> {
        Ok(self.try_borrow()?.owner)
    }

    pub fn executable(&self) -> Result<bool, InstructionError> {
        Ok(self.try_borrow()?.executable)
    }

    pub fn rent_epoch(&self) -> Result<Epoch, InstructionError> {
        Ok(self.try_borrow()?.rent_epoch)
    }

    pub fn try_account_ref(&'a self) -> Result<Ref<AccountSharedData>, InstructionError> {
        self.try_borrow()
    }

    pub fn try_account_ref_mut(&'a self) -> Result<RefMut<AccountSharedData>, InstructionError> {
        self.try_borrow_mut()
    }

    fn try_borrow(&self) -> Result<Ref<AccountSharedData>, InstructionError> {
        self.account
            .try_borrow()
            .map_err(|_| InstructionError::AccountBorrowFailed)
    }
    fn try_borrow_mut(&self) -> Result<RefMut<AccountSharedData>, InstructionError> {
        self.account
            .try_borrow_mut()
            .map_err(|_| InstructionError::AccountBorrowFailed)
    }

    pub fn new(key: &'a Pubkey, is_signer: bool, account: &'a RefCell<AccountSharedData>) -> Self {
        Self {
            is_signer,
            is_writable: true,
            key,
            account,
        }
    }

    pub fn new_readonly(
        key: &'a Pubkey,
        is_signer: bool,
        account: &'a RefCell<AccountSharedData>,
    ) -> Self {
        Self {
            is_signer,
            is_writable: false,
            key,
            account,
        }
    }
}

impl<'a> PartialEq for KeyedAccount<'a> {
    fn eq(&self, other: &Self) -> bool {
        self.key == other.key
    }
}

impl<'a> From<(&'a Pubkey, &'a RefCell<AccountSharedData>)> for KeyedAccount<'a> {
    fn from((key, account): (&'a Pubkey, &'a RefCell<AccountSharedData>)) -> Self {
        Self {
            is_signer: false,
            is_writable: true,
            key,
            account,
        }
    }
}

impl<'a> From<(&'a Pubkey, bool, &'a RefCell<AccountSharedData>)> for KeyedAccount<'a> {
    fn from((key, is_signer, account): (&'a Pubkey, bool, &'a RefCell<AccountSharedData>)) -> Self {
        Self {
            is_signer,
            is_writable: true,
            key,
            account,
        }
    }
}

impl<'a> From<&'a (&'a Pubkey, &'a RefCell<AccountSharedData>)> for KeyedAccount<'a> {
    fn from((key, account): &'a (&'a Pubkey, &'a RefCell<AccountSharedData>)) -> Self {
        Self {
            is_signer: false,
            is_writable: true,
            key,
            account,
        }
    }
}

pub fn create_keyed_accounts<'a>(
    accounts: &'a [(&'a Pubkey, &'a RefCell<AccountSharedData>)],
) -> Vec<KeyedAccount<'a>> {
    accounts.iter().map(Into::into).collect()
}

pub fn create_keyed_is_signer_accounts<'a>(
    accounts: &'a [(&'a Pubkey, bool, &'a RefCell<AccountSharedData>)],
) -> Vec<KeyedAccount<'a>> {
    accounts
        .iter()
        .map(|(key, is_signer, account)| KeyedAccount {
            is_signer: *is_signer,
            is_writable: false,
            key,
            account,
        })
        .collect()
}

pub fn create_keyed_readonly_accounts(
    accounts: &[(Pubkey, Rc<RefCell<AccountSharedData>>)],
) -> Vec<KeyedAccount> {
    accounts
        .iter()
        .map(|(key, account)| KeyedAccount {
            is_signer: false,
            is_writable: false,
            key,
            account,
        })
        .collect()
}

/// Return all the signers from a set of KeyedAccounts
pub fn get_signers<A>(keyed_accounts: &[KeyedAccount]) -> A
where
    A: FromIterator<Pubkey>,
{
    keyed_accounts
        .iter()
        .filter_map(|keyed_account| keyed_account.signer_key())
        .cloned()
        .collect::<A>()
}

/// Return the next KeyedAccount or a NotEnoughAccountKeys error
pub fn next_keyed_account<'a, 'b, I: Iterator<Item = &'a KeyedAccount<'b>>>(
    iter: &mut I,
) -> Result<I::Item, InstructionError> {
    iter.next().ok_or(InstructionError::NotEnoughAccountKeys)
}

/// Return true if the first keyed_account is executable, used to determine if
/// the loader should call a program's 'main'
pub fn is_executable(keyed_accounts: &[KeyedAccount]) -> Result<bool, InstructionError> {
    Ok(!keyed_accounts.is_empty() && keyed_accounts[0].executable()?)
}

impl<'a, T> State<T> for crate::keyed_account::KeyedAccount<'a>
where
    T: serde::Serialize + serde::de::DeserializeOwned,
{
    fn state(&self) -> Result<T, InstructionError> {
        self.try_account_ref()?.state()
    }
    fn set_state(&self, state: &T) -> Result<(), InstructionError> {
        self.try_account_ref_mut()?.set_state(state)
    }
}

pub fn from_keyed_account<S: Sysvar>(
    keyed_account: &crate::keyed_account::KeyedAccount,
) -> Result<S, InstructionError> {
    if !S::check_id(keyed_account.unsigned_key()) {
        return Err(InstructionError::InvalidArgument);
    }
    from_account::<S, AccountSharedData>(&*keyed_account.try_account_ref()?)
        .ok_or(InstructionError::InvalidArgument)
}

#[cfg(test)]
mod tests {
    use super::*;
    use crate::{
        account::{create_account_for_test, to_account},
        pubkey::Pubkey,
    };
    use std::cell::RefCell;

    #[repr(C)]
    #[derive(Serialize, Deserialize, Debug, Default, PartialEq)]
    struct TestSysvar {
        something: Pubkey,
    }
    crate::declare_id!("TestSysvar111111111111111111111111111111111");
    impl solana_program::sysvar::SysvarId for TestSysvar {
        fn check_id(pubkey: &crate::pubkey::Pubkey) -> bool {
            check_id(pubkey)
        }
    }
    impl Sysvar for TestSysvar {}

    #[test]
    fn test_sysvar_keyed_account_to_from() {
        let test_sysvar = TestSysvar::default();
        let key = crate::keyed_account::tests::id();
        let wrong_key = Pubkey::new_unique();

        let account = create_account_for_test(&test_sysvar);
<<<<<<< HEAD
        let test_sysvar = from_account::<TestSysvar>(&account).unwrap();
=======
        let test_sysvar = from_account::<TestSysvar, _>(&account).unwrap();
>>>>>>> 7759210f
        assert_eq!(test_sysvar, TestSysvar::default());

        let mut account = AccountSharedData::new(42, TestSysvar::size_of(), &key);
        to_account(&test_sysvar, &mut account).unwrap();
        let test_sysvar = from_account::<TestSysvar, _>(&account).unwrap();
        assert_eq!(test_sysvar, TestSysvar::default());

        let account = RefCell::new(account);
        let keyed_account = KeyedAccount::new(&key, false, &account);
        let new_test_sysvar = from_keyed_account::<TestSysvar>(&keyed_account).unwrap();
        assert_eq!(test_sysvar, new_test_sysvar);

        let keyed_account = KeyedAccount::new(&wrong_key, false, &account);
        assert_eq!(
            from_keyed_account::<TestSysvar>(&keyed_account),
            Err(InstructionError::InvalidArgument)
        );
    }
}<|MERGE_RESOLUTION|>--- conflicted
+++ resolved
@@ -250,11 +250,7 @@
         let wrong_key = Pubkey::new_unique();
 
         let account = create_account_for_test(&test_sysvar);
-<<<<<<< HEAD
-        let test_sysvar = from_account::<TestSysvar>(&account).unwrap();
-=======
         let test_sysvar = from_account::<TestSysvar, _>(&account).unwrap();
->>>>>>> 7759210f
         assert_eq!(test_sysvar, TestSysvar::default());
 
         let mut account = AccountSharedData::new(42, TestSysvar::size_of(), &key);
