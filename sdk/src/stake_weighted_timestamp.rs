/// A helper for calculating a stake-weighted timestamp estimate from a set of timestamps and epoch
/// stake.
use solana_sdk::{
    arithmetic::SaturatingArithmetic,
    clock::{Slot, UnixTimestamp},
    pubkey::Pubkey,
};
use std::{
    borrow::Borrow,
    collections::{BTreeMap, HashMap},
    time::Duration,
};

pub const MAX_ALLOWABLE_DRIFT_PERCENTAGE: u32 = 50;
pub const MAX_ALLOWABLE_DRIFT_PERCENTAGE_FAST: u32 = 25;
pub const MAX_ALLOWABLE_DRIFT_PERCENTAGE_SLOW: u32 = 80;

pub enum EstimateType {
    Bounded(MaxAllowableDrift), // Value represents max allowable drift percentage
    Unbounded,                  // Deprecated.  Remove in the Solana v1.6.0 timeframe
}

#[derive(Copy, Clone)]
pub struct MaxAllowableDrift {
    pub fast: u32, // Max allowable drift percentage faster than poh estimate
    pub slow: u32, // Max allowable drift percentage slower than poh estimate
}

pub fn calculate_stake_weighted_timestamp<I, K, V, T>(
    unique_timestamps: I,
    stakes: &HashMap<Pubkey, (u64, T /*Account|ArcVoteAccount*/)>,
    slot: Slot,
    slot_duration: Duration,
    epoch_start_timestamp: Option<(Slot, UnixTimestamp)>,
    max_allowable_drift: MaxAllowableDrift,
    fix_estimate_into_u64: bool,
) -> Option<UnixTimestamp>
where
    I: IntoIterator<Item = (K, V)>,
    K: Borrow<Pubkey>,
    V: Borrow<(Slot, UnixTimestamp)>,
{
    let mut stake_per_timestamp: BTreeMap<UnixTimestamp, u128> = BTreeMap::new();
<<<<<<< HEAD
    let mut total_stake = 0;
    for (vote_pubkey, slot_timestamp) in unique_timestamps {
        let (timestamp_slot, timestamp) = slot_timestamp.borrow();
        let offset = slot.saturating_sub(*timestamp_slot) as u32 * slot_duration;
        let estimate = timestamp + offset.as_secs() as i64;
=======
    let mut total_stake: u128 = 0;
    for (vote_pubkey, slot_timestamp) in unique_timestamps {
        let (timestamp_slot, timestamp) = slot_timestamp.borrow();
        let offset = slot_duration.sol_saturating_mul(slot.saturating_sub(*timestamp_slot) as u32);
        let estimate = timestamp.saturating_add(offset.as_secs() as i64);
>>>>>>> 7759210f
        let stake = stakes
            .get(vote_pubkey.borrow())
            .map(|(stake, _account)| stake)
            .unwrap_or(&0);
        stake_per_timestamp
            .entry(estimate)
            .and_modify(|stake_sum| *stake_sum = stake_sum.saturating_add(*stake as u128))
            .or_insert(*stake as u128);
        total_stake = total_stake.saturating_add(*stake as u128);
    }
    if total_stake == 0 {
        return None;
    }
    let mut stake_accumulator: u128 = 0;
    let mut estimate = 0;
    // Populate `estimate` with stake-weighted median timestamp
    for (timestamp, stake) in stake_per_timestamp.into_iter() {
        stake_accumulator = stake_accumulator.saturating_add(stake);
        if stake_accumulator > total_stake / 2 {
            estimate = timestamp;
            break;
        }
    }
    // Bound estimate by `max_allowable_drift` since the start of the epoch
    if let Some((epoch_start_slot, epoch_start_timestamp)) = epoch_start_timestamp {
<<<<<<< HEAD
        let poh_estimate_offset = slot.saturating_sub(epoch_start_slot) as u32 * slot_duration;
=======
        let poh_estimate_offset =
            slot_duration.sol_saturating_mul(slot.saturating_sub(epoch_start_slot) as u32);
>>>>>>> 7759210f
        let estimate_offset = Duration::from_secs(if fix_estimate_into_u64 {
            (estimate as u64).saturating_sub(epoch_start_timestamp as u64)
        } else {
            estimate.saturating_sub(epoch_start_timestamp) as u64
        });
<<<<<<< HEAD
        let max_allowable_drift_fast = poh_estimate_offset * max_allowable_drift.fast / 100;
        let max_allowable_drift_slow = poh_estimate_offset * max_allowable_drift.slow / 100;
        if estimate_offset > poh_estimate_offset
            && estimate_offset - poh_estimate_offset > max_allowable_drift_slow
=======
        let max_allowable_drift_fast =
            poh_estimate_offset.sol_saturating_mul(max_allowable_drift.fast) / 100;
        let max_allowable_drift_slow =
            poh_estimate_offset.sol_saturating_mul(max_allowable_drift.slow) / 100;
        if estimate_offset > poh_estimate_offset
            && estimate_offset.sol_saturating_sub(poh_estimate_offset) > max_allowable_drift_slow
>>>>>>> 7759210f
        {
            // estimate offset since the start of the epoch is higher than
            // `MAX_ALLOWABLE_DRIFT_PERCENTAGE_SLOW`
            estimate = epoch_start_timestamp
<<<<<<< HEAD
                + poh_estimate_offset.as_secs() as i64
                + max_allowable_drift_slow.as_secs() as i64;
        } else if estimate_offset < poh_estimate_offset
            && poh_estimate_offset - estimate_offset > max_allowable_drift_fast
        {
            // estimate offset since the start of the epoch is lower than
            // `MAX_ALLOWABLE_DRIFT_PERCENTAGE_FAST`
            estimate = epoch_start_timestamp + poh_estimate_offset.as_secs() as i64
                - max_allowable_drift_fast.as_secs() as i64;
=======
                .saturating_add(poh_estimate_offset.as_secs() as i64)
                .saturating_add(max_allowable_drift_slow.as_secs() as i64);
        } else if estimate_offset < poh_estimate_offset
            && poh_estimate_offset.sol_saturating_sub(estimate_offset) > max_allowable_drift_fast
        {
            // estimate offset since the start of the epoch is lower than
            // `MAX_ALLOWABLE_DRIFT_PERCENTAGE_FAST`
            estimate = epoch_start_timestamp
                .saturating_add(poh_estimate_offset.as_secs() as i64)
                .saturating_sub(max_allowable_drift_fast.as_secs() as i64);
>>>>>>> 7759210f
        }
    }
    Some(estimate)
}

#[cfg(test)]
pub mod tests {
    use super::*;
    use solana_sdk::{account::Account, native_token::sol_to_lamports};

    #[test]
    fn test_calculate_stake_weighted_timestamp_uses_median() {
        let recent_timestamp: UnixTimestamp = 1_578_909_061;
        let slot = 5;
        let slot_duration = Duration::from_millis(400);
        let pubkey0 = solana_sdk::pubkey::new_rand();
        let pubkey1 = solana_sdk::pubkey::new_rand();
        let pubkey2 = solana_sdk::pubkey::new_rand();
        let pubkey3 = solana_sdk::pubkey::new_rand();
        let pubkey4 = solana_sdk::pubkey::new_rand();
        let max_allowable_drift = MaxAllowableDrift { fast: 25, slow: 25 };

        // Test low-staked outlier(s)
        let stakes: HashMap<Pubkey, (u64, Account)> = [
            (
                pubkey0,
                (sol_to_lamports(1.0), Account::new(1, 0, &Pubkey::default())),
            ),
            (
                pubkey1,
                (sol_to_lamports(1.0), Account::new(1, 0, &Pubkey::default())),
            ),
            (
                pubkey2,
                (
                    sol_to_lamports(1_000_000.0),
                    Account::new(1, 0, &Pubkey::default()),
                ),
            ),
            (
                pubkey3,
                (
                    sol_to_lamports(1_000_000.0),
                    Account::new(1, 0, &Pubkey::default()),
                ),
            ),
            (
                pubkey4,
                (
                    sol_to_lamports(1_000_000.0),
                    Account::new(1, 0, &Pubkey::default()),
                ),
            ),
        ]
        .iter()
        .cloned()
        .collect();

        let unique_timestamps: HashMap<Pubkey, (Slot, UnixTimestamp)> = [
            (pubkey0, (5, 0)),
            (pubkey1, (5, recent_timestamp)),
            (pubkey2, (5, recent_timestamp)),
            (pubkey3, (5, recent_timestamp)),
            (pubkey4, (5, recent_timestamp)),
        ]
        .iter()
        .cloned()
        .collect();

        let bounded = calculate_stake_weighted_timestamp(
            &unique_timestamps,
            &stakes,
            slot as Slot,
            slot_duration,
            None,
            max_allowable_drift,
            true,
        )
        .unwrap();
        // With no bounding, timestamp w/ 0.00003% of the stake can shift the timestamp backward 8min
        assert_eq!(bounded, recent_timestamp); // low-staked outlier cannot affect bounded timestamp

        let unique_timestamps: HashMap<Pubkey, (Slot, UnixTimestamp)> = [
            (pubkey0, (5, recent_timestamp)),
            (pubkey1, (5, i64::MAX)),
            (pubkey2, (5, recent_timestamp)),
            (pubkey3, (5, recent_timestamp)),
            (pubkey4, (5, recent_timestamp)),
        ]
        .iter()
        .cloned()
        .collect();

        let bounded = calculate_stake_weighted_timestamp(
            &unique_timestamps,
            &stakes,
            slot as Slot,
            slot_duration,
            None,
            max_allowable_drift,
            true,
        )
        .unwrap();
        // With no bounding, timestamp w/ 0.00003% of the stake can shift the timestamp forward 97k years!
        assert_eq!(bounded, recent_timestamp); // low-staked outlier cannot affect bounded timestamp

        let unique_timestamps: HashMap<Pubkey, (Slot, UnixTimestamp)> = [
            (pubkey0, (5, 0)),
            (pubkey1, (5, i64::MAX)),
            (pubkey2, (5, recent_timestamp)),
            (pubkey3, (5, recent_timestamp)),
            (pubkey4, (5, recent_timestamp)),
        ]
        .iter()
        .cloned()
        .collect();

        let bounded = calculate_stake_weighted_timestamp(
            &unique_timestamps,
            &stakes,
            slot as Slot,
            slot_duration,
            None,
            max_allowable_drift,
            true,
        )
        .unwrap();
        assert_eq!(bounded, recent_timestamp); // multiple low-staked outliers cannot affect bounded timestamp if they don't shift the median

        // Test higher-staked outlier(s)
        let stakes: HashMap<Pubkey, (u64, Account)> = [
            (
                pubkey0,
                (
                    sol_to_lamports(1_000_000.0), // 1/3 stake
                    Account::new(1, 0, &Pubkey::default()),
                ),
            ),
            (
                pubkey1,
                (
                    sol_to_lamports(1_000_000.0),
                    Account::new(1, 0, &Pubkey::default()),
                ),
            ),
            (
                pubkey2,
                (
                    sol_to_lamports(1_000_000.0),
                    Account::new(1, 0, &Pubkey::default()),
                ),
            ),
        ]
        .iter()
        .cloned()
        .collect();

        let unique_timestamps: HashMap<Pubkey, (Slot, UnixTimestamp)> = [
            (pubkey0, (5, 0)),
            (pubkey1, (5, i64::MAX)),
            (pubkey2, (5, recent_timestamp)),
        ]
        .iter()
        .cloned()
        .collect();

        let bounded = calculate_stake_weighted_timestamp(
            &unique_timestamps,
            &stakes,
            slot as Slot,
            slot_duration,
            None,
            max_allowable_drift,
            true,
        )
        .unwrap();
        assert_eq!(bounded, recent_timestamp); // outlier(s) cannot affect bounded timestamp if they don't shift the median

        let stakes: HashMap<Pubkey, (u64, Account)> = [
            (
                pubkey0,
                (
                    sol_to_lamports(1_000_001.0), // 1/3 stake
                    Account::new(1, 0, &Pubkey::default()),
                ),
            ),
            (
                pubkey1,
                (
                    sol_to_lamports(1_000_000.0),
                    Account::new(1, 0, &Pubkey::default()),
                ),
            ),
        ]
        .iter()
        .cloned()
        .collect();

        let unique_timestamps: HashMap<Pubkey, (Slot, UnixTimestamp)> =
            [(pubkey0, (5, 0)), (pubkey1, (5, recent_timestamp))]
                .iter()
                .cloned()
                .collect();

        let bounded = calculate_stake_weighted_timestamp(
            &unique_timestamps,
            &stakes,
            slot as Slot,
            slot_duration,
            None,
            max_allowable_drift,
            true,
        )
        .unwrap();
        assert_eq!(recent_timestamp - bounded, 1578909061); // outliers > 1/2 of available stake can affect timestamp
    }

    #[test]
    fn test_calculate_stake_weighted_timestamp_poh() {
        let epoch_start_timestamp: UnixTimestamp = 1_578_909_061;
        let slot = 20;
        let slot_duration = Duration::from_millis(400);
        let poh_offset = (slot * slot_duration).as_secs();
        let max_allowable_drift_percentage = 25;
        let max_allowable_drift = MaxAllowableDrift {
            fast: max_allowable_drift_percentage,
            slow: max_allowable_drift_percentage,
        };
        let acceptable_delta = (max_allowable_drift_percentage * poh_offset as u32 / 100) as i64;
        let poh_estimate = epoch_start_timestamp + poh_offset as i64;
        let pubkey0 = solana_sdk::pubkey::new_rand();
        let pubkey1 = solana_sdk::pubkey::new_rand();
        let pubkey2 = solana_sdk::pubkey::new_rand();

        let stakes: HashMap<Pubkey, (u64, Account)> = [
            (
                pubkey0,
                (
                    sol_to_lamports(1_000_000.0),
                    Account::new(1, 0, &Pubkey::default()),
                ),
            ),
            (
                pubkey1,
                (
                    sol_to_lamports(1_000_000.0),
                    Account::new(1, 0, &Pubkey::default()),
                ),
            ),
            (
                pubkey2,
                (
                    sol_to_lamports(1_000_000.0),
                    Account::new(1, 0, &Pubkey::default()),
                ),
            ),
        ]
        .iter()
        .cloned()
        .collect();

        // Test when stake-weighted median is too high
        let unique_timestamps: HashMap<Pubkey, (Slot, UnixTimestamp)> = [
            (pubkey0, (slot as u64, poh_estimate + acceptable_delta + 1)),
            (pubkey1, (slot as u64, poh_estimate + acceptable_delta + 1)),
            (pubkey2, (slot as u64, poh_estimate + acceptable_delta + 1)),
        ]
        .iter()
        .cloned()
        .collect();

        let bounded = calculate_stake_weighted_timestamp(
            &unique_timestamps,
            &stakes,
            slot as Slot,
            slot_duration,
            Some((0, epoch_start_timestamp)),
            max_allowable_drift,
            true,
        )
        .unwrap();
        assert_eq!(bounded, poh_estimate + acceptable_delta);

        // Test when stake-weighted median is too low
        let unique_timestamps: HashMap<Pubkey, (Slot, UnixTimestamp)> = [
            (pubkey0, (slot as u64, poh_estimate - acceptable_delta - 1)),
            (pubkey1, (slot as u64, poh_estimate - acceptable_delta - 1)),
            (pubkey2, (slot as u64, poh_estimate - acceptable_delta - 1)),
        ]
        .iter()
        .cloned()
        .collect();

        let bounded = calculate_stake_weighted_timestamp(
            &unique_timestamps,
            &stakes,
            slot as Slot,
            slot_duration,
            Some((0, epoch_start_timestamp)),
            max_allowable_drift,
            true,
        )
        .unwrap();
        assert_eq!(bounded, poh_estimate - acceptable_delta);

        // Test stake-weighted median within bounds
        let unique_timestamps: HashMap<Pubkey, (Slot, UnixTimestamp)> = [
            (pubkey0, (slot as u64, poh_estimate + acceptable_delta)),
            (pubkey1, (slot as u64, poh_estimate + acceptable_delta)),
            (pubkey2, (slot as u64, poh_estimate + acceptable_delta)),
        ]
        .iter()
        .cloned()
        .collect();

        let bounded = calculate_stake_weighted_timestamp(
            &unique_timestamps,
            &stakes,
            slot as Slot,
            slot_duration,
            Some((0, epoch_start_timestamp)),
            max_allowable_drift,
            true,
        )
        .unwrap();
        assert_eq!(bounded, poh_estimate + acceptable_delta);

        let unique_timestamps: HashMap<Pubkey, (Slot, UnixTimestamp)> = [
            (pubkey0, (slot as u64, poh_estimate - acceptable_delta)),
            (pubkey1, (slot as u64, poh_estimate - acceptable_delta)),
            (pubkey2, (slot as u64, poh_estimate - acceptable_delta)),
        ]
        .iter()
        .cloned()
        .collect();

        let bounded = calculate_stake_weighted_timestamp(
            &unique_timestamps,
            &stakes,
            slot as Slot,
            slot_duration,
            Some((0, epoch_start_timestamp)),
            max_allowable_drift,
            true,
        )
        .unwrap();
        assert_eq!(bounded, poh_estimate - acceptable_delta);
    }

    #[test]
    fn test_calculate_stake_weighted_timestamp_levels() {
        let epoch_start_timestamp: UnixTimestamp = 1_578_909_061;
        let slot = 20;
        let slot_duration = Duration::from_millis(400);
        let poh_offset = (slot * slot_duration).as_secs();
        let max_allowable_drift_percentage_25 = 25;
        let allowable_drift_25 = MaxAllowableDrift {
            fast: max_allowable_drift_percentage_25,
            slow: max_allowable_drift_percentage_25,
        };
        let max_allowable_drift_percentage_50 = 50;
        let allowable_drift_50 = MaxAllowableDrift {
            fast: max_allowable_drift_percentage_50,
            slow: max_allowable_drift_percentage_50,
        };
        let acceptable_delta_25 =
            (max_allowable_drift_percentage_25 * poh_offset as u32 / 100) as i64;
        let acceptable_delta_50 =
            (max_allowable_drift_percentage_50 * poh_offset as u32 / 100) as i64;
        assert!(acceptable_delta_50 > acceptable_delta_25 + 1);
        let poh_estimate = epoch_start_timestamp + poh_offset as i64;
        let pubkey0 = solana_sdk::pubkey::new_rand();
        let pubkey1 = solana_sdk::pubkey::new_rand();
        let pubkey2 = solana_sdk::pubkey::new_rand();

        let stakes: HashMap<Pubkey, (u64, Account)> = [
            (
                pubkey0,
                (
                    sol_to_lamports(1_000_000.0),
                    Account::new(1, 0, &Pubkey::default()),
                ),
            ),
            (
                pubkey1,
                (
                    sol_to_lamports(1_000_000.0),
                    Account::new(1, 0, &Pubkey::default()),
                ),
            ),
            (
                pubkey2,
                (
                    sol_to_lamports(1_000_000.0),
                    Account::new(1, 0, &Pubkey::default()),
                ),
            ),
        ]
        .iter()
        .cloned()
        .collect();

        // Test when stake-weighted median is above 25% deviance but below 50% deviance
        let unique_timestamps: HashMap<Pubkey, (Slot, UnixTimestamp)> = [
            (
                pubkey0,
                (slot as u64, poh_estimate + acceptable_delta_25 + 1),
            ),
            (
                pubkey1,
                (slot as u64, poh_estimate + acceptable_delta_25 + 1),
            ),
            (
                pubkey2,
                (slot as u64, poh_estimate + acceptable_delta_25 + 1),
            ),
        ]
        .iter()
        .cloned()
        .collect();

        let bounded = calculate_stake_weighted_timestamp(
            &unique_timestamps,
            &stakes,
            slot as Slot,
            slot_duration,
            Some((0, epoch_start_timestamp)),
            allowable_drift_25,
            true,
        )
        .unwrap();
        assert_eq!(bounded, poh_estimate + acceptable_delta_25);

        let bounded = calculate_stake_weighted_timestamp(
            &unique_timestamps,
            &stakes,
            slot as Slot,
            slot_duration,
            Some((0, epoch_start_timestamp)),
            allowable_drift_50,
            true,
        )
        .unwrap();
        assert_eq!(bounded, poh_estimate + acceptable_delta_25 + 1);

        // Test when stake-weighted median is above 50% deviance
        let unique_timestamps: HashMap<Pubkey, (Slot, UnixTimestamp)> = [
            (
                pubkey0,
                (slot as u64, poh_estimate + acceptable_delta_50 + 1),
            ),
            (
                pubkey1,
                (slot as u64, poh_estimate + acceptable_delta_50 + 1),
            ),
            (
                pubkey2,
                (slot as u64, poh_estimate + acceptable_delta_50 + 1),
            ),
        ]
        .iter()
        .cloned()
        .collect();

        let bounded = calculate_stake_weighted_timestamp(
            &unique_timestamps,
            &stakes,
            slot as Slot,
            slot_duration,
            Some((0, epoch_start_timestamp)),
            allowable_drift_25,
            true,
        )
        .unwrap();
        assert_eq!(bounded, poh_estimate + acceptable_delta_25);

        let bounded = calculate_stake_weighted_timestamp(
            &unique_timestamps,
            &stakes,
            slot as Slot,
            slot_duration,
            Some((0, epoch_start_timestamp)),
            allowable_drift_50,
            true,
        )
        .unwrap();
        assert_eq!(bounded, poh_estimate + acceptable_delta_50);
    }

    #[test]
    fn test_calculate_stake_weighted_timestamp_fast_slow() {
        let epoch_start_timestamp: UnixTimestamp = 1_578_909_061;
        let slot = 20;
        let slot_duration = Duration::from_millis(400);
        let poh_offset = (slot * slot_duration).as_secs();
        let max_allowable_drift_percentage_25 = 25;
        let max_allowable_drift_percentage_50 = 50;
        let max_allowable_drift = MaxAllowableDrift {
            fast: max_allowable_drift_percentage_25,
            slow: max_allowable_drift_percentage_50,
        };
        let acceptable_delta_fast =
            (max_allowable_drift_percentage_25 * poh_offset as u32 / 100) as i64;
        let acceptable_delta_slow =
            (max_allowable_drift_percentage_50 * poh_offset as u32 / 100) as i64;
        assert!(acceptable_delta_slow > acceptable_delta_fast + 1);
        let poh_estimate = epoch_start_timestamp + poh_offset as i64;
        let pubkey0 = solana_sdk::pubkey::new_rand();
        let pubkey1 = solana_sdk::pubkey::new_rand();
        let pubkey2 = solana_sdk::pubkey::new_rand();

        let stakes: HashMap<Pubkey, (u64, Account)> = [
            (
                pubkey0,
                (
                    sol_to_lamports(1_000_000.0),
                    Account::new(1, 0, &Pubkey::default()),
                ),
            ),
            (
                pubkey1,
                (
                    sol_to_lamports(1_000_000.0),
                    Account::new(1, 0, &Pubkey::default()),
                ),
            ),
            (
                pubkey2,
                (
                    sol_to_lamports(1_000_000.0),
                    Account::new(1, 0, &Pubkey::default()),
                ),
            ),
        ]
        .iter()
        .cloned()
        .collect();

        // Test when stake-weighted median is more than 25% fast
        let unique_timestamps: HashMap<Pubkey, (Slot, UnixTimestamp)> = [
            (
                pubkey0,
                (slot as u64, poh_estimate - acceptable_delta_fast - 1),
            ),
            (
                pubkey1,
                (slot as u64, poh_estimate - acceptable_delta_fast - 1),
            ),
            (
                pubkey2,
                (slot as u64, poh_estimate - acceptable_delta_fast - 1),
            ),
        ]
        .iter()
        .cloned()
        .collect();

        let bounded = calculate_stake_weighted_timestamp(
            &unique_timestamps,
            &stakes,
            slot as Slot,
            slot_duration,
            Some((0, epoch_start_timestamp)),
            max_allowable_drift,
            true,
        )
        .unwrap();
        assert_eq!(bounded, poh_estimate - acceptable_delta_fast);

        // Test when stake-weighted median is more than 25% but less than 50% slow
        let unique_timestamps: HashMap<Pubkey, (Slot, UnixTimestamp)> = [
            (
                pubkey0,
                (slot as u64, poh_estimate + acceptable_delta_fast + 1),
            ),
            (
                pubkey1,
                (slot as u64, poh_estimate + acceptable_delta_fast + 1),
            ),
            (
                pubkey2,
                (slot as u64, poh_estimate + acceptable_delta_fast + 1),
            ),
        ]
        .iter()
        .cloned()
        .collect();

        let bounded = calculate_stake_weighted_timestamp(
            &unique_timestamps,
            &stakes,
            slot as Slot,
            slot_duration,
            Some((0, epoch_start_timestamp)),
            max_allowable_drift,
            true,
        )
        .unwrap();
        assert_eq!(bounded, poh_estimate + acceptable_delta_fast + 1);

        // Test when stake-weighted median is more than 50% slow
        let unique_timestamps: HashMap<Pubkey, (Slot, UnixTimestamp)> = [
            (
                pubkey0,
                (slot as u64, poh_estimate + acceptable_delta_slow + 1),
            ),
            (
                pubkey1,
                (slot as u64, poh_estimate + acceptable_delta_slow + 1),
            ),
            (
                pubkey2,
                (slot as u64, poh_estimate + acceptable_delta_slow + 1),
            ),
        ]
        .iter()
        .cloned()
        .collect();

        let bounded = calculate_stake_weighted_timestamp(
            &unique_timestamps,
            &stakes,
            slot as Slot,
            slot_duration,
            Some((0, epoch_start_timestamp)),
            max_allowable_drift,
            true,
        )
        .unwrap();
        assert_eq!(bounded, poh_estimate + acceptable_delta_slow);
    }

    #[test]
    fn test_calculate_stake_weighted_timestamp_early() {
        let epoch_start_timestamp: UnixTimestamp = 1_578_909_061;
        let slot = 20;
        let slot_duration = Duration::from_millis(400);
        let poh_offset = (slot * slot_duration).as_secs();
        let max_allowable_drift_percentage = 50;
        let max_allowable_drift = MaxAllowableDrift {
            fast: max_allowable_drift_percentage,
            slow: max_allowable_drift_percentage,
        };
        let acceptable_delta = (max_allowable_drift_percentage * poh_offset as u32 / 100) as i64;
        let poh_estimate = epoch_start_timestamp + poh_offset as i64;
        let pubkey0 = solana_sdk::pubkey::new_rand();
        let pubkey1 = solana_sdk::pubkey::new_rand();
        let pubkey2 = solana_sdk::pubkey::new_rand();

        let stakes: HashMap<Pubkey, (u64, Account)> = [
            (
                pubkey0,
                (
                    sol_to_lamports(1_000_000.0),
                    Account::new(1, 0, &Pubkey::default()),
                ),
            ),
            (
                pubkey1,
                (
                    sol_to_lamports(1_000_000.0),
                    Account::new(1, 0, &Pubkey::default()),
                ),
            ),
            (
                pubkey2,
                (
                    sol_to_lamports(1_000_000.0),
                    Account::new(1, 0, &Pubkey::default()),
                ),
            ),
        ]
        .iter()
        .cloned()
        .collect();

        // Test when stake-weighted median is before epoch_start_timestamp
        let unique_timestamps: HashMap<Pubkey, (Slot, UnixTimestamp)> = [
            (pubkey0, (slot as u64, poh_estimate - acceptable_delta - 20)),
            (pubkey1, (slot as u64, poh_estimate - acceptable_delta - 20)),
            (pubkey2, (slot as u64, poh_estimate - acceptable_delta - 20)),
        ]
        .iter()
        .cloned()
        .collect();

        // Without fix, median timestamps before epoch_start_timestamp actually increase the time
        // estimate due to incorrect casting.
        let bounded = calculate_stake_weighted_timestamp(
            &unique_timestamps,
            &stakes,
            slot as Slot,
            slot_duration,
            Some((0, epoch_start_timestamp)),
            max_allowable_drift,
            false,
        )
        .unwrap();
        assert_eq!(bounded, poh_estimate + acceptable_delta);

        let bounded = calculate_stake_weighted_timestamp(
            &unique_timestamps,
            &stakes,
            slot as Slot,
            slot_duration,
            Some((0, epoch_start_timestamp)),
            max_allowable_drift,
            true,
        )
        .unwrap();
        assert_eq!(bounded, poh_estimate - acceptable_delta);
    }
}<|MERGE_RESOLUTION|>--- conflicted
+++ resolved
@@ -41,19 +41,11 @@
     V: Borrow<(Slot, UnixTimestamp)>,
 {
     let mut stake_per_timestamp: BTreeMap<UnixTimestamp, u128> = BTreeMap::new();
-<<<<<<< HEAD
-    let mut total_stake = 0;
-    for (vote_pubkey, slot_timestamp) in unique_timestamps {
-        let (timestamp_slot, timestamp) = slot_timestamp.borrow();
-        let offset = slot.saturating_sub(*timestamp_slot) as u32 * slot_duration;
-        let estimate = timestamp + offset.as_secs() as i64;
-=======
     let mut total_stake: u128 = 0;
     for (vote_pubkey, slot_timestamp) in unique_timestamps {
         let (timestamp_slot, timestamp) = slot_timestamp.borrow();
         let offset = slot_duration.sol_saturating_mul(slot.saturating_sub(*timestamp_slot) as u32);
         let estimate = timestamp.saturating_add(offset.as_secs() as i64);
->>>>>>> 7759210f
         let stake = stakes
             .get(vote_pubkey.borrow())
             .map(|(stake, _account)| stake)
@@ -79,45 +71,23 @@
     }
     // Bound estimate by `max_allowable_drift` since the start of the epoch
     if let Some((epoch_start_slot, epoch_start_timestamp)) = epoch_start_timestamp {
-<<<<<<< HEAD
-        let poh_estimate_offset = slot.saturating_sub(epoch_start_slot) as u32 * slot_duration;
-=======
         let poh_estimate_offset =
             slot_duration.sol_saturating_mul(slot.saturating_sub(epoch_start_slot) as u32);
->>>>>>> 7759210f
         let estimate_offset = Duration::from_secs(if fix_estimate_into_u64 {
             (estimate as u64).saturating_sub(epoch_start_timestamp as u64)
         } else {
             estimate.saturating_sub(epoch_start_timestamp) as u64
         });
-<<<<<<< HEAD
-        let max_allowable_drift_fast = poh_estimate_offset * max_allowable_drift.fast / 100;
-        let max_allowable_drift_slow = poh_estimate_offset * max_allowable_drift.slow / 100;
-        if estimate_offset > poh_estimate_offset
-            && estimate_offset - poh_estimate_offset > max_allowable_drift_slow
-=======
         let max_allowable_drift_fast =
             poh_estimate_offset.sol_saturating_mul(max_allowable_drift.fast) / 100;
         let max_allowable_drift_slow =
             poh_estimate_offset.sol_saturating_mul(max_allowable_drift.slow) / 100;
         if estimate_offset > poh_estimate_offset
             && estimate_offset.sol_saturating_sub(poh_estimate_offset) > max_allowable_drift_slow
->>>>>>> 7759210f
         {
             // estimate offset since the start of the epoch is higher than
             // `MAX_ALLOWABLE_DRIFT_PERCENTAGE_SLOW`
             estimate = epoch_start_timestamp
-<<<<<<< HEAD
-                + poh_estimate_offset.as_secs() as i64
-                + max_allowable_drift_slow.as_secs() as i64;
-        } else if estimate_offset < poh_estimate_offset
-            && poh_estimate_offset - estimate_offset > max_allowable_drift_fast
-        {
-            // estimate offset since the start of the epoch is lower than
-            // `MAX_ALLOWABLE_DRIFT_PERCENTAGE_FAST`
-            estimate = epoch_start_timestamp + poh_estimate_offset.as_secs() as i64
-                - max_allowable_drift_fast.as_secs() as i64;
-=======
                 .saturating_add(poh_estimate_offset.as_secs() as i64)
                 .saturating_add(max_allowable_drift_slow.as_secs() as i64);
         } else if estimate_offset < poh_estimate_offset
@@ -128,7 +98,6 @@
             estimate = epoch_start_timestamp
                 .saturating_add(poh_estimate_offset.as_secs() as i64)
                 .saturating_sub(max_allowable_drift_fast.as_secs() as i64);
->>>>>>> 7759210f
         }
     }
     Some(estimate)
