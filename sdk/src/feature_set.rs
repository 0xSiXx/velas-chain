//! Collection of all runtime features.
//!
//! Steps to add a new feature are outlined below. Note that these steps only cover
//! the process of getting a feature into the core Solana code.
//! - For features that are unambiguously good (ie bug fixes), these steps are sufficient.
//! - For features that should go up for community vote (ie fee structure changes), more
//!   information on the additional steps to follow can be found at:
//!   <https://spl.solana.com/feature-proposal#feature-proposal-life-cycle>
//!
//! 1. Generate a new keypair with `solana-keygen new --outfile feature.json --no-passphrase`
//!    - Keypairs should be held by core contributors only. If you're a non-core contirbutor going
//!      through these steps, the PR process will facilitate a keypair holder being picked. That
//!      person will generate the keypair, provide pubkey for PR, and ultimately enable the feature.
//! 2. Add a public module for the feature, specifying keypair pubkey as the id with
//!    `solana_sdk::declare_id!()` within the module.
//!    Additionally, add an entry to `FEATURE_NAMES` map.
//! 3. Add desired logic to check for and switch on feature availability.
//!
//! For more information on how features are picked up, see comments for `Feature`.

use {
    lazy_static::lazy_static,
    solana_sdk::{
        clock::Slot,
        hash::{Hash, Hasher},
        pubkey::Pubkey,
    },
    std::collections::{HashMap, HashSet},
};

pub mod deprecate_rewards_sysvar {
    solana_sdk::declare_id!("GaBtBJvmS4Arjj5W1NmFcyvPjsHN38UGYDq2MDwbs9Qu");
}

pub mod pico_inflation {
    solana_sdk::declare_id!("4RWNif6C2WCNiKVW7otP4G7dkmkHGyKQWRpuZ1pxKU5m");
}

pub mod full_inflation {
    pub mod devnet_and_testnet_velas_mainnet {
        solana_sdk::declare_id!("DT4n6ABDqs6w4bnfwrXT9rsprcPf6cdDga1egctaPkLC");
    }

    pub mod mainnet {
        pub mod certusone {
            pub mod vote {
                solana_sdk::declare_id!("BzBBveUDymEYoYzcMWNQCx3cd4jQs7puaVFHLtsbB6fm");
            }
            pub mod enable {
                solana_sdk::declare_id!("7XRJcS5Ud5vxGB54JbK9N2vBZVwnwdBNeJW1ibRgD9gx");
            }
        }
    }
}

pub mod secp256k1_program_enabled {
    solana_sdk::declare_id!("E3PHP7w8kB7np3CTQ1qQ2tW3KCtjRSXBQgW9vM2mWv2Y");
}

pub mod spl_token_v2_multisig_fix {
    solana_sdk::declare_id!("E5JiFDQCwyC6QfT9REFyMpfK2mHcmv1GUDySU1Ue7TYv");
}

pub mod no_overflow_rent_distribution {
    solana_sdk::declare_id!("4kpdyrcj5jS47CZb2oJGfVxjYbsMm2Kx97gFyZrxxwXz");
}

pub mod filter_stake_delegation_accounts {
    solana_sdk::declare_id!("GE7fRxmW46K6EmCD9AMZSbnaJ2e3LfqCZzdHi9hmYAgi");
}

pub mod stake_program_v3 {
    solana_sdk::declare_id!("Ego6nTu7WsBcZBvVqJQKp6Yku2N3mrfG8oYCfaLZkAeK");
}

pub mod require_custodian_for_locked_stake_authorize {
    solana_sdk::declare_id!("D4jsDcXaqdW8tDAWn8H4R25Cdns2YwLneujSL1zvjW6R");
}

pub mod spl_token_v2_self_transfer_fix {
    solana_sdk::declare_id!("BL99GYhdjjcv6ys22C9wPgn2aTVERDbPHHo4NbS3hgp7");
}

pub mod warp_timestamp_again {
    solana_sdk::declare_id!("GvDsGDkH5gyzwpDhxNixx8vtx1kwYHH13RiNAPw27zXb");
}

pub mod check_init_vote_data {
    solana_sdk::declare_id!("3ccR6QpxGYsAbWyfevEtBNGfWV4xBffxRj2tD6A9i39F");
}

pub mod secp256k1_recover_syscall_enabled {
    solana_sdk::declare_id!("AT9Uetzbg1tMtFVF5MyM7GKXPnxYYp2mF4w3quT44TTq");
}

pub mod require_stake_for_gossip {
    solana_sdk::declare_id!("EV8cfTBZfhjNH23qg7xz4TL95f4vKLGoNuG5gJJG85WY");
}
  
pub mod blake3_syscall_enabled {
    solana_sdk::declare_id!("EPghBhwDZ22GxtS8VGGUvjt782HR9ZG4aFWoBNMxEyxj");
}

pub mod dedupe_config_program_signers {
    solana_sdk::declare_id!("9GPUKsfby7DhKBJYeA4wLKMiPetfYj2himhibLMMDN5c");
}

pub mod deterministic_shred_seed_enabled {
    solana_sdk::declare_id!("44mj7xcpxMWfbdKkmg4nx6uVwJxaLUZG68H7KLgYKUWx");
}

pub mod verify_tx_signatures_len {
    solana_sdk::declare_id!("BBgMBfyF2S8wDdmtJxLAq7JZqAkjm5PbD1FBsZJ5BVha");
}

pub mod vote_stake_checked_instructions {
    solana_sdk::declare_id!("JCbownRcSZnQGT7wH37Coa7mVQ4jrAeXr8m5AvkKPhh5");
}

pub mod neon_evm_compute_budget {
    solana_sdk::declare_id!("ET2UpXAFfZ5AaTda2aNZUsnDbsU2dJJ13iHMx2h6saGM");
}

pub mod rent_for_sysvars {
    solana_sdk::declare_id!("3WrEtnnBhftU7T5gLHP9wQGsydvMJatGsjFSSjbUk6fP");
}

pub mod tx_wide_compute_cap {
    solana_sdk::declare_id!("HPapMaoQExkaFhdMMFuYpfdqPMtMY2ad11WCC256RKwp");
}

pub mod spl_token_v2_set_authority_fix {
    solana_sdk::declare_id!("D242FbFnEvVTxY1bbk5o1Zdk5QBQ82rGQxNurYjKEfL9");
}

pub mod merge_nonce_error_into_system_error {
    solana_sdk::declare_id!("9FgehSu5tsq75Y8gEfnzJjLuxyg8BS4CsWAwPuXAogMi");
}

pub mod disable_fees_sysvar {
    solana_sdk::declare_id!("FTcBZeNTPk4HZnmqVKQET27mDGhyXyn7wbMGAxZJmKmq");
}

pub mod stake_merge_with_unmatched_credits_observed {
    solana_sdk::declare_id!("J5rEzrCKQVa23bG8KQyVCfWhu4py9q7VKw9X6MZ2WKK3");
}

pub mod gate_large_block {
    solana_sdk::declare_id!("4UPG1aJdScuxDkEqD9brENqLk9b9Qpzy69WfXgpZxLPz");
}

pub mod versioned_tx_message_enabled {
    solana_sdk::declare_id!("3Xa7Gzhge3vNGr4wEP3NSnafFQPGTySo3bn8SRUr4DeK");
}

pub mod libsecp256k1_fail_on_bad_count {
    solana_sdk::declare_id!("BbZwXnae6nJzbr36LCMduTChw8eTAdDQUHU8gcSzauLW");
}

pub mod instructions_sysvar_owned_by_sysvar {
    solana_sdk::declare_id!("EfbG3kFQFaNuWdrfmK6sZisGWEWhLFmwUdmE4jtxm31d");
}

pub mod stake_program_advance_activating_credits_observed {
    solana_sdk::declare_id!("49x9JGnqdbGfRKRCsJuwZ1e9h3XjuNq5Hk357M1reh22");
}

pub mod demote_program_write_locks {
    solana_sdk::declare_id!("HrjSPBE9Ud4ox7QyM7ZUVu3w6kjpZc6ofQoApT8W5mmL");
}

pub mod ed25519_program_enabled {
    solana_sdk::declare_id!("8cEaqMxTqSxxNEFQ2Wqx8gaZX59RFtFStHkMyEEj1bDY");
}

pub mod return_data_syscall_enabled {
    solana_sdk::declare_id!("Be63DQhVeGApFxP6b6dXjJoiD9ot6RoSnaTTNwiRGgVE");
}

pub mod reduce_required_deploy_balance {
    solana_sdk::declare_id!("5MpaxB8P2qcQ2XUVop3nkEzTXK3usY9NkjvWzDezJP2t");
}

pub mod sol_log_data_syscall_enabled {
    solana_sdk::declare_id!("7ZJWhQSS55aX3McX2KVenrBpG88cxuTrPhH41sjZhPT3");
}

pub mod stakes_remove_delegation_if_inactive {
    solana_sdk::declare_id!("9CcMBCcQJVNL2d9Eg9zcCjin8cP7mf1994f3XQ1jcxTX");
}

pub mod do_support_realloc {
    solana_sdk::declare_id!("FSQCa8sKNTNMM8CFbP83wnmTKx88JNYXLfW23uJ4HLbR");
}

// Note: when this feature is cleaned up, also remove the secp256k1 program from
// the list of builtins and remove its files from /programs
pub mod prevent_calling_precompiles_as_programs {
    solana_sdk::declare_id!("Gi7CTx8yyS67ehMDcqtPC2vy1FdLR7pSKvfUSfUtbNSt");
}

pub mod optimize_epoch_boundary_updates {
    solana_sdk::declare_id!("FWB3jKvsUcd9ECXSeteR8QuPciXeFG8NnsHf3eJhAXWW");
}

pub mod remove_native_loader {
    solana_sdk::declare_id!("GEhtX9GzKX7xTj4ovY1117NGn2Z5gj1nLorvpA3oLMND");
}

pub mod send_to_tpu_vote_port {
    solana_sdk::declare_id!("5BTa7JwJGuxLHqiuympG8XHXnftvriZbAnMNJMyHKZa2");
}

pub mod turbine_peers_shuffle {
    solana_sdk::declare_id!("A2zx9SGayLnSiDLasV2enDRMk8U7CByYxk7RX3SDZoRZ");
}

pub mod requestable_heap_size {
    solana_sdk::declare_id!("9xCNKScHp2wRYhVtVE4S2j6qtANrQzvHheZ68LP6ptu1");
}

pub mod disable_fee_calculator {
    solana_sdk::declare_id!("FWvU5UkjD3HvpK1N9YG1zRu4ZkLzduySUrCiezcKeBL7");
}

pub mod add_compute_budget_program {
    solana_sdk::declare_id!("62xudn7B3zNEMUZ57Tdk2HdDBeYpgPBF8YuCGkPkukxG");
}

pub mod nonce_must_be_writable {
    solana_sdk::declare_id!("6Gx36JjLJnx5dZacxXwJCUGgvyxXiZgntjrsFqdSeCEv");
}

pub mod spl_token_v3_3_0_release {
    solana_sdk::declare_id!("4DmZWdTk1Qxff4LjVDLRdpec3ir6JXGCi3K8LuBD1T3z");
}

pub mod leave_nonce_on_success {
    solana_sdk::declare_id!("DnkEdU3PuZ3QmcMfd38YfGPXv7PZgZjFiDp4eiURexRK");
}

pub mod reject_empty_instruction_without_program {
    solana_sdk::declare_id!("EdVMAajAR6DjxfBr22ZsVqh2N8x6WNThJ8DVkyqwXQKQ");
}

pub mod reject_non_rent_exempt_vote_withdraws {
    solana_sdk::declare_id!("8cZEsHN41GrFnAp98ivJzUU33caKKnsyjWXPCT7R1VMx");
}

pub mod evict_invalid_stakes_cache_entries {
    solana_sdk::declare_id!("HMFbRJdZaMsMyVAtCwmDyZuYxfE9rYfomwfK3GHs4V6b");
}

pub mod cap_accounts_data_len {
    solana_sdk::declare_id!("3GnCXHAKJfVQjB8KwHP1xuv8HWYKFTPCvWShye5Ufsqa");
}

pub mod max_tx_account_locks {
    solana_sdk::declare_id!("BTSCj81SqxphCDsMSrxa5a71ZLw9bTvAvMY2PTYsTSP3");
}

pub mod require_rent_exempt_accounts {
    solana_sdk::declare_id!("84ADcpnDQGVJfDkPRNYPtuX7gZgDr9ZZ8RS4h4RQ9Fnp");
}

pub mod vote_withdraw_authority_may_change_authorized_voter {
    solana_sdk::declare_id!("5EW4kCw6LMLcmkC7fqqd7pky6732Mf3kSM7u9EZeVtdd");
}

pub mod spl_associated_token_account_v1_0_4 {
    solana_sdk::declare_id!("G8M9wV8KjHUJfeAfHXejV6uiMVnwJygtJWwWMBje7yDx");
}

pub mod update_syscall_base_costs {
    solana_sdk::declare_id!("Eb5dHhEtkVggr98SffmPJ8C6Y9gvGqngM39aKg8rrFDp");
}

pub mod reject_vote_account_close_unless_zero_credit_epoch {
    solana_sdk::declare_id!("FzCCojixUktU4qbkWVEEjrDimqNajd1YyW1Wto4FMoB3");
}

pub mod bank_tranaction_count_fix {
    solana_sdk::declare_id!("7DeeVjqtgV4FYMrwcwoMRPCTKv8As4Y97yvRzDeuMk4u");
}

pub mod disable_bpf_deprecated_load_instructions {
    solana_sdk::declare_id!("vA5qCgRAjvcTgFoC53CrDNaZguZz7LCgJrwAfUZSBnb");
}

pub mod disable_bpf_unresolved_symbols_at_runtime {
    solana_sdk::declare_id!("87s91NBpVNcTCihzKAr44Mjgu7rNx1dEi9EVGuY4MZnN");
}

pub mod add_get_processed_sibling_instruction_syscall {
    solana_sdk::declare_id!("BQXp78AatCdBGWSByQMELkPptQHtS8dcDJTqrzYcTji3");
}

pub mod fixed_memcpy_nonoverlapping_check {
    solana_sdk::declare_id!("D5YEM15Fgox3JFqCGFRgnwqAcJ2QtB6MiJMAm7B38sQ3");
}

pub mod cpi_data_cost {
    solana_sdk::declare_id!("CuYeffE36Bed4qExko1XwUDHB2b6TJ9pwphXw52Nm9UB");
}

pub mod upgradeable_close_instruction {
    solana_sdk::declare_id!("8CiKcDAct4LY4FZgzTv2tcAi1PkNW2P1JFzaS28tpFzB");
}

pub mod demote_sysvar_write_locks {
    solana_sdk::declare_id!("6LDeGYz9iqbscuLrMYpZxeifFZWDzXL7n7zS6syaCDJ8");
}

pub mod sysvar_via_syscall {
    solana_sdk::declare_id!("2bfZ6cxMn5yJ5cf3T8J3zSoraYPe9V9iMSab1gNiRERr");
}

pub mod check_duplicates_by_hash {
    solana_sdk::declare_id!("AjSWo5fdpbo2Xy2G8Xbjhythe42MQci3CV8FuJ9cpi9d");
}

pub mod enforce_aligned_host_addrs {
    solana_sdk::declare_id!("5GDsuYGNKRRKE2tTpid7aGRixfryAVBz2MPHzSJexwyp");
}
pub mod set_upgrade_authority_via_cpi_enabled {
    solana_sdk::declare_id!("3n34oY4kEma7jNGGsu4btRteisnqqHGmSEZNJpz3A8cU");
}

pub mod update_data_on_realloc {
    solana_sdk::declare_id!("23wrJ1vCGMbugM14C5vgXxP1trJbKSzK52MnMzWBtQQ4");
}

pub mod keccak256_syscall_enabled {
    solana_sdk::declare_id!("DtDVADxBHPQpPUuXunL4tRik4fx9YiSQTHa5H1hXHksc");
}

pub mod stake_program_v4 {
    solana_sdk::declare_id!("cug7ESsYA4ma7iE1y4qgi5zsdKyo6KJ1NyS5K4CVEE3");
}

pub mod system_transfer_zero_check {
    solana_sdk::declare_id!("EqohBJpJsJym3qAJ3N7AH35c4u2rfS5yYvS693ThYTbG");
}

<<<<<<< HEAD
pub mod velas {
    pub mod hardfork_pack {
        // 1. difficulty not a hash but a number.
        // 2. transactionRoot, receiptRoot - should calculate, and empty hashes should be setted too
        // 3. nonce is 64bit hash not a number.
        // 4. sha3uncle hash from zero block, not zeros.
        solana_sdk::declare_id!("91nakVjUc5UmNzLioE6K7HhASmb2m1E7hRuLZS4LzUPV");
    }

    pub mod evm_cross_execution {
        solana_sdk::declare_id!("3rkhJCKKR8Szj5v237NzRF3FS2nnyRvaeGF8xAvnVkwf");
    }

    pub mod native_swap_in_evm_history {
        solana_sdk::declare_id!("8h8BTnexqgpfiA8E6Bx8JT97asTPDGBPwhBR98x1Z5cW");
    }
    pub mod evm_new_error_handling {
        solana_sdk::declare_id!("9HscytNCkVfhQYuVbKGdicUzk6zGjRVtwXXbo1b6spRG");
    }

    pub mod unsigned_tx_fix {
        solana_sdk::declare_id!("HfCMpyxjAmu7sPtRdnqdrTf3zDpkErKugzYPnKs4vhat");
    }

    pub mod ignore_reset_on_cleared {
        solana_sdk::declare_id!("HC6ZH7Dx92Q5dwVLYAaK3SPNCDc1L7Wq41Zuc7FU1mR1");
    }

    pub mod free_ownership_require_signer {
        solana_sdk::declare_id!("3zdr7CPgRJegSXMQrSVvAMXvGFPyRKmuLdajCXnbrXNL");
    }

    pub mod burn_fee {
        solana_sdk::declare_id!("CjdrowBMM3drcSSciwPVpAWz4hBqWAKSLj9Ea9PD1vip");
    }
}
=======
pub mod drop_redundant_turbine_path {
    solana_sdk::declare_id!("4Di3y24QFLt5QEUPZtbnjyfQKfm6ZMTfa6Dw1psfoMKU");
}

pub mod default_units_per_instruction {
    solana_sdk::declare_id!("J2QdYx8crLbTVK8nur1jeLsmc3krDbfjoxoea2V1Uy5Q");
}

pub mod add_shred_type_to_shred_seed {
    solana_sdk::declare_id!("Ds87KVeqhbv7Jw8W6avsS1mqz3Mw5J3pRTpPoDQ2QdiJ");
}

pub mod warp_timestamp_with_a_vengeance {
    solana_sdk::declare_id!("3BX6SBeEBibHaVQXywdkcgyUk6evfYZkHdztXiDtEpFS");
}

pub mod separate_nonce_from_blockhash {
    solana_sdk::declare_id!("Gea3ZkK2N4pHuVZVxWcnAtS6UEDdyumdYt4pFcKjA3ar");
}

pub mod enable_durable_nonce {
    solana_sdk::declare_id!("4EJQtF2pkRyawwcTVfQutzq4Sa5hRhibF6QAK1QXhtEX");
}

pub mod nonce_must_be_authorized {
    solana_sdk::declare_id!("HxrEu1gXuH7iD3Puua1ohd5n4iUKJyFNtNxk9DVJkvgr");
}

pub mod nonce_must_be_advanceable {
    solana_sdk::declare_id!("3u3Er5Vc2jVcwz4xr2GJeSAXT3fAj6ADHZ4BJMZiScFd");
}

>>>>>>> 0c54340a
lazy_static! {
    /// Map of feature identifiers to user-visible description
    pub static ref FEATURE_NAMES_BEFORE_MAINNET: HashMap<Pubkey, &'static str> = [
        // (instructions_sysvar_enabled::id(), "instructions sysvar"),
        // (check_program_owner::id(), "limit programs to operating on accounts owned by itself"),
        (secp256k1_program_enabled::id(), "secp256k1 program"),
        (deprecate_rewards_sysvar::id(), "deprecate unused rewards sysvar"),
        (pico_inflation::id(), "pico inflation"),
        (full_inflation::devnet_and_testnet_velas_mainnet::id(), "full inflation on devnet and testnet"),
        (spl_token_v2_multisig_fix::id(), "spl-token multisig fix"),
        (no_overflow_rent_distribution::id(), "no overflow rent distribution"),
        (filter_stake_delegation_accounts::id(), "filter stake_delegation_accounts #14062"),
        (stake_program_v3::id(), "solana_stake_program v3"),
        (require_custodian_for_locked_stake_authorize::id(), "require custodian to authorize withdrawer change for locked stake"),
        (spl_token_v2_self_transfer_fix::id(), "spl-token self-transfer fix"),
        (warp_timestamp_again::id(), "warp timestamp again, adjust bounding to 25% fast 80% slow #15204"),
        (check_init_vote_data::id(), "check initialized Vote data"),
<<<<<<< HEAD
=======
        (stake_program_v4::id(), "solana_stake_program v4"),
        (secp256k1_recover_syscall_enabled::id(), "secp256k1_recover syscall"),
        (system_transfer_zero_check::id(), "perform all checks for transfers of 0 lamports"),
        (blake3_syscall_enabled::id(), "blake3 syscall"),
        (dedupe_config_program_signers::id(), "dedupe config program signers"),
        (deterministic_shred_seed_enabled::id(), "deterministic shred seed"),
        (verify_tx_signatures_len::id(), "prohibit extra transaction signatures"),
        (vote_stake_checked_instructions::id(), "vote/state program checked instructions #18345"),
        (neon_evm_compute_budget::id(), "bump neon_evm's compute budget"),
        (rent_for_sysvars::id(), "collect rent from accounts owned by sysvars"),
        (libsecp256k1_0_5_upgrade_enabled::id(), "upgrade libsecp256k1 to v0.5.0"),
        (tx_wide_compute_cap::id(), "transaction wide compute cap"),
        (spl_token_v2_set_authority_fix::id(), "spl-token set_authority fix"),
        (merge_nonce_error_into_system_error::id(), "merge NonceError into SystemError"),
        (disable_fees_sysvar::id(), "disable fees sysvar"),
        (stake_merge_with_unmatched_credits_observed::id(), "allow merging active stakes with unmatched credits_observed #18985"),
        (gate_large_block::id(), "validator checks block cost against max limit in realtime, reject if exceeds."),
        (versioned_tx_message_enabled::id(), "enable versioned transaction message processing"),
        (libsecp256k1_fail_on_bad_count::id(), "fail libsec256k1_verify if count appears wrong"),
        (instructions_sysvar_owned_by_sysvar::id(), "fix owner for instructions sysvar"),
        (stake_program_advance_activating_credits_observed::id(), "Enable advancing credits observed for activation epoch #19309"),
        (demote_program_write_locks::id(), "demote program write locks to readonly, except when upgradeable loader present #19593 #20265"),
        (ed25519_program_enabled::id(), "enable builtin ed25519 signature verify program"),
        (return_data_syscall_enabled::id(), "enable sol_{set,get}_return_data syscall"),
        (reduce_required_deploy_balance::id(), "reduce required payer balance for program deploys"),
        (sol_log_data_syscall_enabled::id(), "enable sol_log_data syscall"),
        (stakes_remove_delegation_if_inactive::id(), "remove delegations from stakes cache when inactive"),
        (do_support_realloc::id(), "support account data reallocation"),
        (prevent_calling_precompiles_as_programs::id(), "prevent calling precompiles as programs"),
        (optimize_epoch_boundary_updates::id(), "optimize epoch boundary updates"),
        (remove_native_loader::id(), "remove support for the native loader"),
        (send_to_tpu_vote_port::id(), "send votes to the tpu vote port"),
        (turbine_peers_shuffle::id(), "turbine peers shuffle patch"),
        (requestable_heap_size::id(), "Requestable heap frame size"),
        (disable_fee_calculator::id(), "deprecate fee calculator"),
        (add_compute_budget_program::id(), "Add compute_budget_program"),
        (nonce_must_be_writable::id(), "nonce must be writable"),
        (spl_token_v3_3_0_release::id(), "spl-token v3.3.0 release"),
        (leave_nonce_on_success::id(), "leave nonce as is on success"),
        (reject_empty_instruction_without_program::id(), "fail instructions which have native_loader as program_id directly"),
        (reject_non_rent_exempt_vote_withdraws::id(), "fail vote withdraw instructions which leave the account non-rent-exempt"),
        (evict_invalid_stakes_cache_entries::id(), "evict invalid stakes cache entries on epoch boundaries"),
        (cap_accounts_data_len::id(), "cap the accounts data len"),
        (max_tx_account_locks::id(), "enforce max number of locked accounts per transaction"),
        (require_rent_exempt_accounts::id(), "require all new transaction accounts with data to be rent-exempt"),
        (vote_withdraw_authority_may_change_authorized_voter::id(), "vote account withdraw authority may change the authorized voter #22521"),
        (spl_associated_token_account_v1_0_4::id(), "SPL Associated Token Account Program release version 1.0.4, tied to token 3.3.0 #22648"),
        (update_syscall_base_costs::id(), "Update syscall base costs"),
        (reject_vote_account_close_unless_zero_credit_epoch::id(), "fail vote account withdraw to 0 unless account earned 0 credits in last completed epoch"),
        (bank_tranaction_count_fix::id(), "Fixes Bank::transaction_count to include all committed transactions, not just successful ones"),
        (disable_bpf_deprecated_load_instructions::id(), "Disable ldabs* and ldind* BPF instructions"),
        (disable_bpf_unresolved_symbols_at_runtime::id(), "Disable reporting of unresolved BPF symbols at runtime"),
        (add_get_processed_sibling_instruction_syscall::id(), "add add_get_processed_sibling_instruction_syscall"),
        (fixed_memcpy_nonoverlapping_check::id(), "use correct check for nonoverlapping regions in memcpy syscall"),
        (drop_redundant_turbine_path::id(), "drop redundant turbine path"),
        (default_units_per_instruction::id(), "Default max tx-wide compute units calculated per instruction"),
        (add_shred_type_to_shred_seed::id(), "add shred-type to shred seed #25556"),
        (warp_timestamp_with_a_vengeance::id(), "warp timestamp again, adjust bounding to 150% slow #25666"),
        (separate_nonce_from_blockhash::id(), "separate durable nonce and blockhash domains #25744"),
        (enable_durable_nonce::id(), "enable durable nonce #25744"),
        (nonce_must_be_authorized::id(), "nonce must be authorized"),
        (nonce_must_be_advanceable::id(), "durable nonces must be advanceable"),
>>>>>>> 0c54340a
        /*************** ADD NEW FEATURES HERE ***************/
    ]
        .iter()
        .copied()
        .collect();

    pub static ref FEATURE_NAMES: HashMap<Pubkey, &'static str> = FEATURE_NAMES_BEFORE_MAINNET.iter().map(|(k, v)| (*k, *v)).chain(
        [
            // Solana new features
            (require_stake_for_gossip::id(), "require stakes for propagating crds values through gossip #15561"),
            (cpi_data_cost::id(), "charge the compute budget for data passed via CPI"),
            (upgradeable_close_instruction::id(), "close upgradeable buffer accounts"),
            (demote_sysvar_write_locks::id(), "demote builtins and sysvar write locks to readonly #15497"),
            (sysvar_via_syscall::id(), "provide sysvars via syscalls"),
            (check_duplicates_by_hash::id(), "use transaction message hash for duplicate check"),
            (enforce_aligned_host_addrs::id(), "enforce aligned host addresses"),
            (update_data_on_realloc::id(), "Retain updated data values modified after realloc via CPI"),
            (set_upgrade_authority_via_cpi_enabled::id(), "set upgrade authority instruction via cpi calls for upgradable programs"),
            (keccak256_syscall_enabled::id(), "keccak256 syscall"),
            (stake_program_v4::id(), "solana_stake_program v4"),
            (system_transfer_zero_check::id(), "perform all checks for transfers of 0 lamports"),
            (full_inflation::mainnet::certusone::enable::id(), "full inflation enabled by Certus One"),
            (secp256k1_recover_syscall_enabled::id(), "secp256k1_recover syscall"),
            (blake3_syscall_enabled::id(), "blake3 syscall"),
            (dedupe_config_program_signers::id(), "dedupe config program signers"),
            (deterministic_shred_seed_enabled::id(), "deterministic shred seed"),
            (verify_tx_signatures_len::id(), "prohibit extra transaction signatures"),
            (vote_stake_checked_instructions::id(), "vote/state program checked instructions #18345"),
            (neon_evm_compute_budget::id(), "bump neon_evm's compute budget"),
            (rent_for_sysvars::id(), "collect rent from accounts owned by sysvars"),
            (tx_wide_compute_cap::id(), "transaction wide compute cap"),
            (spl_token_v2_set_authority_fix::id(), "spl-token set_authority fix"),
            (merge_nonce_error_into_system_error::id(), "merge NonceError into SystemError"),
            (disable_fees_sysvar::id(), "disable fees sysvar"),
            (stake_merge_with_unmatched_credits_observed::id(), "allow merging active stakes with unmatched credits_observed #18985"),
            (gate_large_block::id(), "validator checks block cost against max limit in realtime, reject if exceeds."),
            (versioned_tx_message_enabled::id(), "enable versioned transaction message processing"),
            (libsecp256k1_fail_on_bad_count::id(), "fail libsec256k1_verify if count appears wrong"),
            (instructions_sysvar_owned_by_sysvar::id(), "fix owner for instructions sysvar"),
            (stake_program_advance_activating_credits_observed::id(), "Enable advancing credits observed for activation epoch #19309"),
            (demote_program_write_locks::id(), "demote program write locks to readonly, except when upgradeable loader present #19593 #20265"),
            (ed25519_program_enabled::id(), "enable builtin ed25519 signature verify program"),
            (return_data_syscall_enabled::id(), "enable sol_{set,get}_return_data syscall"),
            (reduce_required_deploy_balance::id(), "reduce required payer balance for program deploys"),
            (sol_log_data_syscall_enabled::id(), "enable sol_log_data syscall"),
            (stakes_remove_delegation_if_inactive::id(), "remove delegations from stakes cache when inactive"),
            (do_support_realloc::id(), "support account data reallocation"),
            (prevent_calling_precompiles_as_programs::id(), "prevent calling precompiles as programs"),
            (optimize_epoch_boundary_updates::id(), "optimize epoch boundary updates"),
            (remove_native_loader::id(), "remove support for the native loader"),
            (send_to_tpu_vote_port::id(), "send votes to the tpu vote port"),
            (turbine_peers_shuffle::id(), "turbine peers shuffle patch"),
            (requestable_heap_size::id(), "Requestable heap frame size"),
            (disable_fee_calculator::id(), "deprecate fee calculator"),
            (add_compute_budget_program::id(), "Add compute_budget_program"),
            (nonce_must_be_writable::id(), "nonce must be writable"),
            (spl_token_v3_3_0_release::id(), "spl-token v3.3.0 release"),
            (leave_nonce_on_success::id(), "leave nonce as is on success"),
            (reject_empty_instruction_without_program::id(), "fail instructions which have native_loader as program_id directly"),
            (reject_non_rent_exempt_vote_withdraws::id(), "fail vote withdraw instructions which leave the account non-rent-exempt"),
            (evict_invalid_stakes_cache_entries::id(), "evict invalid stakes cache entries on epoch boundaries"),
            (cap_accounts_data_len::id(), "cap the accounts data len"),
            (max_tx_account_locks::id(), "enforce max number of locked accounts per transaction"),
            (require_rent_exempt_accounts::id(), "require all new transaction accounts with data to be rent-exempt"),
            (vote_withdraw_authority_may_change_authorized_voter::id(), "vote account withdraw authority may change the authorized voter #22521"),
            (spl_associated_token_account_v1_0_4::id(), "SPL Associated Token Account Program release version 1.0.4, tied to token 3.3.0 #22648"),
            (update_syscall_base_costs::id(), "Update syscall base costs"),
            (reject_vote_account_close_unless_zero_credit_epoch::id(), "fail vote account withdraw to 0 unless account earned 0 credits in last completed epoch"),
            (bank_tranaction_count_fix::id(), "Fixes Bank::transaction_count to include all committed transactions, not just successful ones"),
            (disable_bpf_deprecated_load_instructions::id(), "Disable ldabs* and ldind* BPF instructions"),
            (disable_bpf_unresolved_symbols_at_runtime::id(), "Disable reporting of unresolved BPF symbols at runtime"),
            (add_get_processed_sibling_instruction_syscall::id(), "add add_get_processed_sibling_instruction_syscall"),
            (fixed_memcpy_nonoverlapping_check::id(), "use correct check for nonoverlapping regions in memcpy syscall"),
            // Velas features
            (velas::hardfork_pack::id(), "EVMblockhashes sysvar history, roothashes calculation. Apply old (reconfigure_native_token, unlock_switch_vote)."),
            (velas::evm_cross_execution::id(), "EVM cross execution."),
            (velas::native_swap_in_evm_history::id(), "Native swap in evm history."),
            (velas::evm_new_error_handling::id(), "EVM new error handling."),
            (velas::unsigned_tx_fix::id(), "Authorized transaction hash fixed."),
            (velas::ignore_reset_on_cleared::id(), "Don't reset evm_swap address balance, when it already swapped, to avoid empty blocks."),
            (velas::free_ownership_require_signer::id(), "Free ownership require signer."),
            (velas::burn_fee::id(), "Burn fee during transaction execution."),
            /*************** ADD NEW FEATURES HERE ***************/
        ]
    ).collect();


    /// Unique identifier of the current software's feature set
    pub static ref ID: Hash = {
        let mut hasher = Hasher::default();
        let mut feature_ids = FEATURE_NAMES.keys().collect::<Vec<_>>();
        feature_ids.sort();
        for feature in feature_ids {
            hasher.hash(feature.as_ref());
        }
        hasher.result()
    };
}

#[derive(Clone, PartialEq, Eq, Hash)]
pub struct FullInflationFeaturePair {
    pub vote_id: Pubkey, // Feature that grants the candidate the ability to enable full inflation
    pub enable_id: Pubkey, // Feature to enable full inflation by the candidate
}

lazy_static! {
    /// Set of feature pairs that once enabled will trigger full inflation
    pub static ref FULL_INFLATION_FEATURE_PAIRS: HashSet<FullInflationFeaturePair> = [
        FullInflationFeaturePair {
            vote_id: full_inflation::mainnet::certusone::vote::id(),
            enable_id: full_inflation::mainnet::certusone::enable::id(),
        },
    ]
        .iter()
        .cloned()
        .collect();
}

/// `FeatureSet` holds the set of currently active/inactive runtime features
#[derive(AbiExample, Debug, Clone)]
pub struct FeatureSet {
    pub active: HashMap<Pubkey, Slot>,
    pub inactive: HashSet<Pubkey>,
}
impl Default for FeatureSet {
    fn default() -> Self {
        // All features disabled
        Self {
            active: HashMap::new(),
            inactive: FEATURE_NAMES.keys().cloned().collect(),
        }
    }
}
impl FeatureSet {
    pub fn is_active(&self, feature_id: &Pubkey) -> bool {
        self.active.contains_key(feature_id)
    }

    pub fn activated_slot(&self, feature_id: &Pubkey) -> Option<Slot> {
        self.active.get(feature_id).copied()
    }

    /// List of enabled features that trigger full inflation
    pub fn full_inflation_features_enabled(&self) -> HashSet<Pubkey> {
        let mut hash_set = FULL_INFLATION_FEATURE_PAIRS
            .iter()
            .filter_map(|pair| {
                if self.is_active(&pair.vote_id) && self.is_active(&pair.enable_id) {
                    Some(pair.enable_id)
                } else {
                    None
                }
            })
            .collect::<HashSet<_>>();

        if self.is_active(&full_inflation::devnet_and_testnet_velas_mainnet::id()) {
            hash_set.insert(full_inflation::devnet_and_testnet_velas_mainnet::id());
        }
        hash_set
    }

    /// All features enabled, useful for testing
    pub fn all_enabled() -> Self {
        Self {
            active: FEATURE_NAMES.keys().cloned().map(|key| (key, 0)).collect(),
            inactive: HashSet::new(),
        }
    }

    /// Activate a feature
    pub fn activate(&mut self, feature_id: &Pubkey, slot: u64) {
        self.inactive.remove(feature_id);
        self.active.insert(*feature_id, slot);
    }

    /// Deactivate a feature
    pub fn deactivate(&mut self, feature_id: &Pubkey) {
        self.active.remove(feature_id);
        self.inactive.insert(*feature_id);
    }
}

#[cfg(test)]
mod test {
    use super::*;

    #[test]
    fn test_full_inflation_features_enabled_devnet_and_testnet() {
        let mut feature_set = FeatureSet::default();
        assert!(feature_set.full_inflation_features_enabled().is_empty());
        feature_set
            .active
            .insert(full_inflation::devnet_and_testnet_velas_mainnet::id(), 42);
        assert_eq!(
            feature_set.full_inflation_features_enabled(),
            [full_inflation::devnet_and_testnet_velas_mainnet::id()]
                .iter()
                .cloned()
                .collect()
        );
    }

    #[test]
    fn test_full_inflation_features_enabled() {
        // Normal sequence: vote_id then enable_id
        let mut feature_set = FeatureSet::default();
        assert!(feature_set.full_inflation_features_enabled().is_empty());
        feature_set
            .active
            .insert(full_inflation::mainnet::certusone::vote::id(), 42);
        assert!(feature_set.full_inflation_features_enabled().is_empty());
        feature_set
            .active
            .insert(full_inflation::mainnet::certusone::enable::id(), 42);
        assert_eq!(
            feature_set.full_inflation_features_enabled(),
            [full_inflation::mainnet::certusone::enable::id()]
                .iter()
                .cloned()
                .collect()
        );

        // Backwards sequence: enable_id and then vote_id
        let mut feature_set = FeatureSet::default();
        assert!(feature_set.full_inflation_features_enabled().is_empty());
        feature_set
            .active
            .insert(full_inflation::mainnet::certusone::enable::id(), 42);
        assert!(feature_set.full_inflation_features_enabled().is_empty());
        feature_set
            .active
            .insert(full_inflation::mainnet::certusone::vote::id(), 42);
        assert_eq!(
            feature_set.full_inflation_features_enabled(),
            [full_inflation::mainnet::certusone::enable::id()]
                .iter()
                .cloned()
                .collect()
        );
    }

    #[test]
    fn test_feature_set_activate_deactivate() {
        let mut feature_set = FeatureSet::default();

        let feature = Pubkey::new_unique();
        assert!(!feature_set.is_active(&feature));
        feature_set.activate(&feature, 0);
        assert!(feature_set.is_active(&feature));
        feature_set.deactivate(&feature);
        assert!(!feature_set.is_active(&feature));
    }
}<|MERGE_RESOLUTION|>--- conflicted
+++ resolved
@@ -299,6 +299,40 @@
     solana_sdk::declare_id!("D5YEM15Fgox3JFqCGFRgnwqAcJ2QtB6MiJMAm7B38sQ3");
 }
 
+
+pub mod drop_redundant_turbine_path {
+    solana_sdk::declare_id!("9e9RFVCfsBA19iJ6w7v7w5gvoEP8C2SVMxCgRZNKEVaX");
+}
+
+pub mod default_units_per_instruction {
+    solana_sdk::declare_id!("HLtQsLVVBaCL3YYwt6UsH9gWoPHB285hTiYMa4rFpBbp");
+}
+
+pub mod add_shred_type_to_shred_seed {
+    solana_sdk::declare_id!("D63CT5jtNMSTnNmKvVdd22NTbGiW9DgZEowaAPFsDvD3");
+}
+
+pub mod warp_timestamp_with_a_vengeance {
+    solana_sdk::declare_id!("76k5t7davqtAHxLc4f84W7KVnwgUEBgeg6JxxrixE5jF");
+}
+
+pub mod separate_nonce_from_blockhash {
+    solana_sdk::declare_id!("HRXtnwaMAwH9b2P8jT4CpvChk3Tj5wbuQaLLKcuKz3vb");
+}
+
+pub mod enable_durable_nonce {
+    solana_sdk::declare_id!("m1HeqS9BpDqJ6NUu8oUgFxes1DZWQB1pbchbwmWTbyo");
+}
+
+pub mod nonce_must_be_authorized {
+    solana_sdk::declare_id!("2xLqXg2nj3UpdNonMxkwc6DBxmjPiyNYAWLh2NuHzNuk");
+}
+
+pub mod nonce_must_be_advanceable {
+    solana_sdk::declare_id!("4ViDUMd1axFfJxWViMkZ2nwdbYGxHer1MhoT3igGasPj");
+}
+
+
 pub mod cpi_data_cost {
     solana_sdk::declare_id!("CuYeffE36Bed4qExko1XwUDHB2b6TJ9pwphXw52Nm9UB");
 }
@@ -342,7 +376,6 @@
     solana_sdk::declare_id!("EqohBJpJsJym3qAJ3N7AH35c4u2rfS5yYvS693ThYTbG");
 }
 
-<<<<<<< HEAD
 pub mod velas {
     pub mod hardfork_pack {
         // 1. difficulty not a hash but a number.
@@ -379,40 +412,6 @@
         solana_sdk::declare_id!("CjdrowBMM3drcSSciwPVpAWz4hBqWAKSLj9Ea9PD1vip");
     }
 }
-=======
-pub mod drop_redundant_turbine_path {
-    solana_sdk::declare_id!("4Di3y24QFLt5QEUPZtbnjyfQKfm6ZMTfa6Dw1psfoMKU");
-}
-
-pub mod default_units_per_instruction {
-    solana_sdk::declare_id!("J2QdYx8crLbTVK8nur1jeLsmc3krDbfjoxoea2V1Uy5Q");
-}
-
-pub mod add_shred_type_to_shred_seed {
-    solana_sdk::declare_id!("Ds87KVeqhbv7Jw8W6avsS1mqz3Mw5J3pRTpPoDQ2QdiJ");
-}
-
-pub mod warp_timestamp_with_a_vengeance {
-    solana_sdk::declare_id!("3BX6SBeEBibHaVQXywdkcgyUk6evfYZkHdztXiDtEpFS");
-}
-
-pub mod separate_nonce_from_blockhash {
-    solana_sdk::declare_id!("Gea3ZkK2N4pHuVZVxWcnAtS6UEDdyumdYt4pFcKjA3ar");
-}
-
-pub mod enable_durable_nonce {
-    solana_sdk::declare_id!("4EJQtF2pkRyawwcTVfQutzq4Sa5hRhibF6QAK1QXhtEX");
-}
-
-pub mod nonce_must_be_authorized {
-    solana_sdk::declare_id!("HxrEu1gXuH7iD3Puua1ohd5n4iUKJyFNtNxk9DVJkvgr");
-}
-
-pub mod nonce_must_be_advanceable {
-    solana_sdk::declare_id!("3u3Er5Vc2jVcwz4xr2GJeSAXT3fAj6ADHZ4BJMZiScFd");
-}
-
->>>>>>> 0c54340a
 lazy_static! {
     /// Map of feature identifiers to user-visible description
     pub static ref FEATURE_NAMES_BEFORE_MAINNET: HashMap<Pubkey, &'static str> = [
@@ -430,71 +429,6 @@
         (spl_token_v2_self_transfer_fix::id(), "spl-token self-transfer fix"),
         (warp_timestamp_again::id(), "warp timestamp again, adjust bounding to 25% fast 80% slow #15204"),
         (check_init_vote_data::id(), "check initialized Vote data"),
-<<<<<<< HEAD
-=======
-        (stake_program_v4::id(), "solana_stake_program v4"),
-        (secp256k1_recover_syscall_enabled::id(), "secp256k1_recover syscall"),
-        (system_transfer_zero_check::id(), "perform all checks for transfers of 0 lamports"),
-        (blake3_syscall_enabled::id(), "blake3 syscall"),
-        (dedupe_config_program_signers::id(), "dedupe config program signers"),
-        (deterministic_shred_seed_enabled::id(), "deterministic shred seed"),
-        (verify_tx_signatures_len::id(), "prohibit extra transaction signatures"),
-        (vote_stake_checked_instructions::id(), "vote/state program checked instructions #18345"),
-        (neon_evm_compute_budget::id(), "bump neon_evm's compute budget"),
-        (rent_for_sysvars::id(), "collect rent from accounts owned by sysvars"),
-        (libsecp256k1_0_5_upgrade_enabled::id(), "upgrade libsecp256k1 to v0.5.0"),
-        (tx_wide_compute_cap::id(), "transaction wide compute cap"),
-        (spl_token_v2_set_authority_fix::id(), "spl-token set_authority fix"),
-        (merge_nonce_error_into_system_error::id(), "merge NonceError into SystemError"),
-        (disable_fees_sysvar::id(), "disable fees sysvar"),
-        (stake_merge_with_unmatched_credits_observed::id(), "allow merging active stakes with unmatched credits_observed #18985"),
-        (gate_large_block::id(), "validator checks block cost against max limit in realtime, reject if exceeds."),
-        (versioned_tx_message_enabled::id(), "enable versioned transaction message processing"),
-        (libsecp256k1_fail_on_bad_count::id(), "fail libsec256k1_verify if count appears wrong"),
-        (instructions_sysvar_owned_by_sysvar::id(), "fix owner for instructions sysvar"),
-        (stake_program_advance_activating_credits_observed::id(), "Enable advancing credits observed for activation epoch #19309"),
-        (demote_program_write_locks::id(), "demote program write locks to readonly, except when upgradeable loader present #19593 #20265"),
-        (ed25519_program_enabled::id(), "enable builtin ed25519 signature verify program"),
-        (return_data_syscall_enabled::id(), "enable sol_{set,get}_return_data syscall"),
-        (reduce_required_deploy_balance::id(), "reduce required payer balance for program deploys"),
-        (sol_log_data_syscall_enabled::id(), "enable sol_log_data syscall"),
-        (stakes_remove_delegation_if_inactive::id(), "remove delegations from stakes cache when inactive"),
-        (do_support_realloc::id(), "support account data reallocation"),
-        (prevent_calling_precompiles_as_programs::id(), "prevent calling precompiles as programs"),
-        (optimize_epoch_boundary_updates::id(), "optimize epoch boundary updates"),
-        (remove_native_loader::id(), "remove support for the native loader"),
-        (send_to_tpu_vote_port::id(), "send votes to the tpu vote port"),
-        (turbine_peers_shuffle::id(), "turbine peers shuffle patch"),
-        (requestable_heap_size::id(), "Requestable heap frame size"),
-        (disable_fee_calculator::id(), "deprecate fee calculator"),
-        (add_compute_budget_program::id(), "Add compute_budget_program"),
-        (nonce_must_be_writable::id(), "nonce must be writable"),
-        (spl_token_v3_3_0_release::id(), "spl-token v3.3.0 release"),
-        (leave_nonce_on_success::id(), "leave nonce as is on success"),
-        (reject_empty_instruction_without_program::id(), "fail instructions which have native_loader as program_id directly"),
-        (reject_non_rent_exempt_vote_withdraws::id(), "fail vote withdraw instructions which leave the account non-rent-exempt"),
-        (evict_invalid_stakes_cache_entries::id(), "evict invalid stakes cache entries on epoch boundaries"),
-        (cap_accounts_data_len::id(), "cap the accounts data len"),
-        (max_tx_account_locks::id(), "enforce max number of locked accounts per transaction"),
-        (require_rent_exempt_accounts::id(), "require all new transaction accounts with data to be rent-exempt"),
-        (vote_withdraw_authority_may_change_authorized_voter::id(), "vote account withdraw authority may change the authorized voter #22521"),
-        (spl_associated_token_account_v1_0_4::id(), "SPL Associated Token Account Program release version 1.0.4, tied to token 3.3.0 #22648"),
-        (update_syscall_base_costs::id(), "Update syscall base costs"),
-        (reject_vote_account_close_unless_zero_credit_epoch::id(), "fail vote account withdraw to 0 unless account earned 0 credits in last completed epoch"),
-        (bank_tranaction_count_fix::id(), "Fixes Bank::transaction_count to include all committed transactions, not just successful ones"),
-        (disable_bpf_deprecated_load_instructions::id(), "Disable ldabs* and ldind* BPF instructions"),
-        (disable_bpf_unresolved_symbols_at_runtime::id(), "Disable reporting of unresolved BPF symbols at runtime"),
-        (add_get_processed_sibling_instruction_syscall::id(), "add add_get_processed_sibling_instruction_syscall"),
-        (fixed_memcpy_nonoverlapping_check::id(), "use correct check for nonoverlapping regions in memcpy syscall"),
-        (drop_redundant_turbine_path::id(), "drop redundant turbine path"),
-        (default_units_per_instruction::id(), "Default max tx-wide compute units calculated per instruction"),
-        (add_shred_type_to_shred_seed::id(), "add shred-type to shred seed #25556"),
-        (warp_timestamp_with_a_vengeance::id(), "warp timestamp again, adjust bounding to 150% slow #25666"),
-        (separate_nonce_from_blockhash::id(), "separate durable nonce and blockhash domains #25744"),
-        (enable_durable_nonce::id(), "enable durable nonce #25744"),
-        (nonce_must_be_authorized::id(), "nonce must be authorized"),
-        (nonce_must_be_advanceable::id(), "durable nonces must be advanceable"),
->>>>>>> 0c54340a
         /*************** ADD NEW FEATURES HERE ***************/
     ]
         .iter()
@@ -568,6 +502,14 @@
             (disable_bpf_unresolved_symbols_at_runtime::id(), "Disable reporting of unresolved BPF symbols at runtime"),
             (add_get_processed_sibling_instruction_syscall::id(), "add add_get_processed_sibling_instruction_syscall"),
             (fixed_memcpy_nonoverlapping_check::id(), "use correct check for nonoverlapping regions in memcpy syscall"),
+            (drop_redundant_turbine_path::id(), "drop redundant turbine path"),
+            (default_units_per_instruction::id(), "Default max tx-wide compute units calculated per instruction"),
+            (add_shred_type_to_shred_seed::id(), "add shred-type to shred seed #25556"),
+            (warp_timestamp_with_a_vengeance::id(), "warp timestamp again, adjust bounding to 150% slow #25666"),
+            (separate_nonce_from_blockhash::id(), "separate durable nonce and blockhash domains #25744"),
+            (enable_durable_nonce::id(), "enable durable nonce #25744"),
+            (nonce_must_be_authorized::id(), "nonce must be authorized"),
+            (nonce_must_be_advanceable::id(), "durable nonces must be advanceable"),
             // Velas features
             (velas::hardfork_pack::id(), "EVMblockhashes sysvar history, roothashes calculation. Apply old (reconfigure_native_token, unlock_switch_vote)."),
             (velas::evm_cross_execution::id(), "EVM cross execution."),
