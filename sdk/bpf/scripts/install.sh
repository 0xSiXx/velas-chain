--- conflicted
+++ resolved
@@ -101,41 +101,9 @@
     job="download \
            https://github.com/solana-labs/bpf-tools/releases/download \
            $version \
-<<<<<<< HEAD
-           solana-rust-bpf-$machine.tar.bz2 \
-           rust-bpf-$machine"
-    get $version rust-bpf-$machine "$job"
-  )
-  exitcode=$?
-  if [[ $exitcode -ne 0 ]]; then
-    exit 1
-  fi
-  touch rust-bpf-$machine-$version.md
-fi
-set -ex
-./rust-bpf-$machine/bin/rustc --version
-./rust-bpf-$machine/bin/rustc --print sysroot
-set +e
-rustup toolchain uninstall bpf
-set -e
-rustup toolchain link bpf rust-bpf-$machine
-
-# Install Rust-BPF Sysroot sources
-version=v0.14
-if [[ ! -e rust-bpf-sysroot-$version.md || ! -e rust-bpf-sysroot ]]; then
-  (
-    set -e
-    rm -rf rust-bpf-sysroot*
-    rm -rf xargo
-    job="clone \
-           https://github.com/solana-labs/rust-bpf-sysroot.git \
-           $version"
-    get $version rust-bpf-sysroot "$job"
-=======
            solana-bpf-tools-$machine.tar.bz2 \
            bpf-tools"
     get $version bpf-tools "$job"
->>>>>>> 7759210f
   )
   exitcode=$?
   if [[ $exitcode -ne 0 ]]; then
