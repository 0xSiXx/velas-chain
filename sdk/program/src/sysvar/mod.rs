//! named accounts for synthesized data accounts for bank state, etc.
//!
use {
    crate::{account_info::AccountInfo, program_error::ProgramError, pubkey::Pubkey},
    lazy_static::lazy_static,
};

pub mod clock;
pub mod epoch_schedule;
pub mod fees;
pub mod instructions;
pub mod recent_blockhashes;
pub mod recent_evm_blockhashes;
pub mod rent;
pub mod rewards;
pub mod slot_hashes;
pub mod slot_history;
pub mod stake_history;

lazy_static! {
    pub static ref ALL_IDS: Vec<Pubkey> = vec![
        clock::id(),
        epoch_schedule::id(),
        #[allow(deprecated)]
        fees::id(),
        #[allow(deprecated)]
        recent_blockhashes::id(),
        rent::id(),
        rewards::id(),
        slot_hashes::id(),
        slot_history::id(),
        stake_history::id(),
        instructions::id(),
    ];
}

pub fn is_sysvar_id(id: &Pubkey) -> bool {
<<<<<<< HEAD
    clock::check_id(id)
        || epoch_schedule::check_id(id)
        || fees::check_id(id)
        || recent_blockhashes::check_id(id)
        || recent_evm_blockhashes::check_id(id)
        || rent::check_id(id)
        || rewards::check_id(id)
        || slot_hashes::check_id(id)
        || slot_history::check_id(id)
        || stake_history::check_id(id)
        || instructions::check_id(id)
=======
    ALL_IDS.iter().any(|key| key == id)
>>>>>>> 3ac7e043
}

#[macro_export]
macro_rules! declare_sysvar_id(
    ($name:expr, $type:ty) => (
        $crate::declare_id!($name);

        impl $crate::sysvar::SysvarId for $type {
            fn id() -> $crate::pubkey::Pubkey {
                id()
            }

            fn check_id(pubkey: &$crate::pubkey::Pubkey) -> bool {
                check_id(pubkey)
            }
        }

        #[cfg(test)]
        #[test]
        fn test_sysvar_id() {
            assert!($crate::sysvar::is_sysvar_id(&id()), "sysvar::is_sysvar_id() doesn't know about {}", $name);
        }
    )
);

#[macro_export]
macro_rules! declare_deprecated_sysvar_id(
    ($name:expr, $type:ty) => (
        $crate::declare_deprecated_id!($name);

        impl $crate::sysvar::SysvarId for $type {
            fn id() -> $crate::pubkey::Pubkey {
                #[allow(deprecated)]
                id()
            }

            fn check_id(pubkey: &$crate::pubkey::Pubkey) -> bool {
                #[allow(deprecated)]
                check_id(pubkey)
            }
        }

        #[cfg(test)]
        #[test]
        fn test_sysvar_id() {
            assert!($crate::sysvar::is_sysvar_id(&id()), "sysvar::is_sysvar_id() doesn't know about {}", $name);
        }
    )
);

// Owner pubkey for sysvar accounts
crate::declare_id!("Sysvar1111111111111111111111111111111111111");

pub trait SysvarId {
    fn id() -> Pubkey;

    fn check_id(pubkey: &Pubkey) -> bool;
}

// Sysvar utilities
pub trait Sysvar:
    SysvarId + Default + Sized + serde::Serialize + serde::de::DeserializeOwned
{
    fn size_of() -> usize {
        bincode::serialized_size(&Self::default()).unwrap() as usize
    }
    fn from_account_info(account_info: &AccountInfo) -> Result<Self, ProgramError> {
        if !Self::check_id(account_info.unsigned_key()) {
            return Err(ProgramError::InvalidArgument);
        }
        bincode::deserialize(&account_info.data.borrow()).map_err(|_| ProgramError::InvalidArgument)
    }
    fn to_account_info(&self, account_info: &mut AccountInfo) -> Option<()> {
        bincode::serialize_into(&mut account_info.data.borrow_mut()[..], self).ok()
    }
    fn get() -> Result<Self, ProgramError> {
        Err(ProgramError::UnsupportedSysvar)
    }
}

#[macro_export]
macro_rules! impl_sysvar_get {
    ($syscall_name:ident) => {
        fn get() -> Result<Self, ProgramError> {
            let mut var = Self::default();
            let var_addr = &mut var as *mut _ as *mut u8;

            #[cfg(target_arch = "bpf")]
            let result = unsafe {
                extern "C" {
                    fn $syscall_name(var_addr: *mut u8) -> u64;
                }
                $syscall_name(var_addr)
            };
            #[cfg(not(target_arch = "bpf"))]
            let result = crate::program_stubs::$syscall_name(var_addr);

            match result {
                crate::entrypoint::SUCCESS => Ok(var),
                e => Err(e.into()),
            }
        }
    };
}

#[cfg(test)]
mod tests {
    use {
        super::*,
        crate::{clock::Epoch, program_error::ProgramError, pubkey::Pubkey},
        std::{cell::RefCell, rc::Rc},
    };

    #[repr(C)]
    #[derive(Serialize, Deserialize, Debug, Default, PartialEq)]
    struct TestSysvar {
        something: Pubkey,
    }
    crate::declare_id!("TestSysvar111111111111111111111111111111111");
    impl crate::sysvar::SysvarId for TestSysvar {
        fn id() -> crate::pubkey::Pubkey {
            id()
        }

        fn check_id(pubkey: &crate::pubkey::Pubkey) -> bool {
            check_id(pubkey)
        }
    }
    impl Sysvar for TestSysvar {}

    #[test]
    fn test_sysvar_account_info_to_from() {
        let test_sysvar = TestSysvar::default();
        let key = crate::sysvar::tests::id();
        let wrong_key = Pubkey::new_unique();
        let owner = Pubkey::new_unique();
        let mut lamports = 42;
        let mut data = vec![0_u8; TestSysvar::size_of()];
        let mut account_info = AccountInfo::new(
            &key,
            false,
            true,
            &mut lamports,
            &mut data,
            &owner,
            false,
            Epoch::default(),
        );

        test_sysvar.to_account_info(&mut account_info).unwrap();
        let new_test_sysvar = TestSysvar::from_account_info(&account_info).unwrap();
        assert_eq!(test_sysvar, new_test_sysvar);

        account_info.key = &wrong_key;
        assert_eq!(
            TestSysvar::from_account_info(&account_info),
            Err(ProgramError::InvalidArgument)
        );

        let mut small_data = vec![];
        account_info.data = Rc::new(RefCell::new(&mut small_data));
        assert_eq!(test_sysvar.to_account_info(&mut account_info), None);
    }
}<|MERGE_RESOLUTION|>--- conflicted
+++ resolved
@@ -25,6 +25,7 @@
         fees::id(),
         #[allow(deprecated)]
         recent_blockhashes::id(),
+	    recent_evm_blockhashes::id(),
         rent::id(),
         rewards::id(),
         slot_hashes::id(),
@@ -35,21 +36,7 @@
 }
 
 pub fn is_sysvar_id(id: &Pubkey) -> bool {
-<<<<<<< HEAD
-    clock::check_id(id)
-        || epoch_schedule::check_id(id)
-        || fees::check_id(id)
-        || recent_blockhashes::check_id(id)
-        || recent_evm_blockhashes::check_id(id)
-        || rent::check_id(id)
-        || rewards::check_id(id)
-        || slot_hashes::check_id(id)
-        || slot_history::check_id(id)
-        || stake_history::check_id(id)
-        || instructions::check_id(id)
-=======
     ALL_IDS.iter().any(|key| key == id)
->>>>>>> 3ac7e043
 }
 
 #[macro_export]
@@ -154,6 +141,7 @@
         }
     };
 }
+
 
 #[cfg(test)]
 mod tests {
