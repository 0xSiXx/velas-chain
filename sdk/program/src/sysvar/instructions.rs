#![allow(clippy::integer_arithmetic)]
//! This account contains the serialized transaction instructions
use crate::{
    account_info::AccountInfo,
    instruction::{AccountMeta, Instruction},
    program_error::ProgramError,
    pubkey::Pubkey,
    sanitize::SanitizeError,
    serialize_utils::{read_pubkey, read_slice, read_u16, read_u8},
};
#[cfg(not(target_arch = "bpf"))]
use {
    crate::serialize_utils::{append_slice, append_u16, append_u8},
    bitflags::bitflags,
};

<<<<<<< HEAD
use crate::{instruction::Instruction, sanitize::SanitizeError};

=======
>>>>>>> 3ac7e043
// Instructions Sysvar, dummy type, use the associated helpers instead of the Sysvar trait
pub struct Instructions();

crate::declare_sysvar_id!("Sysvar1nstructions1111111111111111111111111", Instructions);

<<<<<<< HEAD
/// Load the current instruction's index from the Instructions Sysvar data
=======
// Construct the account data for the Instructions Sysvar
#[cfg(not(target_arch = "bpf"))]
pub fn construct_instructions_data(instructions: &[BorrowedInstruction]) -> Vec<u8> {
    let mut data = serialize_instructions(instructions);
    // add room for current instruction index.
    data.resize(data.len() + 2, 0);

    data
}

/// Borrowed version of AccountMeta
pub struct BorrowedAccountMeta<'a> {
    pub pubkey: &'a Pubkey,
    pub is_signer: bool,
    pub is_writable: bool,
}

/// Borrowed version of Instruction
pub struct BorrowedInstruction<'a> {
    pub program_id: &'a Pubkey,
    pub accounts: Vec<BorrowedAccountMeta<'a>>,
    pub data: &'a [u8],
}

#[cfg(not(target_arch = "bpf"))]
bitflags! {
    struct InstructionsSysvarAccountMeta: u8 {
        const NONE = 0b00000000;
        const IS_SIGNER = 0b00000001;
        const IS_WRITABLE = 0b00000010;
    }
}

// First encode the number of instructions:
// [0..2 - num_instructions
//
// Then a table of offsets of where to find them in the data
//  3..2 * num_instructions table of instruction offsets
//
// Each instruction is then encoded as:
//   0..2 - num_accounts
//   2 - meta_byte -> (bit 0 signer, bit 1 is_writable)
//   3..35 - pubkey - 32 bytes
//   35..67 - program_id
//   67..69 - data len - u16
//   69..data_len - data
#[cfg(not(target_arch = "bpf"))]
fn serialize_instructions(instructions: &[BorrowedInstruction]) -> Vec<u8> {
    // 64 bytes is a reasonable guess, calculating exactly is slower in benchmarks
    let mut data = Vec::with_capacity(instructions.len() * (32 * 2));
    append_u16(&mut data, instructions.len() as u16);
    for _ in 0..instructions.len() {
        append_u16(&mut data, 0);
    }

    for (i, instruction) in instructions.iter().enumerate() {
        let start_instruction_offset = data.len() as u16;
        let start = 2 + (2 * i);
        data[start..start + 2].copy_from_slice(&start_instruction_offset.to_le_bytes());
        append_u16(&mut data, instruction.accounts.len() as u16);
        for account_meta in &instruction.accounts {
            let mut account_meta_flags = InstructionsSysvarAccountMeta::NONE;
            if account_meta.is_signer {
                account_meta_flags |= InstructionsSysvarAccountMeta::IS_SIGNER;
            }
            if account_meta.is_writable {
                account_meta_flags |= InstructionsSysvarAccountMeta::IS_WRITABLE;
            }
            append_u8(&mut data, account_meta_flags.bits());
            append_slice(&mut data, account_meta.pubkey.as_ref());
        }

        append_slice(&mut data, instruction.program_id.as_ref());
        append_u16(&mut data, instruction.data.len() as u16);
        append_slice(&mut data, instruction.data);
    }
    data
}

/// Load the current `Instruction`'s index in the currently executing
/// `Transaction` from the Instructions Sysvar data
#[deprecated(
    since = "1.8.0",
    note = "Unsafe because the sysvar accounts address is not checked, please use `load_current_index_checked` instead"
)]
>>>>>>> 3ac7e043
pub fn load_current_index(data: &[u8]) -> u16 {
    let mut instr_fixed_data = [0u8; 2];
    let len = data.len();
    instr_fixed_data.copy_from_slice(&data[len - 2..len]);
    u16::from_le_bytes(instr_fixed_data)
}

<<<<<<< HEAD
/// Store the current instruction's index in the Instructions Sysvar data
=======
/// Load the current `Instruction`'s index in the currently executing
/// `Transaction`
pub fn load_current_index_checked(
    instruction_sysvar_account_info: &AccountInfo,
) -> Result<u16, ProgramError> {
    if !check_id(instruction_sysvar_account_info.key) {
        return Err(ProgramError::UnsupportedSysvar);
    }

    let instruction_sysvar = instruction_sysvar_account_info.try_borrow_data()?;
    let mut instr_fixed_data = [0u8; 2];
    let len = instruction_sysvar.len();
    instr_fixed_data.copy_from_slice(&instruction_sysvar[len - 2..len]);
    Ok(u16::from_le_bytes(instr_fixed_data))
}

/// Store the current `Instruction`'s index in the Instructions Sysvar data
>>>>>>> 3ac7e043
pub fn store_current_index(data: &mut [u8], instruction_index: u16) {
    let last_index = data.len() - 2;
    data[last_index..last_index + 2].copy_from_slice(&instruction_index.to_le_bytes());
}

<<<<<<< HEAD
/// Load an instruction at the specified index
=======
fn deserialize_instruction(index: usize, data: &[u8]) -> Result<Instruction, SanitizeError> {
    const IS_SIGNER_BIT: usize = 0;
    const IS_WRITABLE_BIT: usize = 1;

    let mut current = 0;
    let num_instructions = read_u16(&mut current, data)?;
    if index >= num_instructions as usize {
        return Err(SanitizeError::IndexOutOfBounds);
    }

    // index into the instruction byte-offset table.
    current += index * 2;
    let start = read_u16(&mut current, data)?;

    current = start as usize;
    let num_accounts = read_u16(&mut current, data)?;
    let mut accounts = Vec::with_capacity(num_accounts as usize);
    for _ in 0..num_accounts {
        let meta_byte = read_u8(&mut current, data)?;
        let mut is_signer = false;
        let mut is_writable = false;
        if meta_byte & (1 << IS_SIGNER_BIT) != 0 {
            is_signer = true;
        }
        if meta_byte & (1 << IS_WRITABLE_BIT) != 0 {
            is_writable = true;
        }
        let pubkey = read_pubkey(&mut current, data)?;
        accounts.push(AccountMeta {
            pubkey,
            is_signer,
            is_writable,
        });
    }
    let program_id = read_pubkey(&mut current, data)?;
    let data_len = read_u16(&mut current, data)?;
    let data = read_slice(&mut current, data, data_len as usize)?;
    Ok(Instruction {
        program_id,
        accounts,
        data,
    })
}

/// Load an `Instruction` in the currently executing `Transaction` at the
/// specified index
#[deprecated(
    since = "1.8.0",
    note = "Unsafe because the sysvar accounts address is not checked, please use `load_instruction_at_checked` instead"
)]
>>>>>>> 3ac7e043
pub fn load_instruction_at(index: usize, data: &[u8]) -> Result<Instruction, SanitizeError> {
    deserialize_instruction(index, data)
}

/// Load an `Instruction` in the currently executing `Transaction` at the
/// specified index
pub fn load_instruction_at_checked(
    index: usize,
    instruction_sysvar_account_info: &AccountInfo,
) -> Result<Instruction, ProgramError> {
    if !check_id(instruction_sysvar_account_info.key) {
        return Err(ProgramError::UnsupportedSysvar);
    }

    let instruction_sysvar = instruction_sysvar_account_info.try_borrow_data()?;
    deserialize_instruction(index, &instruction_sysvar).map_err(|err| match err {
        SanitizeError::IndexOutOfBounds => ProgramError::InvalidArgument,
        _ => ProgramError::InvalidInstructionData,
    })
}

/// Returns the `Instruction` relative to the current `Instruction` in the
/// currently executing `Transaction`
pub fn get_instruction_relative(
    index_relative_to_current: i64,
    instruction_sysvar_account_info: &AccountInfo,
) -> Result<Instruction, ProgramError> {
    if !check_id(instruction_sysvar_account_info.key) {
        return Err(ProgramError::UnsupportedSysvar);
    }

    let instruction_sysvar = instruction_sysvar_account_info.data.borrow();
    #[allow(deprecated)]
    let current_index = load_current_index(&instruction_sysvar) as i64;
    let index = current_index.saturating_add(index_relative_to_current);
    if index < 0 {
        return Err(ProgramError::InvalidArgument);
    }
    #[allow(deprecated)]
    load_instruction_at(
        current_index.saturating_add(index_relative_to_current) as usize,
        &instruction_sysvar,
    )
    .map_err(|err| match err {
        SanitizeError::IndexOutOfBounds => ProgramError::InvalidArgument,
        _ => ProgramError::InvalidInstructionData,
    })
}

#[cfg(test)]
mod tests {
    use {
        super::*,
        crate::{
            instruction::AccountMeta,
            message::{Message as LegacyMessage, SanitizedMessage},
            pubkey::Pubkey,
        },
        std::convert::TryFrom,
    };

    #[test]
    fn test_load_store_instruction() {
        let mut data = [4u8; 10];
        store_current_index(&mut data, 3);
        #[allow(deprecated)]
        let index = load_current_index(&data);
        assert_eq!(index, 3);
        assert_eq!([4u8; 8], data[0..8]);
    }

    #[test]
    fn test_load_instruction_at_checked() {
        let instruction0 = Instruction::new_with_bincode(
            Pubkey::new_unique(),
            &0,
            vec![AccountMeta::new(Pubkey::new_unique(), false)],
        );
        let instruction1 = Instruction::new_with_bincode(
            Pubkey::new_unique(),
            &0,
            vec![AccountMeta::new(Pubkey::new_unique(), false)],
        );
        let sanitized_message = SanitizedMessage::try_from(LegacyMessage::new(
            &[instruction0.clone(), instruction1.clone()],
            Some(&Pubkey::new_unique()),
        ))
        .unwrap();

        let key = id();
        let mut lamports = 0;
        let mut data = construct_instructions_data(&sanitized_message.decompile_instructions());
        let owner = crate::sysvar::id();
        let mut account_info = AccountInfo::new(
            &key,
            false,
            false,
            &mut lamports,
            &mut data,
            &owner,
            false,
            0,
        );

        assert_eq!(
            instruction0,
            load_instruction_at_checked(0, &account_info).unwrap()
        );
        assert_eq!(
            instruction1,
            load_instruction_at_checked(1, &account_info).unwrap()
        );
        assert_eq!(
            Err(ProgramError::InvalidArgument),
            load_instruction_at_checked(2, &account_info)
        );

        let key = Pubkey::new_unique();
        account_info.key = &key;
        assert_eq!(
            Err(ProgramError::UnsupportedSysvar),
            load_instruction_at_checked(2, &account_info)
        );
    }

    #[test]
    fn test_load_current_index_checked() {
        let instruction0 = Instruction::new_with_bincode(
            Pubkey::new_unique(),
            &0,
            vec![AccountMeta::new(Pubkey::new_unique(), false)],
        );
        let instruction1 = Instruction::new_with_bincode(
            Pubkey::new_unique(),
            &0,
            vec![AccountMeta::new(Pubkey::new_unique(), false)],
        );
        let sanitized_message = SanitizedMessage::try_from(LegacyMessage::new(
            &[instruction0, instruction1],
            Some(&Pubkey::new_unique()),
        ))
        .unwrap();

        let key = id();
        let mut lamports = 0;
        let mut data = construct_instructions_data(&sanitized_message.decompile_instructions());
        store_current_index(&mut data, 1);
        let owner = crate::sysvar::id();
        let mut account_info = AccountInfo::new(
            &key,
            false,
            false,
            &mut lamports,
            &mut data,
            &owner,
            false,
            0,
        );

        assert_eq!(1, load_current_index_checked(&account_info).unwrap());
        {
            let mut data = account_info.try_borrow_mut_data().unwrap();
            store_current_index(&mut data, 0);
        }
        assert_eq!(0, load_current_index_checked(&account_info).unwrap());

        let key = Pubkey::new_unique();
        account_info.key = &key;
        assert_eq!(
            Err(ProgramError::UnsupportedSysvar),
            load_current_index_checked(&account_info)
        );
    }

    #[test]
    fn test_get_instruction_relative() {
        let instruction0 = Instruction::new_with_bincode(
            Pubkey::new_unique(),
            &0,
            vec![AccountMeta::new(Pubkey::new_unique(), false)],
        );
        let instruction1 = Instruction::new_with_bincode(
            Pubkey::new_unique(),
            &0,
            vec![AccountMeta::new(Pubkey::new_unique(), false)],
        );
        let instruction2 = Instruction::new_with_bincode(
            Pubkey::new_unique(),
            &0,
            vec![AccountMeta::new(Pubkey::new_unique(), false)],
        );
        let sanitized_message = SanitizedMessage::try_from(LegacyMessage::new(
            &[
                instruction0.clone(),
                instruction1.clone(),
                instruction2.clone(),
            ],
            Some(&Pubkey::new_unique()),
        ))
        .unwrap();

        let key = id();
        let mut lamports = 0;
        let mut data = construct_instructions_data(&sanitized_message.decompile_instructions());
        store_current_index(&mut data, 1);
        let owner = crate::sysvar::id();
        let mut account_info = AccountInfo::new(
            &key,
            false,
            false,
            &mut lamports,
            &mut data,
            &owner,
            false,
            0,
        );

        assert_eq!(
            Err(ProgramError::InvalidArgument),
            get_instruction_relative(-2, &account_info)
        );
        assert_eq!(
            instruction0,
            get_instruction_relative(-1, &account_info).unwrap()
        );
        assert_eq!(
            instruction1,
            get_instruction_relative(0, &account_info).unwrap()
        );
        assert_eq!(
            instruction2,
            get_instruction_relative(1, &account_info).unwrap()
        );
        assert_eq!(
            Err(ProgramError::InvalidArgument),
            get_instruction_relative(2, &account_info)
        );
        {
            let mut data = account_info.try_borrow_mut_data().unwrap();
            store_current_index(&mut data, 0);
        }
        assert_eq!(
            Err(ProgramError::InvalidArgument),
            get_instruction_relative(-1, &account_info)
        );
        assert_eq!(
            instruction0,
            get_instruction_relative(0, &account_info).unwrap()
        );
        assert_eq!(
            instruction1,
            get_instruction_relative(1, &account_info).unwrap()
        );
        assert_eq!(
            instruction2,
            get_instruction_relative(2, &account_info).unwrap()
        );
        assert_eq!(
            Err(ProgramError::InvalidArgument),
            get_instruction_relative(3, &account_info)
        );

        let key = Pubkey::new_unique();
        account_info.key = &key;
        assert_eq!(
            Err(ProgramError::UnsupportedSysvar),
            get_instruction_relative(0, &account_info)
        );
    }

    #[test]
    fn test_serialize_instructions() {
        let program_id0 = Pubkey::new_unique();
        let program_id1 = Pubkey::new_unique();
        let id0 = Pubkey::new_unique();
        let id1 = Pubkey::new_unique();
        let id2 = Pubkey::new_unique();
        let id3 = Pubkey::new_unique();
        let instructions = vec![
            Instruction::new_with_bincode(program_id0, &0, vec![AccountMeta::new(id0, false)]),
            Instruction::new_with_bincode(program_id0, &0, vec![AccountMeta::new(id1, true)]),
            Instruction::new_with_bincode(
                program_id1,
                &0,
                vec![AccountMeta::new_readonly(id2, false)],
            ),
            Instruction::new_with_bincode(
                program_id1,
                &0,
                vec![AccountMeta::new_readonly(id3, true)],
            ),
        ];

        let message = LegacyMessage::new(&instructions, Some(&id1));
        let sanitized_message = SanitizedMessage::try_from(message).unwrap();
        let serialized = serialize_instructions(&sanitized_message.decompile_instructions());

        // assert that deserialize_instruction is compatible with SanitizedMessage::serialize_instructions
        for (i, instruction) in instructions.iter().enumerate() {
            assert_eq!(
                deserialize_instruction(i, &serialized).unwrap(),
                *instruction
            );
        }
    }

    #[test]
    fn test_decompile_instructions_out_of_bounds() {
        let program_id0 = Pubkey::new_unique();
        let id0 = Pubkey::new_unique();
        let id1 = Pubkey::new_unique();
        let instructions = vec![
            Instruction::new_with_bincode(program_id0, &0, vec![AccountMeta::new(id0, false)]),
            Instruction::new_with_bincode(program_id0, &0, vec![AccountMeta::new(id1, true)]),
        ];

        let message =
            SanitizedMessage::try_from(LegacyMessage::new(&instructions, Some(&id1))).unwrap();
        let serialized = serialize_instructions(&message.decompile_instructions());
        assert_eq!(
            deserialize_instruction(instructions.len(), &serialized).unwrap_err(),
            SanitizeError::IndexOutOfBounds,
        );
    }
}<|MERGE_RESOLUTION|>--- conflicted
+++ resolved
@@ -14,19 +14,11 @@
     bitflags::bitflags,
 };
 
-<<<<<<< HEAD
-use crate::{instruction::Instruction, sanitize::SanitizeError};
-
-=======
->>>>>>> 3ac7e043
 // Instructions Sysvar, dummy type, use the associated helpers instead of the Sysvar trait
 pub struct Instructions();
 
 crate::declare_sysvar_id!("Sysvar1nstructions1111111111111111111111111", Instructions);
 
-<<<<<<< HEAD
-/// Load the current instruction's index from the Instructions Sysvar data
-=======
 // Construct the account data for the Instructions Sysvar
 #[cfg(not(target_arch = "bpf"))]
 pub fn construct_instructions_data(instructions: &[BorrowedInstruction]) -> Vec<u8> {
@@ -112,7 +104,6 @@
     since = "1.8.0",
     note = "Unsafe because the sysvar accounts address is not checked, please use `load_current_index_checked` instead"
 )]
->>>>>>> 3ac7e043
 pub fn load_current_index(data: &[u8]) -> u16 {
     let mut instr_fixed_data = [0u8; 2];
     let len = data.len();
@@ -120,9 +111,6 @@
     u16::from_le_bytes(instr_fixed_data)
 }
 
-<<<<<<< HEAD
-/// Store the current instruction's index in the Instructions Sysvar data
-=======
 /// Load the current `Instruction`'s index in the currently executing
 /// `Transaction`
 pub fn load_current_index_checked(
@@ -140,15 +128,11 @@
 }
 
 /// Store the current `Instruction`'s index in the Instructions Sysvar data
->>>>>>> 3ac7e043
 pub fn store_current_index(data: &mut [u8], instruction_index: u16) {
     let last_index = data.len() - 2;
     data[last_index..last_index + 2].copy_from_slice(&instruction_index.to_le_bytes());
 }
 
-<<<<<<< HEAD
-/// Load an instruction at the specified index
-=======
 fn deserialize_instruction(index: usize, data: &[u8]) -> Result<Instruction, SanitizeError> {
     const IS_SIGNER_BIT: usize = 0;
     const IS_WRITABLE_BIT: usize = 1;
@@ -199,7 +183,6 @@
     since = "1.8.0",
     note = "Unsafe because the sysvar accounts address is not checked, please use `load_instruction_at_checked` instead"
 )]
->>>>>>> 3ac7e043
 pub fn load_instruction_at(index: usize, data: &[u8]) -> Result<Instruction, SanitizeError> {
     deserialize_instruction(index, data)
 }
