--- conflicted
+++ resolved
@@ -1,40 +1,4 @@
 #![allow(clippy::integer_arithmetic)]
-<<<<<<< HEAD
-use clap::{crate_description, crate_name, crate_version, value_t, value_t_or_exit, App, Arg};
-use log::*;
-use solana_clap_utils::{
-    input_parsers::{keypair_of, pubkey_of},
-    input_validators::{is_amount, is_keypair, is_pubkey_or_keypair, is_url, is_valid_percentage},
-};
-use solana_cli_output::display::format_labeled_address;
-use solana_client::{
-    client_error, rpc_client::RpcClient, rpc_config::RpcSimulateTransactionConfig,
-    rpc_request::MAX_GET_SIGNATURE_STATUSES_QUERY_ITEMS, rpc_response::RpcVoteAccountInfo,
-};
-use solana_metrics::datapoint_info;
-use solana_notifier::Notifier;
-use solana_sdk::{
-    account_utils::StateMut,
-    clock::{Epoch, Slot},
-    commitment_config::CommitmentConfig,
-    message::Message,
-    native_token::*,
-    pubkey::Pubkey,
-    signature::{Keypair, Signature, Signer},
-    transaction::Transaction,
-};
-use solana_stake_program::{stake_instruction, stake_state::StakeState};
-
-use std::{
-    collections::{HashMap, HashSet},
-    error,
-    fs::File,
-    path::PathBuf,
-    process,
-    str::FromStr,
-    thread::sleep,
-    time::Duration,
-=======
 use {
     clap::{
         crate_description, crate_name, crate_version, value_t, value_t_or_exit, App, Arg,
@@ -77,7 +41,6 @@
         time::Duration,
     },
     thiserror::Error,
->>>>>>> 7759210f
 };
 
 mod confirmed_block_cache;
@@ -399,7 +362,7 @@
         .arg(
             Arg::with_name("baseline_stake_amount")
                 .long("baseline-stake-amount")
-                .value_name("VLX")
+                .value_name("SOL")
                 .takes_value(true)
                 .default_value("5000")
                 .validator(is_amount)
@@ -407,7 +370,7 @@
         .arg(
             Arg::with_name("bonus_stake_amount")
                 .long("bonus-stake-amount")
-                .value_name("VLX")
+                .value_name("SOL")
                 .takes_value(true)
                 .default_value("50000")
                 .validator(is_amount)
@@ -794,7 +757,7 @@
         get_stake_account(&rpc_client, &config.source_stake_address)?;
 
     info!(
-        "stake account balance: {} VLX",
+        "stake account balance: {} SOL",
         lamports_to_sol(source_stake_balance)
     );
     match &source_stake_state {
@@ -868,23 +831,19 @@
 ) -> Result<Vec<ConfirmedTransaction>, Box<dyn error::Error>> {
     let authorized_staker_balance = rpc_client.get_balance(&authorized_staker.pubkey())?;
     info!(
-        "Authorized staker balance: {} VLX",
+        "Authorized staker balance: {} SOL",
         lamports_to_sol(authorized_staker_balance)
     );
 
     let (blockhash, fee_calculator, last_valid_slot) = rpc_client
-<<<<<<< HEAD
-        .get_recent_blockhash_with_commitment(CommitmentConfig::finalized())?
-=======
         .get_recent_blockhash_with_commitment(rpc_client.commitment())?
->>>>>>> 7759210f
         .value;
     info!("{} transactions to send", transactions.len());
 
     let required_fee = transactions.iter().fold(0, |fee, (transaction, _)| {
         fee + fee_calculator.calculate_fee(&transaction.message)
     });
-    info!("Required fee: {} VLX", lamports_to_sol(required_fee));
+    info!("Required fee: {} SOL", lamports_to_sol(required_fee));
     if required_fee > authorized_staker_balance {
         return Err("Authorized staker has insufficient funds".into());
     }
@@ -1594,13 +1553,13 @@
         info!("All stake accounts exist");
     } else {
         info!(
-            "{} VLX is required to create {} stake accounts",
+            "{} SOL is required to create {} stake accounts",
             lamports_to_sol(source_stake_lamports_required),
             create_stake_transactions.len()
         );
         if source_stake_balance < source_stake_lamports_required {
             error!(
-                "Source stake account has insufficient balance: {} VLX, but {} VLX is required",
+                "Source stake account has insufficient balance: {} SOL, but {} SOL is required",
                 lamports_to_sol(source_stake_balance),
                 lamports_to_sol(source_stake_lamports_required)
             );
