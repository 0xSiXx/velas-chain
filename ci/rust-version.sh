#
# This file maintains the rust versions for use by CI.
#
# Obtain the environment variables without any automatic toolchain updating:
#   $ source ci/rust-version.sh
#
# Obtain the environment variables updating both stable and nightly, only stable, or
# only nightly:
#   $ source ci/rust-version.sh all
#   $ source ci/rust-version.sh stable
#   $ source ci/rust-version.sh nightly

# Then to build with either stable or nightly:
#   $ cargo +"$rust_stable" build
#   $ cargo +"$rust_nightly" build
#

if [[ -n $RUST_STABLE_VERSION ]]; then
  stable_version="$RUST_STABLE_VERSION"
else
<<<<<<< HEAD
  stable_version=1.59.0
=======
  stable_version=1.57.0
>>>>>>> 3ac7e043
fi

if [[ -n $RUST_NIGHTLY_VERSION ]]; then
  nightly_version="$RUST_NIGHTLY_VERSION"
else
<<<<<<< HEAD
  nightly_version=2021-04-18
=======
  nightly_version=2021-12-03
>>>>>>> 3ac7e043
fi


export rust_stable="$stable_version"
export rust_stable_docker_image=solanalabs/rust:"$stable_version"

export rust_nightly=nightly-"$nightly_version"
export rust_nightly_docker_image=solanalabs/rust-nightly:"$nightly_version"

[[ -z $1 ]] || (

  rustup_install() {
    declare toolchain=$1
    if ! cargo +"$toolchain" -V > /dev/null; then
      echo "$0: Missing toolchain? Installing...: $toolchain" >&2
      rustup install "$toolchain"
      cargo +"$toolchain" -V
    fi
  }

  set -e
  cd "$(dirname "${BASH_SOURCE[0]}")"
  case $1 in
  stable)
     rustup_install "$rust_stable"
     ;;
  nightly)
     rustup_install "$rust_nightly"
    ;;
  all)
     rustup_install "$rust_stable"
     rustup_install "$rust_nightly"
    ;;
  *)
    echo "$0: Note: ignoring unknown argument: $1" >&2
    ;;
  esac
)<|MERGE_RESOLUTION|>--- conflicted
+++ resolved
@@ -18,21 +18,13 @@
 if [[ -n $RUST_STABLE_VERSION ]]; then
   stable_version="$RUST_STABLE_VERSION"
 else
-<<<<<<< HEAD
   stable_version=1.59.0
-=======
-  stable_version=1.57.0
->>>>>>> 3ac7e043
 fi
 
 if [[ -n $RUST_NIGHTLY_VERSION ]]; then
   nightly_version="$RUST_NIGHTLY_VERSION"
 else
-<<<<<<< HEAD
-  nightly_version=2021-04-18
-=======
   nightly_version=2021-12-03
->>>>>>> 3ac7e043
 fi
 
 
