--- conflicted
+++ resolved
@@ -14,19 +14,6 @@
 log = "0.4.14"
 rand = "0.7.0"
 rayon = "1.5.1"
-<<<<<<< HEAD
-solana-core = { path = "../core", version = "=1.9.13" }
-solana-gossip = { path = "../gossip", version = "=1.9.13" }
-solana-ledger = { path = "../ledger", version = "=1.9.13" }
-solana-logger = { path = "../logger", version = "=1.9.13" }
-solana-measure = { path = "../measure", version = "=1.9.13" }
-solana-perf = { path = "../perf", version = "=1.9.13" }
-solana-poh = { path = "../poh", version = "=1.9.13" }
-solana-runtime = { path = "../runtime", version = "=1.9.13" }
-solana-streamer = { path = "../streamer", version = "=1.9.13" }
-solana-sdk = { path = "../sdk", version = "=1.9.13" }
-solana-version = { path = "../version", version = "=0.6.0" }
-=======
 solana-core = { path = "../core", version = "=1.9.29" }
 solana-gossip = { path = "../gossip", version = "=1.9.29" }
 solana-ledger = { path = "../ledger", version = "=1.9.29" }
@@ -37,8 +24,7 @@
 solana-runtime = { path = "../runtime", version = "=1.9.29" }
 solana-streamer = { path = "../streamer", version = "=1.9.29" }
 solana-sdk = { path = "../sdk", version = "=1.9.29" }
-solana-version = { path = "../version", version = "=1.9.29" }
->>>>>>> 0c54340a
+solana-version = { path = "../version", version = "=0.6.0" }
 
 [package.metadata.docs.rs]
 targets = ["x86_64-unknown-linux-gnu"]