--- conflicted
+++ resolved
@@ -3,11 +3,7 @@
 edition = "2021"
 name = "solana-ledger-tool"
 description = "Blockchain, Rebuilt for Scale"
-<<<<<<< HEAD
-version = "1.6.14"
-=======
 version = "1.9.13"
->>>>>>> 3ac7e043
 repository = "https://github.com/solana-labs/solana"
 license = "Apache-2.0"
 homepage = "https://solana.com/"
@@ -24,37 +20,6 @@
 log = { version = "0.4.14" }
 regex = "1"
 serde = { version = "1.0", features = ["derive"] }
-<<<<<<< HEAD
-serde_json = "1.0.56"
-serde_yaml = "0.8.13"
-solana-clap-utils = { path = "../clap-utils", version = "=1.6.14" }
-solana-cli-output = { path = "../cli-output", version = "=1.6.14" }
-solana-ledger = { path = "../ledger", version = "=1.6.14" }
-solana-logger = { path = "../logger", version = "=1.6.14" }
-solana-measure = { path = "../measure", version = "=1.6.14" }
-solana-runtime = { path = "../runtime", version = "=1.6.14" }
-solana-sdk = { path = "../sdk", version = "=1.6.14" }
-solana-stake-program = { path = "../programs/stake", version = "=1.6.14" }
-solana-storage-bigtable = { path = "../storage-bigtable", version = "=1.6.14" }
-solana-transaction-status = { path = "../transaction-status", version = "=1.6.14" }
-solana-version = { path = "../version", version = "=0.5.1" }
-solana-vote-program = { path = "../programs/vote", version = "=1.6.14" }
-
-tempfile = "3.1.0"
-tokio = { version = "1", features = ["full"] }
-
-evm-state = { path = "../evm-utils/evm-state" }
-evm-rpc = { path = "../evm-utils/evm-rpc" }
-triedb = { git = "https://github.com/velas/triedb", branch = "feat/gc-simple", features = ["rocksdb"] }
-rlp = "0.5.0"
-anyhow = "1.0.43"
-rayon = "1.5.0"
-
-[dev-dependencies]
-assert_cmd = "1.0"
-quickcheck = "1.0.3"
-quickcheck_macros = "1.0.0"
-=======
 serde_json = "1.0.72"
 serde_yaml = "0.8.21"
 solana-clap-utils = { path = "../clap-utils", version = "=1.9.13" }
@@ -69,16 +34,23 @@
 solana-stake-program = { path = "../programs/stake", version = "=1.9.13" }
 solana-storage-bigtable = { path = "../storage-bigtable", version = "=1.9.13" }
 solana-transaction-status = { path = "../transaction-status", version = "=1.9.13" }
-solana-version = { path = "../version", version = "=1.9.13" }
+solana-version = { path = "../version", version = "=0.6.0" }
 solana-vote-program = { path = "../programs/vote", version = "=1.9.13" }
 tokio = { version = "1", features = ["full"] }
 
+evm-state = { path = "../evm-utils/evm-state" }
+evm-rpc = { path = "../evm-utils/evm-rpc" }
+triedb = { git = "https://github.com/velas/triedb", branch = "feat/gc-simple", features = ["rocksdb"] }
+rlp = "0.5.0"
+anyhow = "1.0.43"
+rayon = "1.5.0"
 [target.'cfg(not(target_env = "msvc"))'.dependencies]
 jemallocator = {package = "tikv-jemallocator", version = "0.4.1", features = ["unprefixed_malloc_on_supported_platforms"]}
 
 [dev-dependencies]
 assert_cmd = "2.0"
->>>>>>> 3ac7e043
+quickcheck = "1.0.3"
+quickcheck_macros = "1.0.0"
 
 [target."cfg(unix)".dependencies]
 signal-hook = "0.3.10"
