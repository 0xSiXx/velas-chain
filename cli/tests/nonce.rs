--- conflicted
+++ resolved
@@ -30,12 +30,8 @@
     let mint_keypair = Keypair::new();
     let mint_pubkey = mint_keypair.pubkey();
     let faucet_addr = run_local_faucet(mint_keypair, None);
-<<<<<<< HEAD
-    let test_validator = TestValidator::with_no_fees(mint_pubkey, Some(faucet_addr));
-=======
     let test_validator =
         TestValidator::with_no_fees(mint_pubkey, Some(faucet_addr), SocketAddrSpace::Unspecified);
->>>>>>> 3ac7e043
 
     full_battery_tests(test_validator, None, false);
 }
@@ -45,12 +41,8 @@
     let mint_keypair = Keypair::new();
     let mint_pubkey = mint_keypair.pubkey();
     let faucet_addr = run_local_faucet(mint_keypair, None);
-<<<<<<< HEAD
-    let test_validator = TestValidator::with_no_fees(mint_pubkey, Some(faucet_addr));
-=======
     let test_validator =
         TestValidator::with_no_fees(mint_pubkey, Some(faucet_addr), SocketAddrSpace::Unspecified);
->>>>>>> 3ac7e043
 
     full_battery_tests(test_validator, Some(String::from("seed")), false);
 }
@@ -60,12 +52,8 @@
     let mint_keypair = Keypair::new();
     let mint_pubkey = mint_keypair.pubkey();
     let faucet_addr = run_local_faucet(mint_keypair, None);
-<<<<<<< HEAD
-    let test_validator = TestValidator::with_no_fees(mint_pubkey, Some(faucet_addr));
-=======
     let test_validator =
         TestValidator::with_no_fees(mint_pubkey, Some(faucet_addr), SocketAddrSpace::Unspecified);
->>>>>>> 3ac7e043
 
     full_battery_tests(test_validator, None, true);
 }
@@ -88,11 +76,7 @@
         &rpc_client,
         &config_payer,
         &config_payer.signers[0].pubkey(),
-<<<<<<< HEAD
-        2000,
-=======
         sol_to_lamports(2000.0),
->>>>>>> 3ac7e043
     )
     .unwrap();
     check_balance!(
@@ -131,11 +115,7 @@
         seed,
         nonce_authority: optional_authority,
         memo: None,
-<<<<<<< HEAD
-        amount: SpendAmount::Some(1000),
-=======
         amount: SpendAmount::Some(sol_to_lamports(1000.0)),
->>>>>>> 3ac7e043
     };
 
     process_command(&config_payer).unwrap();
@@ -263,16 +243,12 @@
     let mint_keypair = Keypair::new();
     let mint_pubkey = mint_keypair.pubkey();
     let faucet_addr = run_local_faucet(mint_keypair, None);
-<<<<<<< HEAD
-    let test_validator = TestValidator::with_custom_fees(mint_pubkey, 1, Some(faucet_addr));
-=======
     let test_validator = TestValidator::with_custom_fees(
         mint_pubkey,
         1,
         Some(faucet_addr),
         SocketAddrSpace::Unspecified,
     );
->>>>>>> 3ac7e043
 
     let offline_nonce_authority_signer = keypair_from_seed(&[1u8; 32]).unwrap();
     let online_nonce_creator_signer = keypair_from_seed(&[2u8; 32]).unwrap();
@@ -285,22 +261,14 @@
         &rpc_client,
         &CliConfig::recent_for_tests(),
         &offline_nonce_authority_signer.pubkey(),
-<<<<<<< HEAD
-        42,
-=======
         sol_to_lamports(42.0),
->>>>>>> 3ac7e043
     )
     .unwrap();
     request_and_confirm_airdrop(
         &rpc_client,
         &CliConfig::recent_for_tests(),
         &online_nonce_creator_signer.pubkey(),
-<<<<<<< HEAD
-        4242,
-=======
         sol_to_lamports(4242.0),
->>>>>>> 3ac7e043
     )
     .unwrap();
     check_balance!(
@@ -333,11 +301,7 @@
         seed: Some(seed),
         nonce_authority: Some(authority_pubkey),
         memo: None,
-<<<<<<< HEAD
-        amount: SpendAmount::Some(241),
-=======
         amount: SpendAmount::Some(sol_to_lamports(241.0)),
->>>>>>> 3ac7e043
     };
     process_command(&creator_config).unwrap();
     check_balance!(sol_to_lamports(241.0), &rpc_client, &nonce_address);
