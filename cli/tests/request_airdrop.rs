--- conflicted
+++ resolved
@@ -17,12 +17,8 @@
     let mint_keypair = Keypair::new();
     let mint_pubkey = mint_keypair.pubkey();
     let faucet_addr = run_local_faucet(mint_keypair, None);
-<<<<<<< HEAD
-    let test_validator = TestValidator::with_no_fees(mint_pubkey, Some(faucet_addr));
-=======
     let test_validator =
         TestValidator::with_no_fees(mint_pubkey, Some(faucet_addr), SocketAddrSpace::Unspecified);
->>>>>>> 3ac7e043
 
     let mut bob_config = CliConfig::recent_for_tests();
     bob_config.json_rpc_url = test_validator.rpc_url();
