use {
    crate::{
        checks::{check_account_for_fee_with_commitment, check_unique_pubkeys},
        cli::{
            log_instruction_custom_error, log_instruction_custom_error_ex, CliCommand,
            CliCommandInfo, CliConfig, CliError, ProcessResult,
        },
        feature::get_feature_is_active,
        memo::WithMemo,
        spend_utils::{resolve_spend_tx_and_check_account_balance, SpendAmount},
    },
<<<<<<< HEAD
    memo::WithMemo,
    spend_utils::{resolve_spend_tx_and_check_account_balance, SpendAmount},
};
use clap::{App, Arg, ArgMatches, SubCommand};
use solana_clap_utils::{
    input_parsers::*,
    input_validators::*,
    keypair::{DefaultSigner, SignerIndex},
    memo::MEMO_ARG,
    nonce::*,
};
use solana_cli_output::CliNonceAccount;
use solana_client::{nonce_utils::*, rpc_client::RpcClient};
use solana_remote_wallet::remote_wallet::RemoteWalletManager;
use solana_sdk::{
    account::Account,
    hash::Hash,
    message::Message,
    nonce::{self, State},
    pubkey::Pubkey,
    system_instruction::{
        advance_nonce_account, authorize_nonce_account, create_nonce_account,
        create_nonce_account_with_seed, withdraw_nonce_account, NonceError, SystemError,
=======
    clap::{App, Arg, ArgMatches, SubCommand},
    solana_clap_utils::{
        input_parsers::*,
        input_validators::*,
        keypair::{DefaultSigner, SignerIndex},
        memo::{memo_arg, MEMO_ARG},
        nonce::*,
    },
    solana_cli_output::CliNonceAccount,
    solana_client::{nonce_utils::*, rpc_client::RpcClient},
    solana_remote_wallet::remote_wallet::RemoteWalletManager,
    solana_sdk::{
        account::Account,
        feature_set::merge_nonce_error_into_system_error,
        hash::Hash,
        instruction::InstructionError,
        message::Message,
        nonce::{self, State},
        pubkey::Pubkey,
        system_instruction::{
            advance_nonce_account, authorize_nonce_account, create_nonce_account,
            create_nonce_account_with_seed, instruction_to_nonce_error, withdraw_nonce_account,
            NonceError, SystemError,
        },
        system_program,
        transaction::{Transaction, TransactionError},
>>>>>>> 3ac7e043
    },
    std::sync::Arc,
};

pub trait NonceSubCommands {
    fn nonce_subcommands(self) -> Self;
}

impl NonceSubCommands for App<'_, '_> {
    fn nonce_subcommands(self) -> Self {
        self.subcommand(
            SubCommand::with_name("authorize-nonce-account")
                .about("Assign account authority to a new entity")
                .arg(
                    pubkey!(Arg::with_name("nonce_account_pubkey")
                        .index(1)
                        .value_name("NONCE_ACCOUNT_ADDRESS")
                        .required(true),
                        "Address of the nonce account. "),
                )
                .arg(
                    pubkey!(Arg::with_name("new_authority")
                        .index(2)
                        .value_name("AUTHORITY_PUBKEY")
                        .required(true),
                        "Account to be granted authority of the nonce account. "),
                )
                .arg(nonce_authority_arg())
                .arg(memo_arg()),
        )
        .subcommand(
            SubCommand::with_name("create-nonce-account")
                .about("Create a nonce account")
                .arg(
                    Arg::with_name("nonce_account_keypair")
                        .index(1)
                        .value_name("ACCOUNT_KEYPAIR")
                        .takes_value(true)
                        .required(true)
                        .validator(is_valid_signer)
                        .help("Keypair of the nonce account to fund"),
                )
                .arg(
                    Arg::with_name("amount")
                        .index(2)
                        .value_name("AMOUNT")
                        .takes_value(true)
                        .required(true)
                        .validator(is_amount_or_all)
                        .help("The amount to load the nonce account with, in VLX; accepts keyword ALL"),
                )
                .arg(
                    pubkey!(Arg::with_name(NONCE_AUTHORITY_ARG.name)
                        .long(NONCE_AUTHORITY_ARG.long)
                        .value_name("PUBKEY"),
                        "Assign noncing authority to another entity. "),
                )
                .arg(
                    Arg::with_name("seed")
                        .long("seed")
                        .value_name("STRING")
                        .takes_value(true)
                        .help("Seed for address generation; if specified, the resulting account will be at a derived address of the NONCE_ACCOUNT pubkey")
                )
                .arg(memo_arg()),
        )
        .subcommand(
            SubCommand::with_name("nonce")
                .about("Get the current nonce value")
                .alias("get-nonce")
                .arg(
                    pubkey!(Arg::with_name("nonce_account_pubkey")
                        .index(1)
                        .value_name("NONCE_ACCOUNT_ADDRESS")
                        .required(true),
                        "Address of the nonce account to display. "),
                ),
        )
        .subcommand(
            SubCommand::with_name("new-nonce")
                .about("Generate a new nonce, rendering the existing nonce useless")
                .arg(
                    pubkey!(Arg::with_name("nonce_account_pubkey")
                        .index(1)
                        .value_name("NONCE_ACCOUNT_ADDRESS")
                        .required(true),
                        "Address of the nonce account. "),
                )
                .arg(nonce_authority_arg())
                .arg(memo_arg()),
        )
        .subcommand(
            SubCommand::with_name("nonce-account")
                .about("Show the contents of a nonce account")
                .alias("show-nonce-account")
                .arg(
                    pubkey!(Arg::with_name("nonce_account_pubkey")
                        .index(1)
                        .value_name("NONCE_ACCOUNT_ADDRESS")
                        .required(true),
                        "Address of the nonce account to display. "),
                )
                .arg(
                    Arg::with_name("lamports")
                        .long("lamports")
                        .takes_value(false)
                        .help("Display balance in lamports instead of VLX"),
                ),
        )
        .subcommand(
            SubCommand::with_name("withdraw-from-nonce-account")
                .about("Withdraw VLX from the nonce account")
                .arg(
                    pubkey!(Arg::with_name("nonce_account_pubkey")
                        .index(1)
                        .value_name("NONCE_ACCOUNT_ADDRESS")
                        .required(true),
                        "Nonce account to withdraw from. "),
                )
                .arg(
                    pubkey!(Arg::with_name("destination_account_pubkey")
                        .index(2)
                        .value_name("RECIPIENT_ADDRESS")
                        .required(true),
                        "The account to which the VLX should be transferred. "),
                )
                .arg(
                    Arg::with_name("amount")
                        .index(3)
                        .value_name("AMOUNT")
                        .takes_value(true)
                        .required(true)
                        .validator(is_amount)
                        .help("The amount to withdraw from the nonce account, in VLX"),
                )
                .arg(nonce_authority_arg())
                .arg(memo_arg()),
        )
    }
}

pub fn parse_authorize_nonce_account(
    matches: &ArgMatches<'_>,
    default_signer: &DefaultSigner,
    wallet_manager: &mut Option<Arc<RemoteWalletManager>>,
) -> Result<CliCommandInfo, CliError> {
    let nonce_account = pubkey_of_signer(matches, "nonce_account_pubkey", wallet_manager)?.unwrap();
    let new_authority = pubkey_of_signer(matches, "new_authority", wallet_manager)?.unwrap();
    let memo = matches.value_of(MEMO_ARG.name).map(String::from);
    let (nonce_authority, nonce_authority_pubkey) =
        signer_of(matches, NONCE_AUTHORITY_ARG.name, wallet_manager)?;

    let payer_provided = None;
    let signer_info = default_signer.generate_unique_signers(
        vec![payer_provided, nonce_authority],
        matches,
        wallet_manager,
    )?;

    Ok(CliCommandInfo {
        command: CliCommand::AuthorizeNonceAccount {
            nonce_account,
            nonce_authority: signer_info.index_of(nonce_authority_pubkey).unwrap(),
            memo,
            new_authority,
        },
        signers: signer_info.signers,
    })
}

pub fn parse_nonce_create_account(
    matches: &ArgMatches<'_>,
    default_signer: &DefaultSigner,
    wallet_manager: &mut Option<Arc<RemoteWalletManager>>,
) -> Result<CliCommandInfo, CliError> {
    let (nonce_account, nonce_account_pubkey) =
        signer_of(matches, "nonce_account_keypair", wallet_manager)?;
    let seed = matches.value_of("seed").map(|s| s.to_string());
    let amount = SpendAmount::new_from_matches(matches, "amount");
    let nonce_authority = pubkey_of_signer(matches, NONCE_AUTHORITY_ARG.name, wallet_manager)?;
    let memo = matches.value_of(MEMO_ARG.name).map(String::from);

    let payer_provided = None;
    let signer_info = default_signer.generate_unique_signers(
        vec![payer_provided, nonce_account],
        matches,
        wallet_manager,
    )?;

    Ok(CliCommandInfo {
        command: CliCommand::CreateNonceAccount {
            nonce_account: signer_info.index_of(nonce_account_pubkey).unwrap(),
            seed,
            nonce_authority,
            memo,
            amount,
        },
        signers: signer_info.signers,
    })
}

pub fn parse_get_nonce(
    matches: &ArgMatches<'_>,
    wallet_manager: &mut Option<Arc<RemoteWalletManager>>,
) -> Result<CliCommandInfo, CliError> {
    let nonce_account_pubkey =
        pubkey_of_signer(matches, "nonce_account_pubkey", wallet_manager)?.unwrap();

    Ok(CliCommandInfo {
        command: CliCommand::GetNonce(nonce_account_pubkey),
        signers: vec![],
    })
}

pub fn parse_new_nonce(
    matches: &ArgMatches<'_>,
    default_signer: &DefaultSigner,
    wallet_manager: &mut Option<Arc<RemoteWalletManager>>,
) -> Result<CliCommandInfo, CliError> {
    let nonce_account = pubkey_of_signer(matches, "nonce_account_pubkey", wallet_manager)?.unwrap();
    let memo = matches.value_of(MEMO_ARG.name).map(String::from);
    let (nonce_authority, nonce_authority_pubkey) =
        signer_of(matches, NONCE_AUTHORITY_ARG.name, wallet_manager)?;

    let payer_provided = None;
    let signer_info = default_signer.generate_unique_signers(
        vec![payer_provided, nonce_authority],
        matches,
        wallet_manager,
    )?;

    Ok(CliCommandInfo {
        command: CliCommand::NewNonce {
            nonce_account,
            nonce_authority: signer_info.index_of(nonce_authority_pubkey).unwrap(),
            memo,
        },
        signers: signer_info.signers,
    })
}

pub fn parse_show_nonce_account(
    matches: &ArgMatches<'_>,
    wallet_manager: &mut Option<Arc<RemoteWalletManager>>,
) -> Result<CliCommandInfo, CliError> {
    let nonce_account_pubkey =
        pubkey_of_signer(matches, "nonce_account_pubkey", wallet_manager)?.unwrap();
    let use_lamports_unit = matches.is_present("lamports");

    Ok(CliCommandInfo {
        command: CliCommand::ShowNonceAccount {
            nonce_account_pubkey,
            use_lamports_unit,
        },
        signers: vec![],
    })
}

pub fn parse_withdraw_from_nonce_account(
    matches: &ArgMatches<'_>,
    default_signer: &DefaultSigner,
    wallet_manager: &mut Option<Arc<RemoteWalletManager>>,
) -> Result<CliCommandInfo, CliError> {
    let nonce_account = pubkey_of_signer(matches, "nonce_account_pubkey", wallet_manager)?.unwrap();
    let destination_account_pubkey =
        pubkey_of_signer(matches, "destination_account_pubkey", wallet_manager)?.unwrap();
    let lamports = lamports_of_sol(matches, "amount").unwrap();
    let memo = matches.value_of(MEMO_ARG.name).map(String::from);
    let (nonce_authority, nonce_authority_pubkey) =
        signer_of(matches, NONCE_AUTHORITY_ARG.name, wallet_manager)?;

    let payer_provided = None;
    let signer_info = default_signer.generate_unique_signers(
        vec![payer_provided, nonce_authority],
        matches,
        wallet_manager,
    )?;

    Ok(CliCommandInfo {
        command: CliCommand::WithdrawFromNonceAccount {
            nonce_account,
            nonce_authority: signer_info.index_of(nonce_authority_pubkey).unwrap(),
            memo,
            destination_account_pubkey,
            lamports,
        },
        signers: signer_info.signers,
    })
}

/// Check if a nonce account is initialized with the given authority and hash
pub fn check_nonce_account(
    nonce_account: &Account,
    nonce_authority: &Pubkey,
    nonce_hash: &Hash,
) -> Result<(), CliError> {
    match state_from_account(nonce_account)? {
        State::Initialized(ref data) => {
            if &data.blockhash != nonce_hash {
                Err(Error::InvalidHash.into())
            } else if nonce_authority != &data.authority {
                Err(Error::InvalidAuthority.into())
            } else {
                Ok(())
            }
        }
        State::Uninitialized => Err(Error::InvalidStateForOperation.into()),
    }
}

pub fn process_authorize_nonce_account(
    rpc_client: &RpcClient,
    config: &CliConfig,
    nonce_account: &Pubkey,
    nonce_authority: SignerIndex,
    memo: Option<&String>,
    new_authority: &Pubkey,
) -> ProcessResult {
    let latest_blockhash = rpc_client.get_latest_blockhash()?;

    let nonce_authority = config.signers[nonce_authority];
    let ixs = vec![authorize_nonce_account(
        nonce_account,
        &nonce_authority.pubkey(),
        new_authority,
    )]
    .with_memo(memo);
    let message = Message::new(&ixs, Some(&config.signers[0].pubkey()));
    let mut tx = Transaction::new_unsigned(message);
    tx.try_sign(&config.signers, latest_blockhash)?;

    check_account_for_fee_with_commitment(
        rpc_client,
        &config.signers[0].pubkey(),
        &tx.message,
        config.commitment,
    )?;
    let merge_errors =
        get_feature_is_active(rpc_client, &merge_nonce_error_into_system_error::id())?;
    let result = rpc_client.send_and_confirm_transaction_with_spinner(&tx);
<<<<<<< HEAD
    log_instruction_custom_error::<NonceError>(result, config)
=======

    if merge_errors {
        log_instruction_custom_error::<SystemError>(result, config)
    } else {
        log_instruction_custom_error_ex::<NonceError, _>(result, config, |ix_error| {
            if let InstructionError::Custom(_) = ix_error {
                instruction_to_nonce_error(ix_error, merge_errors)
            } else {
                None
            }
        })
    }
>>>>>>> 3ac7e043
}

pub fn process_create_nonce_account(
    rpc_client: &RpcClient,
    config: &CliConfig,
    nonce_account: SignerIndex,
    seed: Option<String>,
    nonce_authority: Option<Pubkey>,
    memo: Option<&String>,
    amount: SpendAmount,
) -> ProcessResult {
    let nonce_account_pubkey = config.signers[nonce_account].pubkey();
    let nonce_account_address = if let Some(ref seed) = seed {
        Pubkey::create_with_seed(&nonce_account_pubkey, seed, &system_program::id())?
    } else {
        nonce_account_pubkey
    };

    check_unique_pubkeys(
        (&config.signers[0].pubkey(), "cli keypair".to_string()),
        (&nonce_account_address, "nonce_account".to_string()),
    )?;

    let nonce_authority = nonce_authority.unwrap_or_else(|| config.signers[0].pubkey());

    let build_message = |lamports| {
        let ixs = if let Some(seed) = seed.clone() {
            create_nonce_account_with_seed(
                &config.signers[0].pubkey(), // from
                &nonce_account_address,      // to
                &nonce_account_pubkey,       // base
                &seed,                       // seed
                &nonce_authority,
                lamports,
            )
            .with_memo(memo)
        } else {
            create_nonce_account(
                &config.signers[0].pubkey(),
                &nonce_account_pubkey,
                &nonce_authority,
                lamports,
            )
            .with_memo(memo)
        };
        Message::new(&ixs, Some(&config.signers[0].pubkey()))
    };

    let latest_blockhash = rpc_client.get_latest_blockhash()?;

    let (message, lamports) = resolve_spend_tx_and_check_account_balance(
        rpc_client,
        false,
        amount,
        &latest_blockhash,
        &config.signers[0].pubkey(),
        build_message,
        config.commitment,
    )?;

    if let Ok(nonce_account) = get_account(rpc_client, &nonce_account_address) {
        let err_msg = if state_from_account(&nonce_account).is_ok() {
            format!("Nonce account {} already exists", nonce_account_address)
        } else {
            format!(
                "Account {} already exists and is not a nonce account",
                nonce_account_address
            )
        };
        return Err(CliError::BadParameter(err_msg).into());
    }

    let minimum_balance = rpc_client.get_minimum_balance_for_rent_exemption(State::size())?;
    if lamports < minimum_balance {
        return Err(CliError::BadParameter(format!(
            "need at least {} lamports for nonce account to be rent exempt, provided lamports: {}",
            minimum_balance, lamports
        ))
        .into());
    }

    let mut tx = Transaction::new_unsigned(message);
    tx.try_sign(&config.signers, latest_blockhash)?;
    let merge_errors =
        get_feature_is_active(rpc_client, &merge_nonce_error_into_system_error::id())?;
    let result = rpc_client.send_and_confirm_transaction_with_spinner(&tx);
<<<<<<< HEAD
    log_instruction_custom_error::<SystemError>(result, config)
=======

    let err_ix_index = if let Err(err) = &result {
        err.get_transaction_error().and_then(|tx_err| {
            if let TransactionError::InstructionError(ix_index, _) = tx_err {
                Some(ix_index)
            } else {
                None
            }
        })
    } else {
        None
    };

    match err_ix_index {
        // SystemInstruction::InitializeNonceAccount failed
        Some(1) => {
            if merge_errors {
                log_instruction_custom_error::<SystemError>(result, config)
            } else {
                log_instruction_custom_error_ex::<NonceError, _>(result, config, |ix_error| {
                    if let InstructionError::Custom(_) = ix_error {
                        instruction_to_nonce_error(ix_error, merge_errors)
                    } else {
                        None
                    }
                })
            }
        }
        // SystemInstruction::CreateAccount{,WithSeed} failed
        _ => log_instruction_custom_error::<SystemError>(result, config),
    }
>>>>>>> 3ac7e043
}

pub fn process_get_nonce(
    rpc_client: &RpcClient,
    config: &CliConfig,
    nonce_account_pubkey: &Pubkey,
) -> ProcessResult {
    #[allow(clippy::redundant_closure)]
    match get_account_with_commitment(rpc_client, nonce_account_pubkey, config.commitment)
        .and_then(|ref a| state_from_account(a))?
    {
        State::Uninitialized => Ok("Nonce account is uninitialized".to_string()),
        State::Initialized(ref data) => Ok(format!("{:?}", data.blockhash)),
    }
}

pub fn process_new_nonce(
    rpc_client: &RpcClient,
    config: &CliConfig,
    nonce_account: &Pubkey,
    nonce_authority: SignerIndex,
    memo: Option<&String>,
) -> ProcessResult {
    check_unique_pubkeys(
        (&config.signers[0].pubkey(), "cli keypair".to_string()),
        (nonce_account, "nonce_account_pubkey".to_string()),
    )?;

    if let Err(err) = rpc_client.get_account(nonce_account) {
        return Err(CliError::BadParameter(format!(
            "Unable to advance nonce account {}. error: {}",
            nonce_account, err
        ))
        .into());
    }

    let nonce_authority = config.signers[nonce_authority];
    let ixs = vec![advance_nonce_account(
        nonce_account,
        &nonce_authority.pubkey(),
    )]
    .with_memo(memo);
<<<<<<< HEAD
    let (recent_blockhash, fee_calculator) = rpc_client.get_recent_blockhash()?;
=======
    let latest_blockhash = rpc_client.get_latest_blockhash()?;
>>>>>>> 3ac7e043
    let message = Message::new(&ixs, Some(&config.signers[0].pubkey()));
    let mut tx = Transaction::new_unsigned(message);
    tx.try_sign(&config.signers, latest_blockhash)?;
    check_account_for_fee_with_commitment(
        rpc_client,
        &config.signers[0].pubkey(),
        &tx.message,
        config.commitment,
    )?;
    let merge_errors =
        get_feature_is_active(rpc_client, &merge_nonce_error_into_system_error::id())?;
    let result = rpc_client.send_and_confirm_transaction_with_spinner(&tx);
<<<<<<< HEAD
    log_instruction_custom_error::<SystemError>(result, config)
=======

    if merge_errors {
        log_instruction_custom_error::<SystemError>(result, config)
    } else {
        log_instruction_custom_error_ex::<NonceError, _>(result, config, |ix_error| {
            if let InstructionError::Custom(_) = ix_error {
                instruction_to_nonce_error(ix_error, merge_errors)
            } else {
                None
            }
        })
    }
>>>>>>> 3ac7e043
}

pub fn process_show_nonce_account(
    rpc_client: &RpcClient,
    config: &CliConfig,
    nonce_account_pubkey: &Pubkey,
    use_lamports_unit: bool,
) -> ProcessResult {
    let nonce_account =
        get_account_with_commitment(rpc_client, nonce_account_pubkey, config.commitment)?;
    let print_account = |data: Option<&nonce::state::Data>| {
        let mut nonce_account = CliNonceAccount {
            balance: nonce_account.lamports,
            minimum_balance_for_rent_exemption: rpc_client
                .get_minimum_balance_for_rent_exemption(State::size())?,
            use_lamports_unit,
            ..CliNonceAccount::default()
        };
        if let Some(data) = data {
            nonce_account.nonce = Some(data.blockhash.to_string());
            nonce_account.lamports_per_signature = Some(data.fee_calculator.lamports_per_signature);
            nonce_account.authority = Some(data.authority.to_string());
        }

        Ok(config.output_format.formatted_string(&nonce_account))
    };
    match state_from_account(&nonce_account)? {
        State::Uninitialized => print_account(None),
        State::Initialized(ref data) => print_account(Some(data)),
    }
}

pub fn process_withdraw_from_nonce_account(
    rpc_client: &RpcClient,
    config: &CliConfig,
    nonce_account: &Pubkey,
    nonce_authority: SignerIndex,
    memo: Option<&String>,
    destination_account_pubkey: &Pubkey,
    lamports: u64,
) -> ProcessResult {
    let latest_blockhash = rpc_client.get_latest_blockhash()?;

    let nonce_authority = config.signers[nonce_authority];
    let ixs = vec![withdraw_nonce_account(
        nonce_account,
        &nonce_authority.pubkey(),
        destination_account_pubkey,
        lamports,
    )]
    .with_memo(memo);
    let message = Message::new(&ixs, Some(&config.signers[0].pubkey()));
    let mut tx = Transaction::new_unsigned(message);
    tx.try_sign(&config.signers, latest_blockhash)?;
    check_account_for_fee_with_commitment(
        rpc_client,
        &config.signers[0].pubkey(),
        &tx.message,
        config.commitment,
    )?;
    let merge_errors =
        get_feature_is_active(rpc_client, &merge_nonce_error_into_system_error::id())?;
    let result = rpc_client.send_and_confirm_transaction_with_spinner(&tx);
<<<<<<< HEAD
    log_instruction_custom_error::<NonceError>(result, config)
=======

    if merge_errors {
        log_instruction_custom_error::<SystemError>(result, config)
    } else {
        log_instruction_custom_error_ex::<NonceError, _>(result, config, |ix_error| {
            if let InstructionError::Custom(_) = ix_error {
                instruction_to_nonce_error(ix_error, merge_errors)
            } else {
                None
            }
        })
    }
>>>>>>> 3ac7e043
}

#[cfg(test)]
mod tests {
<<<<<<< HEAD
    use super::*;
    use crate::{clap_app::get_clap_app, cli::parse_command};
    use solana_sdk::{
        account::Account,
        account_utils::StateMut,
        fee_calculator::FeeCalculator,
        hash::hash,
        nonce::{self, state::Versions, State},
        nonce_account,
        signature::{read_keypair_file, write_keypair, Keypair, Signer},
        system_program,
=======
    use {
        super::*,
        crate::{clap_app::get_clap_app, cli::parse_command},
        solana_sdk::{
            account::Account,
            account_utils::StateMut,
            hash::hash,
            nonce::{self, state::Versions, State},
            nonce_account,
            signature::{read_keypair_file, write_keypair, Keypair, Signer},
            system_program,
        },
        tempfile::NamedTempFile,
>>>>>>> 3ac7e043
    };

    fn make_tmp_file() -> (String, NamedTempFile) {
        let tmp_file = NamedTempFile::new().unwrap();
        (String::from(tmp_file.path().to_str().unwrap()), tmp_file)
    }

    #[test]
    fn test_parse_command() {
        let test_commands = get_clap_app("test", "desc", "version");
        let default_keypair = Keypair::new();
        let (default_keypair_file, mut tmp_file) = make_tmp_file();
        write_keypair(&default_keypair, tmp_file.as_file_mut()).unwrap();
        let default_signer = DefaultSigner::new("", &default_keypair_file);
        let (keypair_file, mut tmp_file) = make_tmp_file();
        let nonce_account_keypair = Keypair::new();
        write_keypair(&nonce_account_keypair, tmp_file.as_file_mut()).unwrap();
        let nonce_account_pubkey = nonce_account_keypair.pubkey();
        let nonce_account_string = nonce_account_pubkey.to_string();

        let (authority_keypair_file, mut tmp_file2) = make_tmp_file();
        let nonce_authority_keypair = Keypair::new();
        write_keypair(&nonce_authority_keypair, tmp_file2.as_file_mut()).unwrap();

        // Test AuthorizeNonceAccount Subcommand
        let test_authorize_nonce_account = test_commands.clone().get_matches_from(vec![
            "test",
            "authorize-nonce-account",
            &keypair_file,
            &Pubkey::default().to_string(),
        ]);
        assert_eq!(
            parse_command(&test_authorize_nonce_account, &default_signer, &mut None).unwrap(),
            CliCommandInfo {
                command: CliCommand::AuthorizeNonceAccount {
                    nonce_account: nonce_account_pubkey,
                    nonce_authority: 0,
                    memo: None,
                    new_authority: Pubkey::default(),
                },
                signers: vec![read_keypair_file(&default_keypair_file).unwrap().into()],
            }
        );

        // Test AuthorizeNonceAccount Subcommand with authority
        let test_authorize_nonce_account = test_commands.clone().get_matches_from(vec![
            "test",
            "authorize-nonce-account",
            &keypair_file,
            &Pubkey::default().to_string(),
            "--nonce-authority",
            &authority_keypair_file,
        ]);
        assert_eq!(
            parse_command(&test_authorize_nonce_account, &default_signer, &mut None).unwrap(),
            CliCommandInfo {
                command: CliCommand::AuthorizeNonceAccount {
                    nonce_account: read_keypair_file(&keypair_file).unwrap().pubkey(),
                    nonce_authority: 1,
                    memo: None,
                    new_authority: Pubkey::default(),
                },
                signers: vec![
                    read_keypair_file(&default_keypair_file).unwrap().into(),
                    read_keypair_file(&authority_keypair_file).unwrap().into()
                ],
            }
        );

        // Test CreateNonceAccount SubCommand
        let test_create_nonce_account = test_commands.clone().get_matches_from(vec![
            "test",
            "create-nonce-account",
            &keypair_file,
            "50",
        ]);
        assert_eq!(
            parse_command(&test_create_nonce_account, &default_signer, &mut None).unwrap(),
            CliCommandInfo {
                command: CliCommand::CreateNonceAccount {
                    nonce_account: 1,
                    seed: None,
                    nonce_authority: None,
                    memo: None,
                    amount: SpendAmount::Some(50_000_000_000),
                },
                signers: vec![
                    read_keypair_file(&default_keypair_file).unwrap().into(),
                    read_keypair_file(&keypair_file).unwrap().into()
                ],
            }
        );

        // Test CreateNonceAccount SubCommand with authority
        let test_create_nonce_account = test_commands.clone().get_matches_from(vec![
            "test",
            "create-nonce-account",
            &keypair_file,
            "50",
            "--nonce-authority",
            &authority_keypair_file,
        ]);
        assert_eq!(
            parse_command(&test_create_nonce_account, &default_signer, &mut None).unwrap(),
            CliCommandInfo {
                command: CliCommand::CreateNonceAccount {
                    nonce_account: 1,
                    seed: None,
                    nonce_authority: Some(nonce_authority_keypair.pubkey()),
                    memo: None,
                    amount: SpendAmount::Some(50_000_000_000),
                },
                signers: vec![
                    read_keypair_file(&default_keypair_file).unwrap().into(),
                    read_keypair_file(&keypair_file).unwrap().into()
                ],
            }
        );

        // Test GetNonce Subcommand
        let test_get_nonce = test_commands.clone().get_matches_from(vec![
            "test",
            "get-nonce",
            &nonce_account_string,
        ]);
        assert_eq!(
            parse_command(&test_get_nonce, &default_signer, &mut None).unwrap(),
            CliCommandInfo {
                command: CliCommand::GetNonce(nonce_account_keypair.pubkey()),
                signers: vec![],
            }
        );

        // Test NewNonce SubCommand
        let test_new_nonce =
            test_commands
                .clone()
                .get_matches_from(vec!["test", "new-nonce", &keypair_file]);
        let nonce_account = read_keypair_file(&keypair_file).unwrap();
        assert_eq!(
            parse_command(&test_new_nonce, &default_signer, &mut None).unwrap(),
            CliCommandInfo {
                command: CliCommand::NewNonce {
                    nonce_account: nonce_account.pubkey(),
                    nonce_authority: 0,
                    memo: None,
                },
                signers: vec![read_keypair_file(&default_keypair_file).unwrap().into()],
            }
        );

        // Test NewNonce SubCommand with authority
        let test_new_nonce = test_commands.clone().get_matches_from(vec![
            "test",
            "new-nonce",
            &keypair_file,
            "--nonce-authority",
            &authority_keypair_file,
        ]);
        let nonce_account = read_keypair_file(&keypair_file).unwrap();
        assert_eq!(
            parse_command(&test_new_nonce, &default_signer, &mut None).unwrap(),
            CliCommandInfo {
                command: CliCommand::NewNonce {
                    nonce_account: nonce_account.pubkey(),
                    nonce_authority: 1,
                    memo: None,
                },
                signers: vec![
                    read_keypair_file(&default_keypair_file).unwrap().into(),
                    read_keypair_file(&authority_keypair_file).unwrap().into()
                ],
            }
        );

        // Test ShowNonceAccount Subcommand
        let test_show_nonce_account = test_commands.clone().get_matches_from(vec![
            "test",
            "nonce-account",
            &nonce_account_string,
        ]);
        assert_eq!(
            parse_command(&test_show_nonce_account, &default_signer, &mut None).unwrap(),
            CliCommandInfo {
                command: CliCommand::ShowNonceAccount {
                    nonce_account_pubkey: nonce_account_keypair.pubkey(),
                    use_lamports_unit: false,
                },
                signers: vec![],
            }
        );

        // Test WithdrawFromNonceAccount Subcommand
        let test_withdraw_from_nonce_account = test_commands.clone().get_matches_from(vec![
            "test",
            "withdraw-from-nonce-account",
            &keypair_file,
            &nonce_account_string,
            "42",
        ]);
        assert_eq!(
            parse_command(
                &test_withdraw_from_nonce_account,
                &default_signer,
                &mut None
            )
            .unwrap(),
            CliCommandInfo {
                command: CliCommand::WithdrawFromNonceAccount {
                    nonce_account: read_keypair_file(&keypair_file).unwrap().pubkey(),
                    nonce_authority: 0,
                    memo: None,
                    destination_account_pubkey: nonce_account_pubkey,
                    lamports: 42_000_000_000
                },
                signers: vec![read_keypair_file(&default_keypair_file).unwrap().into()],
            }
        );

        // Test WithdrawFromNonceAccount Subcommand with authority
        let test_withdraw_from_nonce_account = test_commands.clone().get_matches_from(vec![
            "test",
            "withdraw-from-nonce-account",
            &keypair_file,
            &nonce_account_string,
            "42",
            "--nonce-authority",
            &authority_keypair_file,
        ]);
        assert_eq!(
            parse_command(
                &test_withdraw_from_nonce_account,
                &default_signer,
                &mut None
            )
            .unwrap(),
            CliCommandInfo {
                command: CliCommand::WithdrawFromNonceAccount {
                    nonce_account: read_keypair_file(&keypair_file).unwrap().pubkey(),
                    nonce_authority: 1,
                    memo: None,
                    destination_account_pubkey: nonce_account_pubkey,
                    lamports: 42_000_000_000
                },
                signers: vec![
                    read_keypair_file(&default_keypair_file).unwrap().into(),
                    read_keypair_file(&authority_keypair_file).unwrap().into()
                ],
            }
        );
    }

    #[test]
    fn test_check_nonce_account() {
        let blockhash = Hash::default();
        let nonce_pubkey = solana_sdk::pubkey::new_rand();
        let data = Versions::new_current(State::Initialized(nonce::state::Data::new(
            nonce_pubkey,
            blockhash,
            0,
        )));
        let valid = Account::new_data(1, &data, &system_program::ID);
        assert!(check_nonce_account(&valid.unwrap(), &nonce_pubkey, &blockhash).is_ok());

        let invalid_owner = Account::new_data(1, &data, &Pubkey::new(&[1u8; 32]));
        if let CliError::InvalidNonce(err) =
            check_nonce_account(&invalid_owner.unwrap(), &nonce_pubkey, &blockhash).unwrap_err()
        {
            assert_eq!(err, Error::InvalidAccountOwner,);
        }

        let invalid_data = Account::new_data(1, &"invalid", &system_program::ID);
        if let CliError::InvalidNonce(err) =
            check_nonce_account(&invalid_data.unwrap(), &nonce_pubkey, &blockhash).unwrap_err()
        {
            assert_eq!(err, Error::InvalidAccountData,);
        }

        let data = Versions::new_current(State::Initialized(nonce::state::Data::new(
            nonce_pubkey,
            hash(b"invalid"),
            0,
        )));
        let invalid_hash = Account::new_data(1, &data, &system_program::ID);
        if let CliError::InvalidNonce(err) =
            check_nonce_account(&invalid_hash.unwrap(), &nonce_pubkey, &blockhash).unwrap_err()
        {
            assert_eq!(err, Error::InvalidHash,);
        }

        let data = Versions::new_current(State::Initialized(nonce::state::Data::new(
            solana_sdk::pubkey::new_rand(),
            blockhash,
            0,
        )));
        let invalid_authority = Account::new_data(1, &data, &system_program::ID);
        if let CliError::InvalidNonce(err) =
            check_nonce_account(&invalid_authority.unwrap(), &nonce_pubkey, &blockhash).unwrap_err()
        {
            assert_eq!(err, Error::InvalidAuthority,);
        }

        let data = Versions::new_current(State::Uninitialized);
        let invalid_state = Account::new_data(1, &data, &system_program::ID);
        if let CliError::InvalidNonce(err) =
            check_nonce_account(&invalid_state.unwrap(), &nonce_pubkey, &blockhash).unwrap_err()
        {
            assert_eq!(err, Error::InvalidStateForOperation,);
        }
    }

    #[test]
    fn test_account_identity_ok() {
        let nonce_account = nonce_account::create_account(1).into_inner();
        assert_eq!(account_identity_ok(&nonce_account), Ok(()));

        let system_account = Account::new(1, 0, &system_program::id());
        assert_eq!(
            account_identity_ok(&system_account),
            Err(Error::UnexpectedDataSize),
        );

        let other_program = Pubkey::new(&[1u8; 32]);
        let other_account_no_data = Account::new(1, 0, &other_program);
        assert_eq!(
            account_identity_ok(&other_account_no_data),
            Err(Error::InvalidAccountOwner),
        );
    }

    #[test]
    fn test_state_from_account() {
        let mut nonce_account = nonce_account::create_account(1).into_inner();
        assert_eq!(state_from_account(&nonce_account), Ok(State::Uninitialized));

        let data = nonce::state::Data::new(Pubkey::new(&[1u8; 32]), Hash::new(&[42u8; 32]), 42);
        nonce_account
            .set_state(&Versions::new_current(State::Initialized(data.clone())))
            .unwrap();
        assert_eq!(
            state_from_account(&nonce_account),
            Ok(State::Initialized(data))
        );

        let wrong_data_size_account = Account::new(1, 1, &system_program::id());
        assert_eq!(
            state_from_account(&wrong_data_size_account),
            Err(Error::InvalidAccountData),
        );
    }

    #[test]
    fn test_data_from_helpers() {
        let mut nonce_account = nonce_account::create_account(1).into_inner();
        let state = state_from_account(&nonce_account).unwrap();
        assert_eq!(
            data_from_state(&state),
            Err(Error::InvalidStateForOperation)
        );
        assert_eq!(
            data_from_account(&nonce_account),
            Err(Error::InvalidStateForOperation)
        );

        let data = nonce::state::Data::new(Pubkey::new(&[1u8; 32]), Hash::new(&[42u8; 32]), 42);
        nonce_account
            .set_state(&Versions::new_current(State::Initialized(data.clone())))
            .unwrap();
        let state = state_from_account(&nonce_account).unwrap();
        assert_eq!(data_from_state(&state), Ok(&data));
        assert_eq!(data_from_account(&nonce_account), Ok(data));
    }
}<|MERGE_RESOLUTION|>--- conflicted
+++ resolved
@@ -6,34 +6,9 @@
             CliCommandInfo, CliConfig, CliError, ProcessResult,
         },
         feature::get_feature_is_active,
-        memo::WithMemo,
+    memo::WithMemo,
         spend_utils::{resolve_spend_tx_and_check_account_balance, SpendAmount},
     },
-<<<<<<< HEAD
-    memo::WithMemo,
-    spend_utils::{resolve_spend_tx_and_check_account_balance, SpendAmount},
-};
-use clap::{App, Arg, ArgMatches, SubCommand};
-use solana_clap_utils::{
-    input_parsers::*,
-    input_validators::*,
-    keypair::{DefaultSigner, SignerIndex},
-    memo::MEMO_ARG,
-    nonce::*,
-};
-use solana_cli_output::CliNonceAccount;
-use solana_client::{nonce_utils::*, rpc_client::RpcClient};
-use solana_remote_wallet::remote_wallet::RemoteWalletManager;
-use solana_sdk::{
-    account::Account,
-    hash::Hash,
-    message::Message,
-    nonce::{self, State},
-    pubkey::Pubkey,
-    system_instruction::{
-        advance_nonce_account, authorize_nonce_account, create_nonce_account,
-        create_nonce_account_with_seed, withdraw_nonce_account, NonceError, SystemError,
-=======
     clap::{App, Arg, ArgMatches, SubCommand},
     solana_clap_utils::{
         input_parsers::*,
@@ -60,7 +35,6 @@
         },
         system_program,
         transaction::{Transaction, TransactionError},
->>>>>>> 3ac7e043
     },
     std::sync::Arc,
 };
@@ -401,9 +375,6 @@
     let merge_errors =
         get_feature_is_active(rpc_client, &merge_nonce_error_into_system_error::id())?;
     let result = rpc_client.send_and_confirm_transaction_with_spinner(&tx);
-<<<<<<< HEAD
-    log_instruction_custom_error::<NonceError>(result, config)
-=======
 
     if merge_errors {
         log_instruction_custom_error::<SystemError>(result, config)
@@ -416,7 +387,6 @@
             }
         })
     }
->>>>>>> 3ac7e043
 }
 
 pub fn process_create_nonce_account(
@@ -503,9 +473,6 @@
     let merge_errors =
         get_feature_is_active(rpc_client, &merge_nonce_error_into_system_error::id())?;
     let result = rpc_client.send_and_confirm_transaction_with_spinner(&tx);
-<<<<<<< HEAD
-    log_instruction_custom_error::<SystemError>(result, config)
-=======
 
     let err_ix_index = if let Err(err) = &result {
         err.get_transaction_error().and_then(|tx_err| {
@@ -523,7 +490,7 @@
         // SystemInstruction::InitializeNonceAccount failed
         Some(1) => {
             if merge_errors {
-                log_instruction_custom_error::<SystemError>(result, config)
+    log_instruction_custom_error::<SystemError>(result, config)
             } else {
                 log_instruction_custom_error_ex::<NonceError, _>(result, config, |ix_error| {
                     if let InstructionError::Custom(_) = ix_error {
@@ -537,7 +504,6 @@
         // SystemInstruction::CreateAccount{,WithSeed} failed
         _ => log_instruction_custom_error::<SystemError>(result, config),
     }
->>>>>>> 3ac7e043
 }
 
 pub fn process_get_nonce(
@@ -580,11 +546,7 @@
         &nonce_authority.pubkey(),
     )]
     .with_memo(memo);
-<<<<<<< HEAD
-    let (recent_blockhash, fee_calculator) = rpc_client.get_recent_blockhash()?;
-=======
     let latest_blockhash = rpc_client.get_latest_blockhash()?;
->>>>>>> 3ac7e043
     let message = Message::new(&ixs, Some(&config.signers[0].pubkey()));
     let mut tx = Transaction::new_unsigned(message);
     tx.try_sign(&config.signers, latest_blockhash)?;
@@ -597,12 +559,9 @@
     let merge_errors =
         get_feature_is_active(rpc_client, &merge_nonce_error_into_system_error::id())?;
     let result = rpc_client.send_and_confirm_transaction_with_spinner(&tx);
-<<<<<<< HEAD
+
+    if merge_errors {
     log_instruction_custom_error::<SystemError>(result, config)
-=======
-
-    if merge_errors {
-        log_instruction_custom_error::<SystemError>(result, config)
     } else {
         log_instruction_custom_error_ex::<NonceError, _>(result, config, |ix_error| {
             if let InstructionError::Custom(_) = ix_error {
@@ -612,7 +571,6 @@
             }
         })
     }
->>>>>>> 3ac7e043
 }
 
 pub fn process_show_nonce_account(
@@ -676,9 +634,6 @@
     let merge_errors =
         get_feature_is_active(rpc_client, &merge_nonce_error_into_system_error::id())?;
     let result = rpc_client.send_and_confirm_transaction_with_spinner(&tx);
-<<<<<<< HEAD
-    log_instruction_custom_error::<NonceError>(result, config)
-=======
 
     if merge_errors {
         log_instruction_custom_error::<SystemError>(result, config)
@@ -691,24 +646,10 @@
             }
         })
     }
->>>>>>> 3ac7e043
 }
 
 #[cfg(test)]
 mod tests {
-<<<<<<< HEAD
-    use super::*;
-    use crate::{clap_app::get_clap_app, cli::parse_command};
-    use solana_sdk::{
-        account::Account,
-        account_utils::StateMut,
-        fee_calculator::FeeCalculator,
-        hash::hash,
-        nonce::{self, state::Versions, State},
-        nonce_account,
-        signature::{read_keypair_file, write_keypair, Keypair, Signer},
-        system_program,
-=======
     use {
         super::*,
         crate::{clap_app::get_clap_app, cli::parse_command},
@@ -722,7 +663,6 @@
             system_program,
         },
         tempfile::NamedTempFile,
->>>>>>> 3ac7e043
     };
 
     fn make_tmp_file() -> (String, NamedTempFile) {
