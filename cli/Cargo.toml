--- conflicted
+++ resolved
@@ -3,11 +3,7 @@
 edition = "2018"
 name = "solana-cli"
 description = "Blockchain, Rebuilt for Scale"
-<<<<<<< HEAD
-version = "1.5.19"
-=======
 version = "1.6.14"
->>>>>>> 7759210f
 repository = "https://github.com/solana-labs/solana"
 license = "Apache-2.0"
 homepage = "https://solana.com/"
@@ -28,29 +24,6 @@
 humantime = "2.0.1"
 num-traits = "0.2"
 pretty-hex = "0.2.1"
-<<<<<<< HEAD
-reqwest = { version = "0.10.8", default-features = false, features = ["blocking", "rustls-tls", "json"] }
-serde = "1.0.118"
-serde_derive = "1.0.103"
-serde_json = "1.0.56"
-solana-account-decoder = { path = "../account-decoder", version = "=1.5.19" }
-solana-bpf-loader-program = { path = "../programs/bpf_loader", version = "=1.5.19" }
-solana-clap-utils = { path = "../clap-utils", version = "=1.5.19" }
-solana-cli-config = { path = "../cli-config", version = "=1.5.19" }
-solana-cli-output = { path = "../cli-output", version = "=1.5.19" }
-solana-client = { path = "../client", version = "=1.5.19" }
-solana-config-program = { path = "../programs/config", version = "=1.5.19" }
-solana-faucet = { path = "../faucet", version = "=1.5.19" }
-solana-logger = { path = "../logger", version = "=1.5.19" }
-solana-net-utils = { path = "../net-utils", version = "=1.5.19" }
-solana_rbpf = "=0.2.7"
-solana-remote-wallet = { path = "../remote-wallet", version = "=1.5.19" }
-solana-sdk = { path = "../sdk", version = "=1.5.19" }
-solana-stake-program = { path = "../programs/stake", version = "=1.5.19" }
-solana-transaction-status = { path = "../transaction-status", version = "=1.5.19" }
-solana-version = { path = "../version" }
-solana-vote-program = { path = "../programs/vote", version = "=1.5.19" }
-=======
 reqwest = { version = "0.11.2", default-features = false, features = ["blocking", "rustls-tls", "json"] }
 serde = "1.0.122"
 serde_derive = "1.0.103"
@@ -73,17 +46,12 @@
 solana-version = { path = "../version", version = "=1.6.14" }
 solana-vote-program = { path = "../programs/vote", version = "=1.6.14" }
 spl-memo = { version = "=3.0.1", features = ["no-entrypoint"] }
->>>>>>> 7759210f
 thiserror = "1.0.21"
 tiny-bip39 = "0.7.0"
 url = "2.1.1"
 
 [dev-dependencies]
-<<<<<<< HEAD
-solana-core = { path = "../core", version = "=1.5.19" }
-=======
 solana-core = { path = "../core", version = "=1.6.14" }
->>>>>>> 7759210f
 tempfile = "3.1.0"
 
 [[bin]]
