[package]
authors = ["Solana Maintainers <maintainers@solana.foundation>"]
edition = "2018"
name = "solana-cli"
description = "Blockchain, Rebuilt for Scale"
version = "1.5.18"
repository = "https://github.com/solana-labs/solana"
license = "Apache-2.0"
homepage = "https://solana.com/"
documentation = "https://docs.rs/solana-cli"

[dependencies]
bincode = "1.3.1"
bs58 = "0.3.1"
chrono = { version = "0.4.11", features = ["serde"] }
clap = "2.33.1"
criterion-stats = "0.3.0"
ctrlc = { version = "3.1.5", features = ["termination"] }
console = "0.11.3"
dirs-next = "2.0.0"
log = "0.4.11"
Inflector = "0.11.4"
indicatif = "0.15.0"
humantime = "2.0.1"
num-traits = "0.2"
pretty-hex = "0.2.1"
reqwest = { version = "0.10.8", default-features = false, features = ["blocking", "rustls-tls", "json"] }
serde = "1.0.118"
serde_derive = "1.0.103"
serde_json = "1.0.56"
solana-account-decoder = { path = "../account-decoder", version = "=1.5.18" }
solana-bpf-loader-program = { path = "../programs/bpf_loader", version = "=1.5.18" }
solana-clap-utils = { path = "../clap-utils", version = "=1.5.18" }
solana-cli-config = { path = "../cli-config", version = "=1.5.18" }
solana-cli-output = { path = "../cli-output", version = "=1.5.18" }
solana-client = { path = "../client", version = "=1.5.18" }
solana-config-program = { path = "../programs/config", version = "=1.5.18" }
solana-faucet = { path = "../faucet", version = "=1.5.18" }
solana-logger = { path = "../logger", version = "=1.5.18" }
solana-net-utils = { path = "../net-utils", version = "=1.5.18" }
solana_rbpf = "=0.2.5"
<<<<<<< HEAD
solana-remote-wallet = { path = "../remote-wallet", version = "1.5.14" }
solana-sdk = { path = "../sdk", version = "1.5.14" }
solana-stake-program = { path = "../programs/stake", version = "1.5.14" }
solana-transaction-status = { path = "../transaction-status", version = "1.5.14" }
solana-version = { path = "../version" }
solana-vote-program = { path = "../programs/vote", version = "1.5.14" }
=======
solana-remote-wallet = { path = "../remote-wallet", version = "=1.5.18" }
solana-sdk = { path = "../sdk", version = "=1.5.18" }
solana-stake-program = { path = "../programs/stake", version = "=1.5.18" }
solana-transaction-status = { path = "../transaction-status", version = "=1.5.18" }
solana-version = { path = "../version", version = "=1.5.18" }
solana-vote-program = { path = "../programs/vote", version = "=1.5.18" }
>>>>>>> 7e480df9
thiserror = "1.0.21"
tiny-bip39 = "0.7.0"
url = "2.1.1"

[dev-dependencies]
solana-core = { path = "../core", version = "=1.5.18" }
tempfile = "3.1.0"

[[bin]]
name = "velas"
path = "src/main.rs"

[package.metadata.docs.rs]
targets = ["x86_64-unknown-linux-gnu"]<|MERGE_RESOLUTION|>--- conflicted
+++ resolved
@@ -39,21 +39,12 @@
 solana-logger = { path = "../logger", version = "=1.5.18" }
 solana-net-utils = { path = "../net-utils", version = "=1.5.18" }
 solana_rbpf = "=0.2.5"
-<<<<<<< HEAD
-solana-remote-wallet = { path = "../remote-wallet", version = "1.5.14" }
-solana-sdk = { path = "../sdk", version = "1.5.14" }
-solana-stake-program = { path = "../programs/stake", version = "1.5.14" }
-solana-transaction-status = { path = "../transaction-status", version = "1.5.14" }
-solana-version = { path = "../version" }
-solana-vote-program = { path = "../programs/vote", version = "1.5.14" }
-=======
 solana-remote-wallet = { path = "../remote-wallet", version = "=1.5.18" }
 solana-sdk = { path = "../sdk", version = "=1.5.18" }
 solana-stake-program = { path = "../programs/stake", version = "=1.5.18" }
 solana-transaction-status = { path = "../transaction-status", version = "=1.5.18" }
-solana-version = { path = "../version", version = "=1.5.18" }
+solana-version = { path = "../version" }
 solana-vote-program = { path = "../programs/vote", version = "=1.5.18" }
->>>>>>> 7e480df9
 thiserror = "1.0.21"
 tiny-bip39 = "0.7.0"
 url = "2.1.1"
