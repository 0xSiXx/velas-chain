--- conflicted
+++ resolved
@@ -1,10 +1,9 @@
-<<<<<<< HEAD
 use crate::{
     accounts_db::AccountsDb,
-    accounts_index::AccountIndex,
+    accounts_index::AccountSecondaryIndexes,
     bank::{Bank, BankSlotDelta, Builtins},
     bank_forks::ArchiveFormat,
-    hardened_unpack::{unpack_snapshot, UnpackError},
+    hardened_unpack::{unpack_snapshot, UnpackError, UnpackedAppendVecMap},
     serde_snapshot::{
         bank_from_stream, bank_to_stream, EvmStateVersion, SnapshotStorage, SnapshotStorages,
     },
@@ -33,65 +32,21 @@
 };
 use tar::Archive;
 use thiserror::Error;
-=======
-use {
-    crate::{
-        accounts_db::AccountsDb,
-        accounts_index::AccountSecondaryIndexes,
-        bank::{Bank, BankSlotDelta, Builtins},
-        bank_forks::ArchiveFormat,
-        hardened_unpack::{unpack_snapshot, UnpackError, UnpackedAppendVecMap},
-        serde_snapshot::{
-            bank_from_stream, bank_to_stream, SerdeStyle, SnapshotStorage, SnapshotStorages,
-        },
-        snapshot_package::{
-            AccountsPackage, AccountsPackagePre, AccountsPackageSendError, AccountsPackageSender,
-        },
-    },
-    bincode::{config::Options, serialize_into},
-    bzip2::bufread::BzDecoder,
-    flate2::read::GzDecoder,
-    log::*,
-    rayon::ThreadPool,
-    regex::Regex,
-    solana_measure::measure::Measure,
-    solana_sdk::{clock::Slot, genesis_config::GenesisConfig, hash::Hash, pubkey::Pubkey},
-    std::{
-        cmp::Ordering,
-        collections::HashSet,
-        fmt,
-        fs::{self, File},
-        io::{
-            self, BufReader, BufWriter, Error as IoError, ErrorKind, Read, Seek, SeekFrom, Write,
-        },
-        path::{Path, PathBuf},
-        process::{self, ExitStatus},
-        str::FromStr,
-        sync::Arc,
-    },
-    tar::Archive,
-    thiserror::Error,
-};
->>>>>>> 7759210f
 
 pub const SNAPSHOT_STATUS_CACHE_FILE_NAME: &str = "status_cache";
+pub const TAR_SNAPSHOTS_DIR: &str = "snapshots";
+pub const TAR_ACCOUNTS_DIR: &str = "accounts";
+pub const TAR_VERSION_FILE: &str = "version";
 
 pub const MAX_SNAPSHOTS: usize = 8; // Save some snapshots but not too many
 const EVM_STATE_DIR: &str = "evm-state";
 const MAX_SNAPSHOT_DATA_FILE_SIZE: u64 = 32 * 1024 * 1024 * 1024; // 32 GiB
-<<<<<<< HEAD
-const VERSION_STRING_V1_3_0: &str = "1.3.0";
 const VERSION_STRING_V1_4_0: &str = "1.4.0";
 const DEFAULT_SNAPSHOT_VERSION: SnapshotVersion = SnapshotVersion::V1_4_0;
-=======
-const VERSION_STRING_V1_2_0: &str = "1.2.0";
-const DEFAULT_SNAPSHOT_VERSION: SnapshotVersion = SnapshotVersion::V1_2_0;
->>>>>>> 7759210f
 const TMP_SNAPSHOT_PREFIX: &str = "tmp-snapshot-";
 
 #[derive(Copy, Clone, Eq, PartialEq, Debug)]
 pub enum SnapshotVersion {
-    V1_3_0,
     V1_4_0,
 }
 
@@ -110,7 +65,6 @@
 impl From<SnapshotVersion> for &'static str {
     fn from(snapshot_version: SnapshotVersion) -> &'static str {
         match snapshot_version {
-            SnapshotVersion::V1_3_0 => VERSION_STRING_V1_3_0,
             SnapshotVersion::V1_4_0 => VERSION_STRING_V1_4_0,
         }
     }
@@ -130,7 +84,6 @@
             version_string
         };
         match version_string {
-            VERSION_STRING_V1_3_0 => Ok(SnapshotVersion::V1_3_0),
             VERSION_STRING_V1_4_0 => Ok(SnapshotVersion::V1_4_0),
             _ => Err("unsupported snapshot version"),
         }
@@ -221,14 +174,11 @@
             &snapshot_files.snapshot_file_path,
             &snapshot_hardlink_dir.join(snapshot_files.slot.to_string()),
         )?;
-<<<<<<< HEAD
 
         let evm_source = fs::canonicalize(&snapshot_files.evm_state_backup_path)?;
         let evm_target = snapshot_hardlink_dir.join(EVM_STATE_DIR);
         info!("EVM backup linked {:?} => {:?}", evm_source, evm_target);
         symlink::symlink_dir(evm_source, evm_target)?;
-=======
->>>>>>> 7759210f
     }
 
     let package = AccountsPackagePre::new(
@@ -312,9 +262,9 @@
         ))
         .tempdir_in(tar_dir)?;
 
-    let staging_accounts_dir = staging_dir.path().join("accounts");
-    let staging_snapshots_dir = staging_dir.path().join("snapshots");
-    let staging_version_file = staging_dir.path().join("version");
+    let staging_accounts_dir = staging_dir.path().join(TAR_ACCOUNTS_DIR);
+    let staging_snapshots_dir = staging_dir.path().join(TAR_SNAPSHOTS_DIR);
+    let staging_version_file = staging_dir.path().join(TAR_VERSION_FILE);
     fs::create_dir_all(&staging_accounts_dir)?;
 
     // Add the snapshots to the staging directory
@@ -362,9 +312,9 @@
             "chS",
             "-C",
             staging_dir.path().to_str().unwrap(),
-            "accounts",
-            "snapshots",
-            "version",
+            TAR_ACCOUNTS_DIR,
+            TAR_SNAPSHOTS_DIR,
+            TAR_VERSION_FILE,
         ])
         .stdin(process::Stdio::null())
         .stdout(process::Stdio::piped())
@@ -575,14 +525,8 @@
 
     let mut bank_serialize = Measure::start("bank-serialize-ms");
     let bank_snapshot_serializer = move |stream: &mut BufWriter<File>| -> Result<()> {
-<<<<<<< HEAD
         let evm_version = match snapshot_version {
-            SnapshotVersion::V1_3_0 => EvmStateVersion::V1_3_0,
             SnapshotVersion::V1_4_0 => EvmStateVersion::V1_4_0,
-=======
-        let serde_style = match snapshot_version {
-            SnapshotVersion::V1_2_0 => SerdeStyle::Newer,
->>>>>>> 7759210f
         };
         bank_to_stream(evm_version, stream.by_ref(), bank, snapshot_storages)?;
         Ok(())
@@ -687,19 +631,13 @@
     genesis_config: &GenesisConfig,
     debug_keys: Option<Arc<HashSet<Pubkey>>>,
     additional_builtins: Option<&Builtins>,
-<<<<<<< HEAD
-    account_indexes: HashSet<AccountIndex>,
-=======
     account_indexes: AccountSecondaryIndexes,
->>>>>>> 7759210f
     accounts_db_caching_enabled: bool,
 ) -> Result<Bank> {
+    // Untar the snapshot into a temporary directory
     let unpack_dir = tempfile::Builder::new()
         .prefix(TMP_SNAPSHOT_PREFIX)
         .tempdir_in(snapshot_path)?;
-<<<<<<< HEAD
-    untar_snapshot_in(&snapshot_tar, &unpack_dir, archive_format)?;
-=======
 
     let unpacked_append_vec_map = untar_snapshot_in(
         &snapshot_tar,
@@ -707,22 +645,17 @@
         account_paths,
         archive_format,
     )?;
->>>>>>> 7759210f
 
     let mut measure = Measure::start("bank rebuild from snapshot");
-    let unpacked_snapshots_dir = unpack_dir.as_ref().join("snapshots");
-    let unpacked_version_file = unpack_dir.as_ref().join("version");
+    let unpacked_snapshots_dir = unpack_dir.as_ref().join(TAR_SNAPSHOTS_DIR);
+    let unpacked_version_file = unpack_dir.as_ref().join(TAR_VERSION_FILE);
 
     let mut snapshot_version = String::new();
     File::open(unpacked_version_file).and_then(|mut f| f.read_to_string(&mut snapshot_version))?;
 
     let bank = rebuild_bank_from_snapshots(
         snapshot_version.trim(),
-<<<<<<< HEAD
         evm_state_path,
-        account_paths,
-=======
->>>>>>> 7759210f
         frozen_account_pubkeys,
         &unpacked_snapshots_dir,
         account_paths,
@@ -768,7 +701,7 @@
 
 fn snapshot_hash_of(archive_filename: &str) -> Option<(Slot, Hash, ArchiveFormat)> {
     let snapshot_filename_regex =
-        Regex::new(r"^snapshot-(\d+)-([[:alnum:]]+)\.(tar|tar\.bz2|tar\.zst|tar\.gz)$").unwrap();
+        Regex::new(r"snapshot-(\d+)-([[:alnum:]]+)\.(tar|tar\.bz2|tar\.zst|tar\.gz)$").unwrap();
 
     if let Some(captures) = snapshot_filename_regex.captures(archive_filename) {
         let slot_str = captures.get(1).unwrap().as_str();
@@ -834,16 +767,6 @@
     }
 }
 
-<<<<<<< HEAD
-pub fn untar_snapshot_in<P: AsRef<Path>, Q: AsRef<Path>>(
-    snapshot_tar: P,
-    unpack_dir: Q,
-    archive_format: ArchiveFormat,
-) -> Result<()> {
-    let mut measure = Measure::start("snapshot untar");
-    let tar_name = File::open(&snapshot_tar)?;
-    match archive_format {
-=======
 fn untar_snapshot_in<P: AsRef<Path>>(
     snapshot_tar: P,
     unpack_dir: &Path,
@@ -853,7 +776,6 @@
     let mut measure = Measure::start("snapshot untar");
     let tar_name = File::open(&snapshot_tar)?;
     let account_paths_map = match archive_format {
->>>>>>> 7759210f
         ArchiveFormat::TarBzip2 => {
             let tar = BzDecoder::new(BufReader::new(tar_name));
             let mut archive = Archive::new(tar);
@@ -881,26 +803,9 @@
 }
 
 #[allow(clippy::too_many_arguments)]
-<<<<<<< HEAD
-fn rebuild_bank_from_snapshots<P>(
+fn rebuild_bank_from_snapshots(
     snapshot_version: &str,
     evm_state_path: &Path,
-    account_paths: &[PathBuf],
-    frozen_account_pubkeys: &[Pubkey],
-    unpacked_snapshots_dir: &Path,
-    append_vecs_path: P,
-    genesis_config: &GenesisConfig,
-    debug_keys: Option<Arc<HashSet<Pubkey>>>,
-    additional_builtins: Option<&Builtins>,
-    account_indexes: HashSet<AccountIndex>,
-    accounts_db_caching_enabled: bool,
-) -> Result<Bank>
-where
-    P: AsRef<Path>,
-{
-=======
-fn rebuild_bank_from_snapshots(
-    snapshot_version: &str,
     frozen_account_pubkeys: &[Pubkey],
     unpacked_snapshots_dir: &Path,
     account_paths: &[PathBuf],
@@ -911,7 +816,6 @@
     account_indexes: AccountSecondaryIndexes,
     accounts_db_caching_enabled: bool,
 ) -> Result<Bank> {
->>>>>>> 7759210f
     info!("snapshot version: {}", snapshot_version);
 
     let snapshot_version_enum =
@@ -928,10 +832,8 @@
     let root_paths = snapshot_paths
         .pop()
         .ok_or_else(|| get_io_error("No snapshots found in snapshots directory"))?;
-    info!(
-        "restoring database from storage backup: {:?}",
-        root_paths.evm_state_backup_path
-    );
+
+    // EVM State load
     let mut measure = Measure::start("evm state database restore");
     if evm_state_path.exists() {
         warn!(
@@ -951,30 +853,10 @@
     );
     let bank = deserialize_snapshot_data_file(&root_paths.snapshot_file_path, |mut stream| {
         Ok(match snapshot_version_enum {
-<<<<<<< HEAD
-            SnapshotVersion::V1_3_0 => bank_from_stream(
-                EvmStateVersion::V1_3_0,
-                &mut stream,
-                &append_vecs_path,
+            SnapshotVersion::V1_4_0 => bank_from_stream(
                 &evm_state_path,
-                account_paths,
-                genesis_config,
-                frozen_account_pubkeys,
-                debug_keys,
-                additional_builtins,
-                account_indexes,
-                accounts_db_caching_enabled,
-            ),
-            SnapshotVersion::V1_4_0 => bank_from_stream(
                 EvmStateVersion::V1_4_0,
                 &mut stream,
-                &append_vecs_path,
-                &evm_state_path,
-=======
-            SnapshotVersion::V1_2_0 => bank_from_stream(
-                SerdeStyle::Newer,
-                &mut stream,
->>>>>>> 7759210f
                 account_paths,
                 unpacked_append_vec_map,
                 genesis_config,
@@ -1032,14 +914,6 @@
 {
     let temp_dir = tempfile::TempDir::new().unwrap();
     let unpack_dir = temp_dir.path();
-<<<<<<< HEAD
-    untar_snapshot_in(snapshot_archive, &unpack_dir, archive_format).unwrap();
-
-    // Check snapshots are the same
-    let unpacked_snapshots = unpack_dir.join(&TAR_SNAPSHOTS_DIR);
-    // TODO: Make evm-state snapshot more consistent, currently rocksdb incremental backup is
-    // not consistent (because it support more than one backup at a time)
-=======
     untar_snapshot_in(
         snapshot_archive,
         &unpack_dir,
@@ -1049,12 +923,13 @@
     .unwrap();
 
     // Check snapshots are the same
-    let unpacked_snapshots = unpack_dir.join("snapshots");
->>>>>>> 7759210f
+    let unpacked_snapshots = unpack_dir.join(&TAR_SNAPSHOTS_DIR);
+    // TODO: Make evm-state snapshot more consistent, currently rocksdb incremental backup is
+    // not consistent (because it support more than one backup at a time)
     assert!(!dir_diff::is_different(&snapshots_to_verify, unpacked_snapshots).unwrap());
 
     // Check the account entries are the same
-    let unpacked_accounts = unpack_dir.join("accounts");
+    let unpacked_accounts = unpack_dir.join(&TAR_ACCOUNTS_DIR);
     assert!(!dir_diff::is_different(&storages_to_verify, unpacked_accounts).unwrap());
 }
 
@@ -1320,12 +1195,6 @@
             snapshot_hash_of(&format!("snapshot-42-{}.tar", Hash::default())),
             Some((42, Hash::default(), ArchiveFormat::Tar))
         );
-        assert!(snapshot_hash_of(&format!(
-            "{}snapshot-42-{}.tar",
-            TMP_SNAPSHOT_PREFIX,
-            Hash::default()
-        ))
-        .is_none());
 
         assert!(snapshot_hash_of("invalid").is_none());
     }
