<<<<<<< HEAD
use crate::bank::Bank;
use crate::bank_forks::ArchiveFormat;
use crate::snapshot_utils::SnapshotVersion;
use crate::{accounts_db::SnapshotStorages, bank::BankSlotDelta};
use solana_sdk::clock::Slot;
use solana_sdk::hash::Hash;
use std::sync::Arc;
use std::{
    path::PathBuf,
    sync::mpsc::{Receiver, SendError, Sender},
=======
use {
    crate::{
        accounts_db::SnapshotStorages,
        bank::{Bank, BankSlotDelta},
        snapshot_archive_info::{SnapshotArchiveInfo, SnapshotArchiveInfoGetter},
        snapshot_utils::{
            self, ArchiveFormat, BankSnapshotInfo, Result, SnapshotVersion,
            TMP_BANK_SNAPSHOT_PREFIX,
        },
    },
    log::*,
    solana_sdk::{clock::Slot, genesis_config::ClusterType, hash::Hash},
    std::{
        fs,
        path::{Path, PathBuf},
        sync::{
            mpsc::{Receiver, SendError, Sender},
            Arc, Mutex,
        },
    },
    tempfile::TempDir,
>>>>>>> 3ac7e043
};

/// The sender side of the AccountsPackage channel, used by AccountsBackgroundService
pub type AccountsPackageSender = Sender<AccountsPackage>;

/// The receiver side of the AccountsPackage channel, used by AccountsHashVerifier
pub type AccountsPackageReceiver = Receiver<AccountsPackage>;

/// The error type when sending an AccountsPackage over the channel fails
pub type AccountsPackageSendError = SendError<AccountsPackage>;

/// The PendingSnapshotPackage passes a SnapshotPackage from AccountsHashVerifier to
/// SnapshotPackagerService for archiving
pub type PendingSnapshotPackage = Arc<Mutex<Option<SnapshotPackage>>>;

#[derive(Debug)]
pub struct AccountsPackage {
    pub slot: Slot,
    pub block_height: Slot,
    pub slot_deltas: Vec<BankSlotDelta>,
    pub snapshot_links: TempDir,
    pub snapshot_storages: SnapshotStorages,
    pub hash: Hash, // temporarily here while we still have to calculate hash before serializing bank
    pub archive_format: ArchiveFormat,
    pub snapshot_version: SnapshotVersion,
    pub snapshot_archives_dir: PathBuf,
    pub expected_capitalization: u64,
    pub hash_for_testing: Option<Hash>,
<<<<<<< HEAD
    pub evm_root: evm_state::H256,
    pub evm_db: evm_state::storage::Storage,
    // TODO: Replace root/db/bank by root-guard.
    pub bank: Arc<Bank>,
=======
    pub cluster_type: ClusterType,
    pub snapshot_type: Option<SnapshotType>,
>>>>>>> 3ac7e043
}

impl AccountsPackage {
    /// Package up bank files, storages, and slot deltas for a snapshot
    #[allow(clippy::too_many_arguments)]
    pub fn new(
        bank: &Bank,
        bank_snapshot_info: &BankSnapshotInfo,
        bank_snapshots_dir: impl AsRef<Path>,
        slot_deltas: Vec<BankSlotDelta>,
        snapshot_archives_dir: impl AsRef<Path>,
        snapshot_storages: SnapshotStorages,
        archive_format: ArchiveFormat,
        snapshot_version: SnapshotVersion,
        hash_for_testing: Option<Hash>,
<<<<<<< HEAD
        evm_root: evm_state::H256,
        evm_db: evm_state::storage::Storage,
        bank: Arc<Bank>,
    ) -> Self {
        Self {
            slot,
            block_height,
=======
        snapshot_type: Option<SnapshotType>,
    ) -> Result<Self> {
        info!(
            "Package snapshot for bank {} has {} account storage entries (snapshot type: {:?})",
            bank.slot(),
            snapshot_storages.len(),
            snapshot_type,
        );

        if let Some(SnapshotType::IncrementalSnapshot(incremental_snapshot_base_slot)) =
            snapshot_type
        {
            assert!(
                bank.slot() > incremental_snapshot_base_slot,
                "Incremental snapshot base slot must be less than the bank being snapshotted!"
            );
            assert!(
            snapshot_storages.iter().all(|storage| storage
                .iter()
                .all(|entry| entry.slot() > incremental_snapshot_base_slot)),
            "Incremental snapshot package must only contain storage entries where slot > incremental snapshot base slot (i.e. full snapshot slot)!"
            );
        }

        // Hard link the snapshot into a tmpdir, to ensure its not removed prior to packaging.
        let snapshot_links = tempfile::Builder::new()
            .prefix(&format!("{}{}-", TMP_BANK_SNAPSHOT_PREFIX, bank.slot()))
            .tempdir_in(bank_snapshots_dir)?;
        {
            let snapshot_hardlink_dir = snapshot_links
                .path()
                .join(bank_snapshot_info.slot.to_string());
            fs::create_dir_all(&snapshot_hardlink_dir)?;
            fs::hard_link(
                &bank_snapshot_info.snapshot_path,
                &snapshot_hardlink_dir.join(bank_snapshot_info.slot.to_string()),
            )?;
        }

        Ok(Self {
            slot: bank.slot(),
            block_height: bank.block_height(),
>>>>>>> 3ac7e043
            slot_deltas,
            snapshot_links,
            snapshot_storages,
            hash: bank.get_accounts_hash(),
            archive_format,
            snapshot_version,
            snapshot_archives_dir: snapshot_archives_dir.as_ref().to_path_buf(),
            expected_capitalization: bank.capitalization(),
            hash_for_testing,
<<<<<<< HEAD
            evm_root,
            evm_db,
            bank,
        }
=======
            cluster_type: bank.cluster_type(),
            snapshot_type,
        })
>>>>>>> 3ac7e043
    }
}

pub struct SnapshotPackage {
    pub snapshot_archive_info: SnapshotArchiveInfo,
    pub block_height: Slot,
    pub slot_deltas: Vec<BankSlotDelta>,
    pub snapshot_links: TempDir,
    pub snapshot_storages: SnapshotStorages,
    pub snapshot_version: SnapshotVersion,
<<<<<<< HEAD
    pub evm_root: evm_state::H256,
    pub evm_db: evm_state::storage::Storage,
    pub bank: Arc<Bank>,
}

impl AccountsPackage {
    #[allow(clippy::too_many_arguments)]
    pub fn new(
        slot: Slot,
        block_height: u64,
        slot_deltas: Vec<BankSlotDelta>,
        snapshot_links: TempDir,
        storages: SnapshotStorages,
        tar_output_file: PathBuf,
        hash: Hash,
        archive_format: ArchiveFormat,
        snapshot_version: SnapshotVersion,
        evm_root: evm_state::H256,
        evm_db: evm_state::storage::Storage,
        bank: Arc<Bank>,
    ) -> Self {
        Self {
            slot,
            block_height,
            slot_deltas,
            snapshot_links,
            storages,
            tar_output_file,
            hash,
            archive_format,
            snapshot_version,
            evm_root,
            evm_db,
            bank,
=======
    pub snapshot_type: SnapshotType,
}

impl From<AccountsPackage> for SnapshotPackage {
    fn from(accounts_package: AccountsPackage) -> Self {
        assert!(
            accounts_package.snapshot_type.is_some(),
            "Cannot make a SnapshotPackage from an AccountsPackage when SnapshotType is None!"
        );

        let snapshot_archive_path = match accounts_package.snapshot_type.unwrap() {
            SnapshotType::FullSnapshot => snapshot_utils::build_full_snapshot_archive_path(
                accounts_package.snapshot_archives_dir,
                accounts_package.slot,
                &accounts_package.hash,
                accounts_package.archive_format,
            ),
            SnapshotType::IncrementalSnapshot(incremental_snapshot_base_slot) => {
                snapshot_utils::build_incremental_snapshot_archive_path(
                    accounts_package.snapshot_archives_dir,
                    incremental_snapshot_base_slot,
                    accounts_package.slot,
                    &accounts_package.hash,
                    accounts_package.archive_format,
                )
            }
        };

        Self {
            snapshot_archive_info: SnapshotArchiveInfo {
                path: snapshot_archive_path,
                slot: accounts_package.slot,
                hash: accounts_package.hash,
                archive_format: accounts_package.archive_format,
            },
            block_height: accounts_package.block_height,
            slot_deltas: accounts_package.slot_deltas,
            snapshot_links: accounts_package.snapshot_links,
            snapshot_storages: accounts_package.snapshot_storages,
            snapshot_version: accounts_package.snapshot_version,
            snapshot_type: accounts_package.snapshot_type.unwrap(),
>>>>>>> 3ac7e043
        }
    }
}

impl SnapshotArchiveInfoGetter for SnapshotPackage {
    fn snapshot_archive_info(&self) -> &SnapshotArchiveInfo {
        &self.snapshot_archive_info
    }
}

/// Snapshots come in two flavors, Full and Incremental.  The IncrementalSnapshot has a Slot field,
/// which is the incremental snapshot base slot.
#[derive(Clone, Copy, Debug, Eq, PartialEq)]
pub enum SnapshotType {
    FullSnapshot,
    IncrementalSnapshot(Slot),
}

impl SnapshotType {
    pub fn is_full_snapshot(&self) -> bool {
        matches!(self, SnapshotType::FullSnapshot)
    }
    pub fn is_incremental_snapshot(&self) -> bool {
        matches!(self, SnapshotType::IncrementalSnapshot(_))
    }
}<|MERGE_RESOLUTION|>--- conflicted
+++ resolved
@@ -1,15 +1,3 @@
-<<<<<<< HEAD
-use crate::bank::Bank;
-use crate::bank_forks::ArchiveFormat;
-use crate::snapshot_utils::SnapshotVersion;
-use crate::{accounts_db::SnapshotStorages, bank::BankSlotDelta};
-use solana_sdk::clock::Slot;
-use solana_sdk::hash::Hash;
-use std::sync::Arc;
-use std::{
-    path::PathBuf,
-    sync::mpsc::{Receiver, SendError, Sender},
-=======
 use {
     crate::{
         accounts_db::SnapshotStorages,
@@ -31,7 +19,6 @@
         },
     },
     tempfile::TempDir,
->>>>>>> 3ac7e043
 };
 
 /// The sender side of the AccountsPackage channel, used by AccountsBackgroundService
@@ -60,22 +47,19 @@
     pub snapshot_archives_dir: PathBuf,
     pub expected_capitalization: u64,
     pub hash_for_testing: Option<Hash>,
-<<<<<<< HEAD
+    pub cluster_type: ClusterType,
+    pub snapshot_type: Option<SnapshotType>,
     pub evm_root: evm_state::H256,
     pub evm_db: evm_state::storage::Storage,
     // TODO: Replace root/db/bank by root-guard.
     pub bank: Arc<Bank>,
-=======
-    pub cluster_type: ClusterType,
-    pub snapshot_type: Option<SnapshotType>,
->>>>>>> 3ac7e043
 }
 
 impl AccountsPackage {
     /// Package up bank files, storages, and slot deltas for a snapshot
     #[allow(clippy::too_many_arguments)]
     pub fn new(
-        bank: &Bank,
+        bank: Arc<Bank>,
         bank_snapshot_info: &BankSnapshotInfo,
         bank_snapshots_dir: impl AsRef<Path>,
         slot_deltas: Vec<BankSlotDelta>,
@@ -84,16 +68,9 @@
         archive_format: ArchiveFormat,
         snapshot_version: SnapshotVersion,
         hash_for_testing: Option<Hash>,
-<<<<<<< HEAD
+        snapshot_type: Option<SnapshotType>,
         evm_root: evm_state::H256,
         evm_db: evm_state::storage::Storage,
-        bank: Arc<Bank>,
-    ) -> Self {
-        Self {
-            slot,
-            block_height,
-=======
-        snapshot_type: Option<SnapshotType>,
     ) -> Result<Self> {
         info!(
             "Package snapshot for bank {} has {} account storage entries (snapshot type: {:?})",
@@ -135,7 +112,6 @@
         Ok(Self {
             slot: bank.slot(),
             block_height: bank.block_height(),
->>>>>>> 3ac7e043
             slot_deltas,
             snapshot_links,
             snapshot_storages,
@@ -145,16 +121,12 @@
             snapshot_archives_dir: snapshot_archives_dir.as_ref().to_path_buf(),
             expected_capitalization: bank.capitalization(),
             hash_for_testing,
-<<<<<<< HEAD
+            cluster_type: bank.cluster_type(),
+            snapshot_type,
             evm_root,
             evm_db,
             bank,
-        }
-=======
-            cluster_type: bank.cluster_type(),
-            snapshot_type,
         })
->>>>>>> 3ac7e043
     }
 }
 
@@ -165,43 +137,10 @@
     pub snapshot_links: TempDir,
     pub snapshot_storages: SnapshotStorages,
     pub snapshot_version: SnapshotVersion,
-<<<<<<< HEAD
+    pub snapshot_type: SnapshotType,
     pub evm_root: evm_state::H256,
     pub evm_db: evm_state::storage::Storage,
     pub bank: Arc<Bank>,
-}
-
-impl AccountsPackage {
-    #[allow(clippy::too_many_arguments)]
-    pub fn new(
-        slot: Slot,
-        block_height: u64,
-        slot_deltas: Vec<BankSlotDelta>,
-        snapshot_links: TempDir,
-        storages: SnapshotStorages,
-        tar_output_file: PathBuf,
-        hash: Hash,
-        archive_format: ArchiveFormat,
-        snapshot_version: SnapshotVersion,
-        evm_root: evm_state::H256,
-        evm_db: evm_state::storage::Storage,
-        bank: Arc<Bank>,
-    ) -> Self {
-        Self {
-            slot,
-            block_height,
-            slot_deltas,
-            snapshot_links,
-            storages,
-            tar_output_file,
-            hash,
-            archive_format,
-            snapshot_version,
-            evm_root,
-            evm_db,
-            bank,
-=======
-    pub snapshot_type: SnapshotType,
 }
 
 impl From<AccountsPackage> for SnapshotPackage {
@@ -242,7 +181,9 @@
             snapshot_storages: accounts_package.snapshot_storages,
             snapshot_version: accounts_package.snapshot_version,
             snapshot_type: accounts_package.snapshot_type.unwrap(),
->>>>>>> 3ac7e043
+            evm_root: accounts_package.evm_root,
+            evm_db: accounts_package.evm_db,
+            bank: accounts_package.bank,
         }
     }
 }
