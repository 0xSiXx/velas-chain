<<<<<<< HEAD
use crate::{
    accounts::Accounts, accounts_index::Ancestors, instruction_recorder::InstructionRecorder,
    log_collector::LogCollector, native_loader::NativeLoader, rent_collector::RentCollector,
};
use log::*;
use serde::{Deserialize, Serialize};
use solana_evm_loader_program::EvmProcessor;
use solana_sdk::{
    account::{AccountSharedData, ReadableAccount, WritableAccount},
    account_utils::StateMut,
    bpf_loader_upgradeable::{self, UpgradeableLoaderState},
    feature_set::{
        cpi_share_ro_and_exec_accounts, demote_sysvar_write_locks, instructions_sysvar_enabled,
        FeatureSet,
    },
    ic_msg,
    instruction::{CompiledInstruction, Instruction, InstructionError},
    keyed_account::{create_keyed_readonly_accounts, KeyedAccount},
    message::Message,
    native_loader,
    process_instruction::{
        BpfComputeBudget, ComputeMeter, Executor, InvokeContext, Logger,
        ProcessInstructionWithContext,
    },
    pubkey::Pubkey,
    rent::Rent,
    system_program,
    sysvar::instructions,
    transaction::TransactionError,
};
use std::{
    cell::{Ref, RefCell},
    collections::HashMap,
    rc::Rc,
    sync::Arc,
};

pub struct Executors {
    pub executors: HashMap<Pubkey, Arc<dyn Executor>>,
    pub is_dirty: bool,
}
impl Default for Executors {
    fn default() -> Self {
        Self {
            executors: HashMap::default(),
            is_dirty: false,
        }
    }
}
impl Executors {
    pub fn insert(&mut self, key: Pubkey, executor: Arc<dyn Executor>) {
        let _ = self.executors.insert(key, executor);
        self.is_dirty = true;
    }
    pub fn get(&self, key: &Pubkey) -> Option<Arc<dyn Executor>> {
        self.executors.get(key).cloned()
    }
}

#[derive(Default, Debug)]
pub struct ExecuteDetailsTimings {
    pub serialize_us: u64,
    pub create_vm_us: u64,
    pub create_evm_executor_us: u64,
    pub execute_us: u64,
    pub deserialize_us: u64,
    pub changed_account_count: u64,
    pub total_account_count: u64,
    pub total_data_size: usize,
    pub data_size_changed: usize,
}

impl ExecuteDetailsTimings {
    pub fn accumulate(&mut self, other: &ExecuteDetailsTimings) {
        self.serialize_us += other.serialize_us;
        self.create_vm_us += other.create_vm_us;
        self.create_evm_executor_us += other.create_evm_executor_us;
        self.execute_us += other.execute_us;
        self.deserialize_us += other.deserialize_us;
        self.changed_account_count += other.changed_account_count;
        self.total_account_count += other.total_account_count;
        self.total_data_size += other.total_data_size;
        self.data_size_changed += other.data_size_changed;
    }
}

// The relevant state of an account before an Instruction executes, used
// to verify account integrity after the Instruction completes
#[derive(Clone, Debug, Default)]
pub struct PreAccount {
    key: Pubkey,
    account: Rc<RefCell<AccountSharedData>>,
    changed: bool,
}
impl PreAccount {
    pub fn new(key: &Pubkey, account: &AccountSharedData) -> Self {
        Self {
            key: *key,
            account: Rc::new(RefCell::new(account.clone())),
            changed: false,
        }
    }

    pub fn verify(
        &self,
        program_id: &Pubkey,
        is_writable: bool,
        rent: &Rent,
        post: &AccountSharedData,
        timings: &mut ExecuteDetailsTimings,
    ) -> Result<(), InstructionError> {
        let pre = self.account.borrow();

        // Only the owner of the account may change owner and
        //   only if the account is writable and
        //   only if the account is not executable and
        //   only if the data is zero-initialized or empty
        let owner_changed = pre.owner != post.owner;
        if owner_changed
            && (!is_writable // line coverage used to get branch coverage
                || pre.executable
                || *program_id != pre.owner
            || !Self::is_zeroed(post.data()))
        {
            return Err(InstructionError::ModifiedProgramId);
        }

        // An account not assigned to the program cannot have its balance decrease.
        if *program_id != pre.owner // line coverage used to get branch coverage
         && pre.lamports > post.lamports
        {
            return Err(InstructionError::ExternalAccountLamportSpend);
        }

        // The balance of read-only and executable accounts may not change
        let lamports_changed = pre.lamports != post.lamports;
        if lamports_changed {
            if !is_writable {
                return Err(InstructionError::ReadonlyLamportChange);
            }
            if pre.executable {
                return Err(InstructionError::ExecutableLamportChange);
            }
        }

        // Only the system program can change the size of the data
        //  and only if the system program owns the account
        let data_len_changed = pre.data().len() != post.data().len();
        if data_len_changed
            && (!system_program::check_id(program_id) // line coverage used to get branch coverage
                || !system_program::check_id(&pre.owner))
        {
            return Err(InstructionError::AccountDataSizeChanged);
        }

        // Only the owner may change account data
        //   and if the account is writable
        //   and if the account is not executable
        if !(*program_id == pre.owner
            && is_writable  // line coverage used to get branch coverage
            && !pre.executable)
            && pre.data() != post.data()
        {
            if pre.executable {
                return Err(InstructionError::ExecutableDataModified);
            } else if is_writable {
                return Err(InstructionError::ExternalAccountDataModified);
            } else {
                return Err(InstructionError::ReadonlyDataModified);
            }
        }

        // executable is one-way (false->true) and only the account owner may set it.
        let executable_changed = pre.executable != post.executable;
        if executable_changed {
            if !rent.is_exempt(post.lamports, post.data().len()) {
                return Err(InstructionError::ExecutableAccountNotRentExempt);
            }
            if !is_writable // line coverage used to get branch coverage
                || pre.executable
                || *program_id != pre.owner
            {
                return Err(InstructionError::ExecutableModified);
            }
        }

        // No one modifies rent_epoch (yet).
        let rent_epoch_changed = pre.rent_epoch != post.rent_epoch;
        if rent_epoch_changed {
            return Err(InstructionError::RentEpochModified);
        }

        timings.total_account_count += 1;
        timings.total_data_size += post.data().len();
        if owner_changed
            || lamports_changed
            || data_len_changed
            || executable_changed
            || rent_epoch_changed
            || self.changed
        {
            timings.changed_account_count += 1;
            timings.data_size_changed += post.data().len();
        }

        Ok(())
    }

    pub fn update(&mut self, account: &AccountSharedData) {
        let mut pre = self.account.borrow_mut();

        pre.lamports = account.lamports;
        pre.owner = account.owner;
        pre.executable = account.executable;
        if pre.data().len() != account.data().len() {
            // Only system account can change data size, copy with alloc
            pre.set_data(account.data().clone());
        } else {
            // Copy without allocate
            pre.data_as_mut_slice().clone_from_slice(account.data());
        }

        self.changed = true;
    }

    pub fn key(&self) -> Pubkey {
        self.key
    }

    pub fn lamports(&self) -> u64 {
        self.account.borrow().lamports
    }

    pub fn is_zeroed(buf: &[u8]) -> bool {
        const ZEROS_LEN: usize = 1024;
        static ZEROS: [u8; ZEROS_LEN] = [0; ZEROS_LEN];
        let mut chunks = buf.chunks_exact(ZEROS_LEN);
=======
use {
    serde::{Deserialize, Serialize},
    solana_measure::measure::Measure,
    solana_program_runtime::{
        compute_budget::ComputeBudget,
        instruction_recorder::InstructionRecorder,
        invoke_context::{
            BuiltinProgram, Executors, InvokeContext, ProcessInstructionResult,
            TransactionAccountRefCell,
        },
        log_collector::LogCollector,
        sysvar_cache::SysvarCache,
        timings::ExecuteTimings,
    },
    solana_sdk::{
        account::WritableAccount,
        feature_set::{prevent_calling_precompiles_as_programs, FeatureSet},
        hash::Hash,
        message::SanitizedMessage,
        precompiles::is_precompile,
        rent::Rent,
        saturating_add_assign,
        sysvar::instructions,
        transaction::TransactionError,
    },
    std::{borrow::Cow, cell::RefCell, rc::Rc, sync::Arc},
};

#[derive(Debug, Default, Clone, Deserialize, Serialize)]
pub struct MessageProcessor {}

#[cfg(RUSTC_WITH_SPECIALIZATION)]
impl ::solana_frozen_abi::abi_example::AbiExample for MessageProcessor {
    fn example() -> Self {
        // MessageProcessor's fields are #[serde(skip)]-ed and not Serialize
        // so, just rely on Default anyway.
        MessageProcessor::default()
    }
}

/// Trace of all instructions attempted
pub type InstructionTrace = Vec<InstructionRecorder>;
>>>>>>> 3ac7e043

/// Resultant information gathered from calling process_message()
#[derive(Debug, Default, Clone, Copy, PartialEq, Eq)]
pub struct ProcessedMessageInfo {
    /// The change in accounts data len
    pub accounts_data_len_delta: i64,
}

<<<<<<< HEAD
pub struct ThisComputeMeter {
    remaining: u64,
}
impl ComputeMeter for ThisComputeMeter {
    fn consume(&mut self, amount: u64) -> Result<(), InstructionError> {
        let exceeded = self.remaining < amount;
        self.remaining = self.remaining.saturating_sub(amount);
        if exceeded {
            return Err(InstructionError::ComputationalBudgetExceeded);
        }
        Ok(())
    }
    fn get_remaining(&self) -> u64 {
        self.remaining
    }
}
pub struct ThisInvokeContext<'a> {
    program_ids: Vec<Pubkey>,
    rent: Rent,
    pre_accounts: Vec<PreAccount>,
    executables: &'a [(Pubkey, Rc<RefCell<AccountSharedData>>)],
    account_deps: &'a [(Pubkey, Rc<RefCell<AccountSharedData>>)],
    programs: &'a [(Pubkey, ProcessInstructionWithContext)],
    logger: Rc<RefCell<dyn Logger>>,
    bpf_compute_budget: BpfComputeBudget,
    compute_meter: Rc<RefCell<dyn ComputeMeter>>,
    executors: Rc<RefCell<Executors>>,
    instruction_recorder: Option<InstructionRecorder>,
    feature_set: Arc<FeatureSet>,
    pub timings: ExecuteDetailsTimings,
    account_db: Arc<Accounts>,
    ancestors: &'a Ancestors,
    #[allow(clippy::type_complexity)]
    sysvars: RefCell<Vec<(Pubkey, Option<Rc<Vec<u8>>>)>>,
    evm_executor: Option<Rc<RefCell<evm_state::Executor>>>,
}
impl<'a> ThisInvokeContext<'a> {
=======
impl MessageProcessor {
    /// Process a message.
    /// This method calls each instruction in the message over the set of loaded accounts.
    /// For each instruction it calls the program entrypoint method and verifies that the result of
    /// the call does not violate the bank's accounting rules.
    /// The accounts are committed back to the bank only if every instruction succeeds.
>>>>>>> 3ac7e043
    #[allow(clippy::too_many_arguments)]
    pub fn process_message(
        builtin_programs: &[BuiltinProgram],
        message: &SanitizedMessage,
        program_indices: &[Vec<usize>],
        accounts: &[TransactionAccountRefCell],
        rent: Rent,
        log_collector: Option<Rc<RefCell<LogCollector>>>,
        executors: Rc<RefCell<Executors>>,
        instruction_trace: &mut InstructionTrace,
        feature_set: Arc<FeatureSet>,
<<<<<<< HEAD
        account_db: Arc<Accounts>,
        ancestors: &'a Ancestors,
        evm_executor: Option<Rc<RefCell<evm_state::Executor>>>,
    ) -> Self {
        let mut program_ids = Vec::with_capacity(bpf_compute_budget.max_invoke_depth);
        program_ids.push(*program_id);
        Self {
            program_ids,
=======
        compute_budget: ComputeBudget,
        timings: &mut ExecuteTimings,
        sysvar_cache: &SysvarCache,
        blockhash: Hash,
        lamports_per_signature: u64,
        current_accounts_data_len: u64,
    ) -> Result<ProcessedMessageInfo, TransactionError> {
        let mut invoke_context = InvokeContext::new(
>>>>>>> 3ac7e043
            rent,
            accounts,
            builtin_programs,
            Cow::Borrowed(sysvar_cache),
            log_collector,
            compute_budget,
            executors,
            feature_set,
<<<<<<< HEAD
            timings: ExecuteDetailsTimings::default(),
            account_db,
            ancestors,
            sysvars: RefCell::new(vec![]),
            evm_executor,
        }
    }
}
impl<'a> InvokeContext for ThisInvokeContext<'a> {
    fn push(&mut self, key: &Pubkey) -> Result<(), InstructionError> {
        if self.program_ids.len() > self.bpf_compute_budget.max_invoke_depth {
            return Err(InstructionError::CallDepth);
        }
        if self.program_ids.contains(key) && self.program_ids.last() != Some(key) {
            // Reentrancy not allowed unless caller is calling itself
            return Err(InstructionError::ReentrancyNotAllowed);
        }
        self.program_ids.push(*key);
        Ok(())
    }
    fn pop(&mut self) {
        self.program_ids.pop();
    }
    fn invoke_depth(&self) -> usize {
        self.program_ids.len()
    }
    fn verify_and_update(
        &mut self,
        message: &Message,
        instruction: &CompiledInstruction,
        accounts: &[Rc<RefCell<AccountSharedData>>],
        caller_write_privileges: Option<&[bool]>,
    ) -> Result<(), InstructionError> {
        match self.program_ids.last() {
            Some(program_id) => MessageProcessor::verify_and_update(
                message,
                instruction,
                &mut self.pre_accounts,
                accounts,
                program_id,
                &self.rent,
                caller_write_privileges,
                &mut self.timings,
                self.feature_set.is_active(&demote_sysvar_write_locks::id()),
            ),
            None => Err(InstructionError::GenericError), // Should never happen
        }
    }
    fn get_evm_executor(&self) -> Option<Rc<RefCell<evm_state::Executor>>> {
        self.evm_executor.clone()
    }
    fn get_parent_caller(&self) -> Option<&Pubkey> {
        let id = self.program_ids.len().checked_sub(2);
        id.and_then(|id| self.program_ids.get(id))
    }
    fn get_caller(&self) -> Result<&Pubkey, InstructionError> {
        self.program_ids
            .last()
            .ok_or(InstructionError::GenericError)
    }
    fn get_programs(&self) -> &[(Pubkey, ProcessInstructionWithContext)] {
        self.programs
    }
    fn get_logger(&self) -> Rc<RefCell<dyn Logger>> {
        self.logger.clone()
    }
    fn get_bpf_compute_budget(&self) -> &BpfComputeBudget {
        &self.bpf_compute_budget
    }
    fn get_compute_meter(&self) -> Rc<RefCell<dyn ComputeMeter>> {
        self.compute_meter.clone()
    }
    fn add_executor(&self, pubkey: &Pubkey, executor: Arc<dyn Executor>) {
        self.executors.borrow_mut().insert(*pubkey, executor);
    }
    fn get_executor(&self, pubkey: &Pubkey) -> Option<Arc<dyn Executor>> {
        self.executors.borrow().get(pubkey)
    }
    fn record_instruction(&self, instruction: &Instruction) {
        if let Some(recorder) = &self.instruction_recorder {
            recorder.record_instruction(instruction.clone());
        }
    }
    fn is_feature_active(&self, feature_id: &Pubkey) -> bool {
        self.feature_set.is_active(feature_id)
    }
    fn get_account(&self, pubkey: &Pubkey) -> Option<Rc<RefCell<AccountSharedData>>> {
        if self.is_feature_active(&cpi_share_ro_and_exec_accounts::id()) {
            if let Some((_, account)) = self.executables.iter().find(|(key, _)| key == pubkey) {
                Some(account.clone())
            } else if let Some((_, account)) =
                self.account_deps.iter().find(|(key, _)| key == pubkey)
            {
                Some(account.clone())
            } else {
                self.pre_accounts
                    .iter()
                    .find(|pre| pre.key == *pubkey)
                    .map(|pre| pre.account.clone())
            }
        } else {
            if let Some(account) = self.pre_accounts.iter().find_map(|pre| {
                if pre.key == *pubkey {
                    Some(pre.account.clone())
                } else {
                    None
                }
            }) {
                return Some(account);
            }
            self.account_deps.iter().find_map(|(key, account)| {
                if key == pubkey {
                    Some(account.clone())
                } else {
                    None
                }
            })
        }
    }

    fn update_timing(
        &mut self,
        serialize_us: u64,
        create_vm_us: u64,
        execute_us: u64,
        deserialize_us: u64,
    ) {
        self.timings.serialize_us += serialize_us;
        self.timings.create_vm_us += create_vm_us;
        self.timings.execute_us += execute_us;
        self.timings.deserialize_us += deserialize_us;
    }
    fn get_sysvar_data(&self, id: &Pubkey) -> Option<Rc<Vec<u8>>> {
        if let Ok(mut sysvars) = self.sysvars.try_borrow_mut() {
            // Try share from cache
            let mut result = sysvars
                .iter()
                .find_map(|(key, sysvar)| if id == key { sysvar.clone() } else { None });
            if result.is_none() {
                // Load it
                result = self
                    .account_db
                    .load_slow(self.ancestors, id)
                    .map(|(account, _)| Rc::new(account.data().clone()));
                // Cache it
                sysvars.push((*id, result.clone()));
            }
            result
        } else {
            None
        }
    }
}
pub struct ThisLogger {
    log_collector: Option<Rc<LogCollector>>,
}
impl Logger for ThisLogger {
    fn log_enabled(&self) -> bool {
        log_enabled!(log::Level::Info) || self.log_collector.is_some()
    }
    fn log(&self, message: &str) {
        debug!("{}", message);
        if let Some(log_collector) = &self.log_collector {
            log_collector.log(message);
        }
    }
}

#[derive(Deserialize, Serialize)]
pub struct MessageProcessor {
    #[serde(skip)]
    programs: Vec<(Pubkey, ProcessInstructionWithContext)>,
    #[serde(skip)]
    native_loader: NativeLoader,
    #[serde(skip)]
    evm_processor: EvmProcessor,
}

impl std::fmt::Debug for MessageProcessor {
    fn fmt(&self, f: &mut std::fmt::Formatter) -> std::fmt::Result {
        #[derive(Debug)]
        struct MessageProcessor<'a> {
            programs: Vec<String>,
            native_loader: &'a NativeLoader,
            evm_processor: &'a EvmProcessor,
        }

        // These are just type aliases for work around of Debug-ing above pointers
        type ErasedProcessInstructionWithContext = fn(
            &'static Pubkey,
            &'static [KeyedAccount<'static>],
            &'static [u8],
            &'static mut dyn InvokeContext,
        ) -> Result<(), InstructionError>;

        // rustc doesn't compile due to bug without this work around
        // https://github.com/rust-lang/rust/issues/50280
        // https://users.rust-lang.org/t/display-function-pointer/17073/2
        let processor = MessageProcessor {
            programs: self
                .programs
                .iter()
                .map(|(pubkey, instruction)| {
                    let erased_instruction: ErasedProcessInstructionWithContext = *instruction;
                    format!("{}: {:p}", pubkey, erased_instruction)
                })
                .collect::<Vec<_>>(),
            native_loader: &self.native_loader,
            evm_processor: &self.evm_processor,
        };

        write!(f, "{:?}", processor)
    }
}

impl Default for MessageProcessor {
    fn default() -> Self {
        Self {
            programs: vec![],
            native_loader: NativeLoader::default(),
            evm_processor: EvmProcessor::default(),
        }
    }
}
impl Clone for MessageProcessor {
    fn clone(&self) -> Self {
        MessageProcessor {
            programs: self.programs.clone(),
            native_loader: NativeLoader::default(),
            evm_processor: EvmProcessor::default(),
        }
    }
}

#[cfg(RUSTC_WITH_SPECIALIZATION)]
impl ::solana_frozen_abi::abi_example::AbiExample for MessageProcessor {
    fn example() -> Self {
        // MessageProcessor's fields are #[serde(skip)]-ed and not Serialize
        // so, just rely on Default anyway.
        MessageProcessor::default()
    }
}

impl MessageProcessor {
    /// Add a static entrypoint to intercept instructions before the dynamic loader.
    pub fn add_program(
        &mut self,
        program_id: Pubkey,
        process_instruction: ProcessInstructionWithContext,
    ) {
        match self.programs.iter_mut().find(|(key, _)| program_id == *key) {
            Some((_, processor)) => *processor = process_instruction,
            None => self.programs.push((program_id, process_instruction)),
        }
    }

    pub fn add_loader(
        &mut self,
        program_id: Pubkey,
        process_instruction: ProcessInstructionWithContext,
    ) {
        self.add_program(program_id, process_instruction);
    }

    /// Create the KeyedAccounts that will be passed to the program
    fn create_keyed_accounts<'a>(
        message: &'a Message,
        instruction: &'a CompiledInstruction,
        executable_accounts: &'a [(Pubkey, Rc<RefCell<AccountSharedData>>)],
        accounts: &'a [Rc<RefCell<AccountSharedData>>],
        demote_sysvar_write_locks: bool,
    ) -> Vec<KeyedAccount<'a>> {
        let mut keyed_accounts = create_keyed_readonly_accounts(executable_accounts);
        let mut keyed_accounts2: Vec<_> = instruction
            .accounts
            .iter()
            .map(|&index| {
                let is_signer = message.is_signer(index as usize);
                let index = index as usize;
                let key = &message.account_keys[index];
                let account = &accounts[index];
                if message.is_writable(index, demote_sysvar_write_locks) {
                    KeyedAccount::new(key, is_signer, account)
                } else {
                    KeyedAccount::new_readonly(key, is_signer, account)
                }
            })
            .collect();
        keyed_accounts.append(&mut keyed_accounts2);
        keyed_accounts
    }

    /// Process an instruction
    /// This method calls the instruction's program entrypoint method
    fn process_instruction(
        &self,
        program_id: &Pubkey,
        keyed_accounts: &[KeyedAccount],
        instruction_data: &[u8],
        invoke_context: &mut dyn InvokeContext,
        cross_execution: bool,
    ) -> Result<(), InstructionError> {
        if let Some(root_account) = keyed_accounts.iter().next() {
            let root_id = root_account.unsigned_key();
            if native_loader::check_id(&root_account.owner()?) {
                if solana_sdk::evm_loader::check_id(root_id) {
                    return self.evm_processor.process_instruction(
                        &solana_sdk::evm_loader::id(),
                        &keyed_accounts[1..], // skip evm program_id
                        instruction_data,
                        invoke_context,
                        cross_execution,
                    );
                }
                for (id, process_instruction) in &self.programs {
                    if id == root_id {
                        // Call the builtin program
                        return process_instruction(
                            program_id,
                            &keyed_accounts[1..],
                            instruction_data,
                            invoke_context,
                        );
                    }
                }
                // Call the program via the native loader
                return self.native_loader.process_instruction(
                    &native_loader::id(),
                    keyed_accounts,
                    instruction_data,
                    invoke_context,
                );
            } else {
                let owner_id = &root_account.owner()?;
                for (id, process_instruction) in &self.programs {
                    if id == owner_id {
                        // Call the program via a builtin loader
                        return process_instruction(
                            program_id,
                            keyed_accounts,
                            instruction_data,
                            invoke_context,
                        );
                    }
                }
            }
        }
        Err(InstructionError::UnsupportedProgramId)
    }

    pub fn create_message(
        instruction: &Instruction,
        keyed_accounts: &[&KeyedAccount],
        signers: &[Pubkey],
        invoke_context: &Ref<&mut dyn InvokeContext>,
    ) -> Result<(Message, Pubkey, usize), InstructionError> {
        // Check for privilege escalation
        for account in instruction.accounts.iter() {
            let keyed_account = keyed_accounts
                .iter()
                .find_map(|keyed_account| {
                    if &account.pubkey == keyed_account.unsigned_key() {
                        Some(keyed_account)
                    } else {
                        None
                    }
                })
                .ok_or_else(|| {
                    ic_msg!(
                        invoke_context,
                        "Instruction references an unknown account {}",
                        account.pubkey
                    );
                    InstructionError::MissingAccount
                })?;
            // Readonly account cannot become writable
            if account.is_writable && !keyed_account.is_writable() {
                ic_msg!(
                    invoke_context,
                    "{}'s writable privilege escalated",
                    account.pubkey
                );
                return Err(InstructionError::PrivilegeEscalation);
            }

            if account.is_signer && // If message indicates account is signed
            !( // one of the following needs to be true:
                keyed_account.signer_key().is_some() // Signed in the parent instruction
                || signers.contains(&account.pubkey) // Signed by the program
            ) {
                ic_msg!(
                    invoke_context,
                    "{}'s signer privilege escalated",
                    account.pubkey
                );
                return Err(InstructionError::PrivilegeEscalation);
            }
        }

        // validate the caller has access to the program account and that it is executable
        let program_id = instruction.program_id;
        match keyed_accounts
            .iter()
            .find(|keyed_account| &program_id == keyed_account.unsigned_key())
        {
            Some(keyed_account) => {
                if !keyed_account.executable()? {
                    ic_msg!(
                        invoke_context,
                        "Account {} is not executable",
                        keyed_account.unsigned_key()
                    );
                    return Err(InstructionError::AccountNotExecutable);
                }
            }
            None => {
                ic_msg!(invoke_context, "Unknown program {}", program_id);
                return Err(InstructionError::MissingAccount);
            }
        }

        let message = Message::new(&[instruction.clone()], None);
        let program_id_index = message.instructions[0].program_id_index as usize;

        Ok((message, program_id, program_id_index))
    }

    /// Entrypoint for a cross-program invocation from a native program
    pub fn native_invoke(
        invoke_context: &mut dyn InvokeContext,
        instruction: Instruction,
        keyed_accounts: &[&KeyedAccount],
        signers_seeds: &[&[&[u8]]],
    ) -> Result<(), InstructionError> {
        let invoke_context = RefCell::new(invoke_context);

        let (
            message,
            executables,
            accounts,
            account_refs,
            caller_write_privileges,
            demote_sysvar_write_locks,
        ) = {
            let invoke_context = invoke_context.borrow();

            let caller_program_id = invoke_context.get_caller()?;

            // Translate and verify caller's data

            let signers = signers_seeds
                .iter()
                .map(|seeds| Pubkey::create_program_address(seeds, caller_program_id))
                .collect::<Result<Vec<_>, solana_sdk::pubkey::PubkeyError>>()?;
            let mut caller_write_privileges = keyed_accounts
                .iter()
                .map(|keyed_account| keyed_account.is_writable())
                .collect::<Vec<bool>>();
            caller_write_privileges.insert(0, false);
            let (message, callee_program_id, _) =
                Self::create_message(&instruction, keyed_accounts, &signers, &invoke_context)?;
            let mut accounts = vec![];
            let mut account_refs = vec![];
            'root: for account_key in message.account_keys.iter() {
                for keyed_account in keyed_accounts {
                    if account_key == keyed_account.unsigned_key() {
                        accounts.push(Rc::new(keyed_account.account.clone()));
                        account_refs.push(keyed_account);
                        continue 'root;
                    }
                }
                ic_msg!(
                    invoke_context,
                    "Instruction references an unknown account {}",
                    account_key
                );
                return Err(InstructionError::MissingAccount);
            }

            // Process instruction

            invoke_context.record_instruction(&instruction);

            let program_account =
                invoke_context
                    .get_account(&callee_program_id)
                    .ok_or_else(|| {
                        ic_msg!(invoke_context, "Unknown program {}", callee_program_id);
                        InstructionError::MissingAccount
                    })?;
            if !program_account.borrow().executable {
                ic_msg!(
                    invoke_context,
                    "Account {} is not executable",
                    callee_program_id
                );
                return Err(InstructionError::AccountNotExecutable);
            }
            let programdata_executable =
                if program_account.borrow().owner == bpf_loader_upgradeable::id() {
                    if let UpgradeableLoaderState::Program {
                        programdata_address,
                    } = program_account.borrow().state()?
                    {
                        if let Some(account) = invoke_context.get_account(&programdata_address) {
                            Some((programdata_address, account))
                        } else {
                            ic_msg!(
                                invoke_context,
                                "Unknown upgradeable programdata account {}",
                                programdata_address,
                            );
                            return Err(InstructionError::MissingAccount);
                        }
                    } else {
                        ic_msg!(
                            invoke_context,
                            "Upgradeable program account state not valid {}",
                            callee_program_id,
                        );
                        return Err(InstructionError::MissingAccount);
                    }
                } else {
                    None
                };
            let mut executables = vec![(callee_program_id, program_account)];
            if let Some(programdata) = programdata_executable {
                executables.push(programdata);
            }
            (
                message,
                executables,
                accounts,
                account_refs,
                caller_write_privileges,
                invoke_context.is_feature_active(&demote_sysvar_write_locks::id()),
            )
        };

        #[allow(clippy::deref_addrof)]
        MessageProcessor::process_cross_program_instruction(
            &message,
            &executables,
            &accounts,
            &caller_write_privileges,
            *(&mut *(invoke_context.borrow_mut())),
        )?;

        // Copy results back to caller
=======
            blockhash,
            lamports_per_signature,
            current_accounts_data_len,
        );
>>>>>>> 3ac7e043

        debug_assert_eq!(program_indices.len(), message.instructions().len());
        for (instruction_index, ((program_id, instruction), program_indices)) in message
            .program_instructions_iter()
            .zip(program_indices.iter())
            .enumerate()
        {
<<<<<<< HEAD
            let invoke_context = invoke_context.borrow();
            for (i, (account, account_ref)) in accounts.iter().zip(account_refs).enumerate() {
                let account = account.borrow();
                if message.is_writable(i, demote_sysvar_write_locks) && !account.executable {
                    account_ref.try_account_ref_mut()?.lamports = account.lamports;
                    account_ref.try_account_ref_mut()?.owner = account.owner;
                    if account_ref.data_len()? != account.data().len()
                        && account_ref.data_len()? != 0
                    {
                        // Only support for `CreateAccount` at this time.
                        // Need a way to limit total realloc size across multiple CPI calls
                        ic_msg!(
                            invoke_context,
                            "Inner instructions do not support realloc, only SystemProgram::CreateAccount",
                        );
                        return Err(InstructionError::InvalidRealloc);
                    }
                    account_ref
                        .try_account_ref_mut()?
                        .set_data(account.data().clone());
                }
            }
        }

        Ok(())
    }

    /// Process a cross-program instruction
    /// This method calls the instruction's program entrypoint function
    pub fn process_cross_program_instruction(
        message: &Message,
        executable_accounts: &[(Pubkey, Rc<RefCell<AccountSharedData>>)],
        accounts: &[Rc<RefCell<AccountSharedData>>],
        caller_write_privileges: &[bool],
        invoke_context: &mut dyn InvokeContext,
    ) -> Result<(), InstructionError> {
        if let Some(instruction) = message.instructions.get(0) {
            let program_id = instruction.program_id(&message.account_keys);

            // Verify the calling program hasn't misbehaved
            invoke_context.verify_and_update(
                message,
                instruction,
                accounts,
                Some(caller_write_privileges),
            )?;
            let demote_sysvar_write_locks =
                invoke_context.is_feature_active(&demote_sysvar_write_locks::id());
            // Construct keyed accounts
            let keyed_accounts = Self::create_keyed_accounts(
                message,
                instruction,
                executable_accounts,
                accounts,
                demote_sysvar_write_locks,
            );

            // Invoke callee
            invoke_context.push(program_id)?;

            let mut message_processor = MessageProcessor::default();
            for (program_id, process_instruction) in invoke_context.get_programs().iter() {
                message_processor.add_program(*program_id, *process_instruction);
            }

            let mut result = message_processor.process_instruction(
                program_id,
                &keyed_accounts,
                &instruction.data,
                invoke_context,
                true,
=======
            invoke_context.record_top_level_instruction(
                instruction.decompile(message).map_err(|err| {
                    TransactionError::InstructionError(instruction_index as u8, err)
                })?,
>>>>>>> 3ac7e043
            );

<<<<<<< HEAD
    /// Verify there are no outstanding borrows
    pub fn verify_account_references(
        accounts: &[(Pubkey, Rc<RefCell<AccountSharedData>>)],
    ) -> Result<(), InstructionError> {
        for (_, account) in accounts.iter() {
            account
                .try_borrow_mut()
                .map_err(|_| InstructionError::AccountBorrowOutstanding)?;
        }
        Ok(())
    }

    /// Verify the results of an instruction
    pub fn verify(
        message: &Message,
        instruction: &CompiledInstruction,
        pre_accounts: &[PreAccount],
        executable_accounts: &[(Pubkey, Rc<RefCell<AccountSharedData>>)],
        accounts: &[Rc<RefCell<AccountSharedData>>],
        rent: &Rent,
        timings: &mut ExecuteDetailsTimings,
        demote_sysvar_write_locks: bool,
    ) -> Result<(), InstructionError> {
        // Verify all executable accounts have zero outstanding refs
        Self::verify_account_references(executable_accounts)?;

        // Verify the per-account instruction results
        let (mut pre_sum, mut post_sum) = (0_u128, 0_u128);
        {
            let program_id = instruction.program_id(&message.account_keys);
            let mut work = |unique_index: usize, account_index: usize| {
                {
                    // Verify account has no outstanding references
                    let _ = accounts[account_index]
                        .try_borrow_mut()
                        .map_err(|_| InstructionError::AccountBorrowOutstanding)?;
                }
                let account = accounts[account_index].borrow();
                pre_accounts[unique_index].verify(
                    program_id,
                    message.is_writable(account_index, demote_sysvar_write_locks),
                    rent,
                    &account,
                    timings,
                )?;
                pre_sum += u128::from(pre_accounts[unique_index].lamports());
                post_sum += u128::from(account.lamports);
                Ok(())
            };
            instruction.visit_each_account(&mut work)?;
        }

        // Verify that the total sum of all the lamports did not change
        if pre_sum != post_sum {
            return Err(InstructionError::UnbalancedInstruction);
        }
        Ok(())
    }

    /// Verify the results of a cross-program instruction
    fn verify_and_update(
        message: &Message,
        instruction: &CompiledInstruction,
        pre_accounts: &mut [PreAccount],
        accounts: &[Rc<RefCell<AccountSharedData>>],
        program_id: &Pubkey,
        rent: &Rent,
        caller_write_privileges: Option<&[bool]>,
        timings: &mut ExecuteDetailsTimings,
        demote_sysvar_write_locks: bool,
    ) -> Result<(), InstructionError> {
        // Verify the per-account instruction results
        let (mut pre_sum, mut post_sum) = (0_u128, 0_u128);
        let mut work = |_unique_index: usize, account_index: usize| {
            if account_index < message.account_keys.len() && account_index < accounts.len() {
                let key = &message.account_keys[account_index];
                let account = &accounts[account_index];
                let is_writable = if let Some(caller_write_privileges) = caller_write_privileges {
                    caller_write_privileges[account_index]
                } else {
                    message.is_writable(account_index, demote_sysvar_write_locks)
                };
                // Find the matching PreAccount
                for pre_account in pre_accounts.iter_mut() {
                    if *key == pre_account.key() {
                        {
                            // Verify account has no outstanding references
                            let _ = account
                                .try_borrow_mut()
                                .map_err(|_| InstructionError::AccountBorrowOutstanding)?;
                        }
                        let account = account.borrow();
                        pre_account.verify(program_id, is_writable, rent, &account, timings)?;
                        pre_sum += u128::from(pre_account.lamports());
                        post_sum += u128::from(account.lamports);
                        if is_writable && !account.executable {
                            pre_account.update(&account);
                        }
                        return Ok(());
                    }
                }
=======
            if invoke_context
                .feature_set
                .is_active(&prevent_calling_precompiles_as_programs::id())
                && is_precompile(program_id, |id| invoke_context.feature_set.is_active(id))
            {
                // Precompiled programs don't have an instruction processor
                continue;
>>>>>>> 3ac7e043
            }

<<<<<<< HEAD
        // Verify that the total sum of all the lamports did not change
        if pre_sum != post_sum {
            return Err(InstructionError::UnbalancedInstruction);
        }
        Ok(())
    }

    /// Execute an instruction
    /// This method calls the instruction's program entrypoint method and verifies that the result of
    /// the call does not violate the bank's accounting rules.
    /// The accounts are committed back to the bank only if this function returns Ok(_).
    #[allow(clippy::too_many_arguments)]
    fn execute_instruction(
        &self,
        message: &Message,
        instruction: &CompiledInstruction,
        executable_accounts: &[(Pubkey, Rc<RefCell<AccountSharedData>>)],
        accounts: &[Rc<RefCell<AccountSharedData>>],
        account_deps: &[(Pubkey, Rc<RefCell<AccountSharedData>>)],
        rent_collector: &RentCollector,
        log_collector: Option<Rc<LogCollector>>,
        executors: Rc<RefCell<Executors>>,
        instruction_recorder: Option<InstructionRecorder>,
        instruction_index: usize,
        feature_set: Arc<FeatureSet>,
        bpf_compute_budget: BpfComputeBudget,
        timings: &mut ExecuteDetailsTimings,
        demote_sysvar_write_locks: bool,
        account_db: Arc<Accounts>,
        ancestors: &Ancestors,
        evm_executor: Option<Rc<RefCell<evm_state::Executor>>>,
    ) -> Result<(), InstructionError> {
        // Fixup the special instructions key if present
        // before the account pre-values are taken care of
        if feature_set.is_active(&instructions_sysvar_enabled::id()) {
            for (i, key) in message.account_keys.iter().enumerate() {
                if instructions::check_id(key) {
                    let mut mut_account_ref = accounts[i].borrow_mut();
=======
            // Fixup the special instructions key if present
            // before the account pre-values are taken care of
            for (pubkey, account) in accounts.iter().take(message.account_keys_len()) {
                if instructions::check_id(pubkey) {
                    let mut mut_account_ref = account.borrow_mut();
>>>>>>> 3ac7e043
                    instructions::store_current_index(
                        mut_account_ref.data_as_mut_slice(),
                        instruction_index as u16,
                    );
                    break;
                }
            }
<<<<<<< HEAD
        }

        let pre_accounts = Self::create_pre_accounts(message, instruction, accounts);
        let program_id = instruction.program_id(&message.account_keys);
        let mut invoke_context = ThisInvokeContext::new(
            program_id,
            rent_collector.rent,
            pre_accounts,
            executable_accounts,
            account_deps,
            &self.programs,
            log_collector,
            bpf_compute_budget,
            executors,
            instruction_recorder,
            feature_set,
            account_db,
            ancestors,
            evm_executor,
        );
        let keyed_accounts = Self::create_keyed_accounts(
            message,
            instruction,
            executable_accounts,
            accounts,
            demote_sysvar_write_locks,
        );
        self.process_instruction(
            program_id,
            &keyed_accounts,
            &instruction.data,
            &mut invoke_context,
            false,
        )?;
        Self::verify(
            message,
            instruction,
            &invoke_context.pre_accounts,
            executable_accounts,
            accounts,
            &rent_collector.rent,
            timings,
            demote_sysvar_write_locks,
        )?;

        timings.accumulate(&invoke_context.timings);

        Ok(())
    }

    /// Process a message.
    /// This method calls each instruction in the message over the set of loaded Accounts
    /// The accounts are committed back to the bank only if every instruction succeeds
    #[allow(clippy::too_many_arguments)]
    #[allow(clippy::type_complexity)]
    pub fn process_message(
        &self,
        message: &Message,
        loaders: &[Vec<(Pubkey, Rc<RefCell<AccountSharedData>>)>],
        accounts: &[Rc<RefCell<AccountSharedData>>],
        account_deps: &[(Pubkey, Rc<RefCell<AccountSharedData>>)],
        rent_collector: &RentCollector,
        log_collector: Option<Rc<LogCollector>>,
        executors: Rc<RefCell<Executors>>,
        instruction_recorders: Option<&[InstructionRecorder]>,
        feature_set: Arc<FeatureSet>,
        bpf_compute_budget: BpfComputeBudget,
        timings: &mut ExecuteDetailsTimings,
        account_db: Arc<Accounts>,
        ancestors: &Ancestors,
        evm_executor: Option<Rc<RefCell<evm_state::Executor>>>,
    ) -> Result<(), TransactionError> {
        let demote_sysvar_write_locks = feature_set.is_active(&demote_sysvar_write_locks::id());
        for (instruction_index, instruction) in message.instructions.iter().enumerate() {
            let instruction_recorder = instruction_recorders
                .as_ref()
                .map(|recorders| recorders[instruction_index].clone());
            self.execute_instruction(
=======

            let mut time = Measure::start("execute_instruction");
            let ProcessInstructionResult {
                compute_units_consumed,
                result,
            } = invoke_context.process_instruction(
>>>>>>> 3ac7e043
                message,
                instruction,
                program_indices,
                &[],
                &[],
                timings,
<<<<<<< HEAD
                demote_sysvar_write_locks,
                account_db.clone(),
                ancestors,
                evm_executor.clone(),
            )
            .map_err(|err| TransactionError::InstructionError(instruction_index as u8, err))?;
        }
        Ok(())
    }
}

#[cfg(test)]
mod tests {
    use super::*;
    use solana_sdk::{
        account::Account,
        instruction::{AccountMeta, Instruction, InstructionError},
        message::Message,
        native_loader::create_loadable_account_for_test,
    };

    #[test]
    fn test_invoke_context() {
        const MAX_DEPTH: usize = 10;
        let mut program_ids = vec![];
        let mut keys = vec![];
        let mut pre_accounts = vec![];
        let mut accounts = vec![];
        for i in 0..MAX_DEPTH {
            program_ids.push(solana_sdk::pubkey::new_rand());
            keys.push(solana_sdk::pubkey::new_rand());
            accounts.push(Rc::new(RefCell::new(AccountSharedData::new(
                i as u64,
                1,
                &program_ids[i],
            ))));
            pre_accounts.push(PreAccount::new(&keys[i], &accounts[i].borrow()))
        }
        let account = AccountSharedData::new(1, 1, &solana_sdk::pubkey::Pubkey::default());
        for program_id in program_ids.iter() {
            pre_accounts.push(PreAccount::new(program_id, &account.clone()));
        }

        let ancestors = Ancestors::default();
        let mut invoke_context = ThisInvokeContext::new(
            &program_ids[0],
            Rent::default(),
            pre_accounts,
            &[],
            &[],
            &[],
            None,
            BpfComputeBudget::default(),
            Rc::new(RefCell::new(Executors::default())),
            None,
            Arc::new(FeatureSet::all_enabled()),
            Arc::new(Accounts::default()),
            &ancestors,
            None,
        );

        // Check call depth increases and has a limit
        let mut depth_reached = 1;
        for program_id in program_ids.iter().skip(1) {
            if Err(InstructionError::CallDepth) == invoke_context.push(program_id) {
                break;
            }
            depth_reached += 1;
        }
        assert_ne!(depth_reached, 0);
        assert!(depth_reached < MAX_DEPTH);

        // Mock each invocation
        for owned_index in (1..depth_reached).rev() {
            let not_owned_index = owned_index - 1;
            let metas = vec![
                AccountMeta::new(keys[not_owned_index], false),
                AccountMeta::new(keys[owned_index], false),
            ];
            let message = Message::new(
                &[Instruction::new_with_bytes(
                    program_ids[owned_index],
                    &[0],
                    metas,
                )],
                None,
            );

            // modify account owned by the program
            accounts[owned_index].borrow_mut().data_as_mut_slice()[0] =
                (MAX_DEPTH + owned_index) as u8;
            let mut these_accounts = accounts[not_owned_index..owned_index + 1].to_vec();
            these_accounts.push(Rc::new(RefCell::new(AccountSharedData::new(
                1,
                1,
                &solana_sdk::pubkey::Pubkey::default(),
            ))));
            invoke_context
                .verify_and_update(&message, &message.instructions[0], &these_accounts, None)
                .unwrap();
            assert_eq!(
                invoke_context.pre_accounts[owned_index]
                    .account
                    .borrow()
                    .data()[0],
                (MAX_DEPTH + owned_index) as u8
=======
>>>>>>> 3ac7e043
            );
            time.stop();
            timings.details.accumulate_program(
                program_id,
                time.as_us(),
                compute_units_consumed,
                result.is_err(),
            );
            timings.details.accumulate(&invoke_context.timings);
            saturating_add_assign!(
                timings.execute_accessories.process_instructions.total_us,
                time.as_us()
            );
<<<<<<< HEAD
            accounts[not_owned_index].borrow_mut().data_as_mut_slice()[0] = data;

            invoke_context.pop();
        }
    }

    #[test]
    #[allow(clippy::bool_assert_comparison)]
    fn test_is_zeroed() {
        const ZEROS_LEN: usize = 1024;
        let mut buf = [0; ZEROS_LEN];
        assert_eq!(PreAccount::is_zeroed(&buf), true);
        buf[0] = 1;
        assert_eq!(PreAccount::is_zeroed(&buf), false);

        let mut buf = [0; ZEROS_LEN - 1];
        assert_eq!(PreAccount::is_zeroed(&buf), true);
        buf[0] = 1;
        assert_eq!(PreAccount::is_zeroed(&buf), false);

        let mut buf = [0; ZEROS_LEN + 1];
        assert_eq!(PreAccount::is_zeroed(&buf), true);
        buf[0] = 1;
        assert_eq!(PreAccount::is_zeroed(&buf), false);

        let buf = vec![];
        assert_eq!(PreAccount::is_zeroed(&buf), true);
    }

    #[test]
    fn test_verify_account_references() {
        let accounts = vec![(
            solana_sdk::pubkey::new_rand(),
            Rc::new(RefCell::new(AccountSharedData::default())),
        )];

        assert!(MessageProcessor::verify_account_references(&accounts).is_ok());
=======
>>>>>>> 3ac7e043

            result.map_err(|err| {
                instruction_trace.append(invoke_context.get_instruction_trace_mut());
                TransactionError::InstructionError(instruction_index as u8, err)
            })?;
        }
        instruction_trace.append(invoke_context.get_instruction_trace_mut());
        Ok(ProcessedMessageInfo {
            accounts_data_len_delta: invoke_context.get_accounts_data_meter().delta(),
        })
    }
}

#[cfg(test)]
mod tests {
    use {
        super::*,
        crate::rent_collector::RentCollector,
        solana_sdk::{
            account::{AccountSharedData, ReadableAccount},
            instruction::{AccountMeta, Instruction, InstructionError},
            keyed_account::keyed_account_at_index,
            message::Message,
            native_loader::{self, create_loadable_account_for_test},
            pubkey::Pubkey,
            secp256k1_instruction::new_secp256k1_instruction,
            secp256k1_program,
        },
    };

    #[derive(Debug, Serialize, Deserialize)]
    enum MockInstruction {
        NoopSuccess,
        NoopFail,
        ModifyOwned,
        ModifyNotOwned,
        ModifyReadonly,
    }

    #[test]
    fn test_process_message_readonly_handling() {
        #[derive(Serialize, Deserialize)]
        enum MockSystemInstruction {
            Correct,
            AttemptCredit { lamports: u64 },
            AttemptDataChange { data: u8 },
        }

        fn mock_system_process_instruction(
            first_instruction_account: usize,
            data: &[u8],
            invoke_context: &mut InvokeContext,
        ) -> Result<(), InstructionError> {
            let keyed_accounts = invoke_context.get_keyed_accounts()?;
            if let Ok(instruction) = bincode::deserialize(data) {
                match instruction {
                    MockSystemInstruction::Correct => Ok(()),
                    MockSystemInstruction::AttemptCredit { lamports } => {
                        keyed_account_at_index(keyed_accounts, first_instruction_account)?
                            .account
                            .borrow_mut()
                            .checked_sub_lamports(lamports)?;
                        keyed_account_at_index(keyed_accounts, first_instruction_account + 1)?
                            .account
                            .borrow_mut()
                            .checked_add_lamports(lamports)?;
                        Ok(())
                    }
                    // Change data in a read-only account
                    MockSystemInstruction::AttemptDataChange { data } => {
                        keyed_account_at_index(keyed_accounts, first_instruction_account + 1)?
                            .account
                            .borrow_mut()
                            .set_data(vec![data]);
                        Ok(())
                    }
                }
            } else {
                Err(InstructionError::InvalidInstructionData)
            }
        }

        let mock_system_program_id = Pubkey::new(&[2u8; 32]);
        let rent_collector = RentCollector::default();
        let builtin_programs = &[BuiltinProgram {
            program_id: mock_system_program_id,
            process_instruction: mock_system_process_instruction,
        }];

<<<<<<< HEAD
        let mut accounts: Vec<Rc<RefCell<AccountSharedData>>> = Vec::new();
        let account = AccountSharedData::new_ref(100, 1, &mock_system_program_id);
        accounts.push(account);
        let account = AccountSharedData::new_ref(0, 1, &mock_system_program_id);
        accounts.push(account);

        let mut loaders: Vec<Vec<(Pubkey, Rc<RefCell<AccountSharedData>>)>> = Vec::new();
        let account = Rc::new(RefCell::new(create_loadable_account_for_test(
=======
        let program_account = Rc::new(RefCell::new(create_loadable_account_for_test(
>>>>>>> 3ac7e043
            "mock_system_program",
        )));
        let accounts = vec![
            (
                solana_sdk::pubkey::new_rand(),
                AccountSharedData::new_ref(100, 1, &mock_system_program_id),
            ),
            (
                solana_sdk::pubkey::new_rand(),
                AccountSharedData::new_ref(0, 1, &mock_system_program_id),
            ),
            (mock_system_program_id, program_account),
        ];
        let program_indices = vec![vec![2]];

        let executors = Rc::new(RefCell::new(Executors::default()));
        let ancestors = Ancestors::default();

        let account_metas = vec![
            AccountMeta::new(accounts[0].0, true),
            AccountMeta::new_readonly(accounts[1].0, false),
        ];
        let message = SanitizedMessage::Legacy(Message::new(
            &[Instruction::new_with_bincode(
                mock_system_program_id,
                &MockSystemInstruction::Correct,
                account_metas.clone(),
            )],
            Some(&accounts[0].0),
        ));
        let sysvar_cache = SysvarCache::default();
        let result = MessageProcessor::process_message(
            builtin_programs,
            &message,
            &program_indices,
            &accounts,
            rent_collector.rent,
            None,
            executors.clone(),
            &mut Vec::new(),
            Arc::new(FeatureSet::all_enabled()),
<<<<<<< HEAD
            BpfComputeBudget::new(),
            &mut ExecuteDetailsTimings::default(),
            Arc::new(Accounts::default()),
            &ancestors,
            None,
        );
        assert_eq!(result, Ok(()));
        assert_eq!(accounts[0].borrow().lamports, 100);
        assert_eq!(accounts[1].borrow().lamports, 0);

        let message = Message::new(
=======
            ComputeBudget::default(),
            &mut ExecuteTimings::default(),
            &sysvar_cache,
            Hash::default(),
            0,
            0,
        );
        assert!(result.is_ok());
        assert_eq!(accounts[0].1.borrow().lamports(), 100);
        assert_eq!(accounts[1].1.borrow().lamports(), 0);

        let message = SanitizedMessage::Legacy(Message::new(
>>>>>>> 3ac7e043
            &[Instruction::new_with_bincode(
                mock_system_program_id,
                &MockSystemInstruction::AttemptCredit { lamports: 50 },
                account_metas.clone(),
            )],
            Some(&accounts[0].0),
        ));

        let result = MessageProcessor::process_message(
            builtin_programs,
            &message,
            &program_indices,
            &accounts,
            rent_collector.rent,
            None,
            executors.clone(),
            &mut Vec::new(),
            Arc::new(FeatureSet::all_enabled()),
<<<<<<< HEAD
            BpfComputeBudget::new(),
            &mut ExecuteDetailsTimings::default(),
            Arc::new(Accounts::default()),
            &ancestors,
            None,
=======
            ComputeBudget::default(),
            &mut ExecuteTimings::default(),
            &sysvar_cache,
            Hash::default(),
            0,
            0,
>>>>>>> 3ac7e043
        );
        assert_eq!(
            result.unwrap_err(),
            TransactionError::InstructionError(0, InstructionError::ReadonlyLamportChange)
        );

        let message = SanitizedMessage::Legacy(Message::new(
            &[Instruction::new_with_bincode(
                mock_system_program_id,
                &MockSystemInstruction::AttemptDataChange { data: 50 },
                account_metas,
            )],
            Some(&accounts[0].0),
        ));

        let result = MessageProcessor::process_message(
            builtin_programs,
            &message,
            &program_indices,
            &accounts,
            rent_collector.rent,
            None,
            executors,
            &mut Vec::new(),
            Arc::new(FeatureSet::all_enabled()),
<<<<<<< HEAD
            BpfComputeBudget::new(),
            &mut ExecuteDetailsTimings::default(),
            Arc::new(Accounts::default()),
            &ancestors,
            None,
=======
            ComputeBudget::default(),
            &mut ExecuteTimings::default(),
            &sysvar_cache,
            Hash::default(),
            0,
            0,
>>>>>>> 3ac7e043
        );
        assert_eq!(
            result.unwrap_err(),
            TransactionError::InstructionError(0, InstructionError::ReadonlyDataModified)
        );
    }

    #[test]
    fn test_process_message_duplicate_accounts() {
        #[derive(Serialize, Deserialize)]
        enum MockSystemInstruction {
            BorrowFail,
            MultiBorrowMut,
            DoWork { lamports: u64, data: u8 },
        }

        fn mock_system_process_instruction(
            first_instruction_account: usize,
            data: &[u8],
            invoke_context: &mut InvokeContext,
        ) -> Result<(), InstructionError> {
            let keyed_accounts = invoke_context.get_keyed_accounts()?;
            if let Ok(instruction) = bincode::deserialize(data) {
                match instruction {
                    MockSystemInstruction::BorrowFail => {
                        let from_account =
                            keyed_account_at_index(keyed_accounts, first_instruction_account)?
                                .try_account_ref_mut()?;
                        let dup_account =
                            keyed_account_at_index(keyed_accounts, first_instruction_account + 2)?
                                .try_account_ref_mut()?;
                        if from_account.lamports() != dup_account.lamports() {
                            return Err(InstructionError::InvalidArgument);
                        }
                        Ok(())
                    }
                    MockSystemInstruction::MultiBorrowMut => {
                        let from_lamports = {
                            let from_account =
                                keyed_account_at_index(keyed_accounts, first_instruction_account)?
                                    .try_account_ref_mut()?;
                            from_account.lamports()
                        };
                        let dup_lamports = {
                            let dup_account = keyed_account_at_index(
                                keyed_accounts,
                                first_instruction_account + 2,
                            )?
                            .try_account_ref_mut()?;
                            dup_account.lamports()
                        };
                        if from_lamports != dup_lamports {
                            return Err(InstructionError::InvalidArgument);
                        }
                        Ok(())
                    }
                    MockSystemInstruction::DoWork { lamports, data } => {
                        {
                            let mut to_account = keyed_account_at_index(
                                keyed_accounts,
                                first_instruction_account + 1,
                            )?
                            .try_account_ref_mut()?;
                            let mut dup_account = keyed_account_at_index(
                                keyed_accounts,
                                first_instruction_account + 2,
                            )?
                            .try_account_ref_mut()?;
                            dup_account.checked_sub_lamports(lamports)?;
                            to_account.checked_add_lamports(lamports)?;
                            dup_account.set_data(vec![data]);
                        }
                        keyed_account_at_index(keyed_accounts, first_instruction_account)?
                            .try_account_ref_mut()?
                            .checked_sub_lamports(lamports)?;
                        keyed_account_at_index(keyed_accounts, first_instruction_account + 1)?
                            .try_account_ref_mut()?
                            .checked_add_lamports(lamports)?;
                        Ok(())
                    }
                }
            } else {
                Err(InstructionError::InvalidInstructionData)
            }
        }

        let mock_program_id = Pubkey::new(&[2u8; 32]);
        let rent_collector = RentCollector::default();
        let builtin_programs = &[BuiltinProgram {
            program_id: mock_program_id,
            process_instruction: mock_system_process_instruction,
        }];

<<<<<<< HEAD
        let mut accounts: Vec<Rc<RefCell<AccountSharedData>>> = Vec::new();
        let account = AccountSharedData::new_ref(100, 1, &mock_program_id);
        accounts.push(account);
        let account = AccountSharedData::new_ref(0, 1, &mock_program_id);
        accounts.push(account);

        let mut loaders: Vec<Vec<(Pubkey, Rc<RefCell<AccountSharedData>>)>> = Vec::new();
        let account = Rc::new(RefCell::new(create_loadable_account_for_test(
=======
        let program_account = Rc::new(RefCell::new(create_loadable_account_for_test(
>>>>>>> 3ac7e043
            "mock_system_program",
        )));
        let accounts = vec![
            (
                solana_sdk::pubkey::new_rand(),
                AccountSharedData::new_ref(100, 1, &mock_program_id),
            ),
            (
                solana_sdk::pubkey::new_rand(),
                AccountSharedData::new_ref(0, 1, &mock_program_id),
            ),
            (mock_program_id, program_account),
        ];
        let program_indices = vec![vec![2]];

        let executors = Rc::new(RefCell::new(Executors::default()));
        let ancestors = Ancestors::default();

        let account_metas = vec![
            AccountMeta::new(accounts[0].0, true),
            AccountMeta::new(accounts[1].0, false),
            AccountMeta::new(accounts[0].0, false),
        ];

        // Try to borrow mut the same account
        let message = SanitizedMessage::Legacy(Message::new(
            &[Instruction::new_with_bincode(
                mock_program_id,
                &MockSystemInstruction::BorrowFail,
                account_metas.clone(),
            )],
            Some(&accounts[0].0),
        ));
        let sysvar_cache = SysvarCache::default();
        let result = MessageProcessor::process_message(
            builtin_programs,
            &message,
            &program_indices,
            &accounts,
            rent_collector.rent,
            None,
            executors.clone(),
            &mut Vec::new(),
            Arc::new(FeatureSet::all_enabled()),
<<<<<<< HEAD
            BpfComputeBudget::new(),
            &mut ExecuteDetailsTimings::default(),
            Arc::new(Accounts::default()),
            &ancestors,
            None,
=======
            ComputeBudget::default(),
            &mut ExecuteTimings::default(),
            &sysvar_cache,
            Hash::default(),
            0,
            0,
>>>>>>> 3ac7e043
        );
        assert_eq!(
            result.unwrap_err(),
            TransactionError::InstructionError(0, InstructionError::AccountBorrowFailed)
        );

        // Try to borrow mut the same account in a safe way
        let message = SanitizedMessage::Legacy(Message::new(
            &[Instruction::new_with_bincode(
                mock_program_id,
                &MockSystemInstruction::MultiBorrowMut,
                account_metas.clone(),
            )],
            Some(&accounts[0].0),
        ));
        let result = MessageProcessor::process_message(
            builtin_programs,
            &message,
            &program_indices,
            &accounts,
            rent_collector.rent,
            None,
            executors.clone(),
            &mut Vec::new(),
            Arc::new(FeatureSet::all_enabled()),
<<<<<<< HEAD
            BpfComputeBudget::new(),
            &mut ExecuteDetailsTimings::default(),
            Arc::new(Accounts::default()),
            &ancestors,
            None,
=======
            ComputeBudget::default(),
            &mut ExecuteTimings::default(),
            &sysvar_cache,
            Hash::default(),
            0,
            0,
>>>>>>> 3ac7e043
        );
        assert!(result.is_ok());

        // Do work on the same account but at different location in keyed_accounts[]
        let message = SanitizedMessage::Legacy(Message::new(
            &[Instruction::new_with_bincode(
                mock_program_id,
                &MockSystemInstruction::DoWork {
                    lamports: 10,
                    data: 42,
                },
                account_metas,
            )],
<<<<<<< HEAD
            Some(&from_pubkey),
        );
        let ancestors = Ancestors::default();
        let result = message_processor.process_message(
=======
            Some(&accounts[0].0),
        ));
        let result = MessageProcessor::process_message(
            builtin_programs,
>>>>>>> 3ac7e043
            &message,
            &program_indices,
            &accounts,
            rent_collector.rent,
            None,
            executors,
            &mut Vec::new(),
            Arc::new(FeatureSet::all_enabled()),
<<<<<<< HEAD
            BpfComputeBudget::new(),
            &mut ExecuteDetailsTimings::default(),
            Arc::new(Accounts::default()),
            &ancestors,
            None,
=======
            ComputeBudget::default(),
            &mut ExecuteTimings::default(),
            &sysvar_cache,
            Hash::default(),
            0,
            0,
>>>>>>> 3ac7e043
        );
        assert!(result.is_ok());
        assert_eq!(accounts[0].1.borrow().lamports(), 80);
        assert_eq!(accounts[1].1.borrow().lamports(), 20);
        assert_eq!(accounts[0].1.borrow().data(), &vec![42]);
    }

    #[test]
    fn test_precompile() {
        let mock_program_id = Pubkey::new_unique();
        fn mock_process_instruction(
            _first_instruction_account: usize,
            _data: &[u8],
            _invoke_context: &mut InvokeContext,
        ) -> Result<(), InstructionError> {
            Err(InstructionError::Custom(0xbabb1e))
        }
        let builtin_programs = &[BuiltinProgram {
            program_id: mock_program_id,
            process_instruction: mock_process_instruction,
        }];

        let secp256k1_account = AccountSharedData::new_ref(1, 0, &native_loader::id());
        secp256k1_account.borrow_mut().set_executable(true);
        let mock_program_account = AccountSharedData::new_ref(1, 0, &native_loader::id());
        mock_program_account.borrow_mut().set_executable(true);
        let accounts = vec![
            (secp256k1_program::id(), secp256k1_account),
            (mock_program_id, mock_program_account),
        ];
<<<<<<< HEAD
        let programs: Vec<(_, ProcessInstructionWithContext)> =
            vec![(callee_program_id, mock_process_instruction)];
        let ancestors = Ancestors::default();
        let mut invoke_context = ThisInvokeContext::new(
            &caller_program_id,
            Rent::default(),
            vec![
                owned_preaccount,
                not_owned_preaccount,
                executable_preaccount,
=======

        let message = SanitizedMessage::Legacy(Message::new(
            &[
                new_secp256k1_instruction(
                    &libsecp256k1::SecretKey::random(&mut rand::thread_rng()),
                    b"hello",
                ),
                Instruction::new_with_bytes(mock_program_id, &[], vec![]),
>>>>>>> 3ac7e043
            ],
            None,
        ));
        let sysvar_cache = SysvarCache::default();
        let result = MessageProcessor::process_message(
            builtin_programs,
            &message,
            &[vec![0], vec![1]],
            &accounts,
            RentCollector::default().rent,
            None,
            Rc::new(RefCell::new(Executors::default())),
            &mut Vec::new(),
            Arc::new(FeatureSet::all_enabled()),
<<<<<<< HEAD
            Arc::new(Accounts::default()),
            &ancestors,
            None,
        );
        let metas = vec![
            AccountMeta::new(owned_key, false),
            AccountMeta::new(not_owned_key, false),
        ];

        // not owned account modified by the caller (before the invoke)
        accounts[0].borrow_mut().data_as_mut_slice()[0] = 1;
        let instruction = Instruction::new_with_bincode(
            callee_program_id,
            &MockInstruction::NoopSuccess,
            metas.clone(),
        );
        let demote_sysvar_write_locks = true;
        let message = Message::new(&[instruction], None);
        let caller_write_privileges = message
            .account_keys
            .iter()
            .enumerate()
            .map(|(i, _)| message.is_writable(i, demote_sysvar_write_locks))
            .collect::<Vec<bool>>();
=======
            ComputeBudget::default(),
            &mut ExecuteTimings::default(),
            &sysvar_cache,
            Hash::default(),
            0,
            0,
        );
>>>>>>> 3ac7e043
        assert_eq!(
            result,
            Err(TransactionError::InstructionError(
                1,
                InstructionError::Custom(0xbabb1e)
            ))
        );
<<<<<<< HEAD
        accounts[0].borrow_mut().data_as_mut_slice()[0] = 0;

        let cases = vec![
            (MockInstruction::NoopSuccess, Ok(())),
            (
                MockInstruction::NoopFail,
                Err(InstructionError::GenericError),
            ),
            (MockInstruction::ModifyOwned, Ok(())),
            (
                MockInstruction::ModifyNotOwned,
                Err(InstructionError::ExternalAccountDataModified),
            ),
        ];

        for case in cases {
            let instruction =
                Instruction::new_with_bincode(callee_program_id, &case.0, metas.clone());
            let message = Message::new(&[instruction], None);
            let caller_write_privileges = message
                .account_keys
                .iter()
                .enumerate()
                .map(|(i, _)| message.is_writable(i, demote_sysvar_write_locks))
                .collect::<Vec<bool>>();
            assert_eq!(
                MessageProcessor::process_cross_program_instruction(
                    &message,
                    &executable_accounts,
                    &accounts,
                    &caller_write_privileges,
                    &mut invoke_context,
                ),
                case.1
            );
        }
    }

    #[test]
    fn test_debug() {
        let mut message_processor = MessageProcessor::default();
        #[allow(clippy::unnecessary_wraps)]
        fn mock_process_instruction(
            _program_id: &Pubkey,
            _keyed_accounts: &[KeyedAccount],
            _data: &[u8],
            _invoke_context: &mut dyn InvokeContext,
        ) -> Result<(), InstructionError> {
            Ok(())
        }
        #[allow(clippy::unnecessary_wraps)]
        fn mock_ix_processor(
            _pubkey: &Pubkey,
            _ka: &[KeyedAccount],
            _data: &[u8],
            _context: &mut dyn InvokeContext,
        ) -> Result<(), InstructionError> {
            Ok(())
        }
        let program_id = solana_sdk::pubkey::new_rand();
        message_processor.add_program(program_id, mock_process_instruction);
        message_processor.add_loader(program_id, mock_ix_processor);

        assert!(!format!("{:?}", message_processor).is_empty());
=======
>>>>>>> 3ac7e043
    }
}<|MERGE_RESOLUTION|>--- conflicted
+++ resolved
@@ -1,242 +1,3 @@
-<<<<<<< HEAD
-use crate::{
-    accounts::Accounts, accounts_index::Ancestors, instruction_recorder::InstructionRecorder,
-    log_collector::LogCollector, native_loader::NativeLoader, rent_collector::RentCollector,
-};
-use log::*;
-use serde::{Deserialize, Serialize};
-use solana_evm_loader_program::EvmProcessor;
-use solana_sdk::{
-    account::{AccountSharedData, ReadableAccount, WritableAccount},
-    account_utils::StateMut,
-    bpf_loader_upgradeable::{self, UpgradeableLoaderState},
-    feature_set::{
-        cpi_share_ro_and_exec_accounts, demote_sysvar_write_locks, instructions_sysvar_enabled,
-        FeatureSet,
-    },
-    ic_msg,
-    instruction::{CompiledInstruction, Instruction, InstructionError},
-    keyed_account::{create_keyed_readonly_accounts, KeyedAccount},
-    message::Message,
-    native_loader,
-    process_instruction::{
-        BpfComputeBudget, ComputeMeter, Executor, InvokeContext, Logger,
-        ProcessInstructionWithContext,
-    },
-    pubkey::Pubkey,
-    rent::Rent,
-    system_program,
-    sysvar::instructions,
-    transaction::TransactionError,
-};
-use std::{
-    cell::{Ref, RefCell},
-    collections::HashMap,
-    rc::Rc,
-    sync::Arc,
-};
-
-pub struct Executors {
-    pub executors: HashMap<Pubkey, Arc<dyn Executor>>,
-    pub is_dirty: bool,
-}
-impl Default for Executors {
-    fn default() -> Self {
-        Self {
-            executors: HashMap::default(),
-            is_dirty: false,
-        }
-    }
-}
-impl Executors {
-    pub fn insert(&mut self, key: Pubkey, executor: Arc<dyn Executor>) {
-        let _ = self.executors.insert(key, executor);
-        self.is_dirty = true;
-    }
-    pub fn get(&self, key: &Pubkey) -> Option<Arc<dyn Executor>> {
-        self.executors.get(key).cloned()
-    }
-}
-
-#[derive(Default, Debug)]
-pub struct ExecuteDetailsTimings {
-    pub serialize_us: u64,
-    pub create_vm_us: u64,
-    pub create_evm_executor_us: u64,
-    pub execute_us: u64,
-    pub deserialize_us: u64,
-    pub changed_account_count: u64,
-    pub total_account_count: u64,
-    pub total_data_size: usize,
-    pub data_size_changed: usize,
-}
-
-impl ExecuteDetailsTimings {
-    pub fn accumulate(&mut self, other: &ExecuteDetailsTimings) {
-        self.serialize_us += other.serialize_us;
-        self.create_vm_us += other.create_vm_us;
-        self.create_evm_executor_us += other.create_evm_executor_us;
-        self.execute_us += other.execute_us;
-        self.deserialize_us += other.deserialize_us;
-        self.changed_account_count += other.changed_account_count;
-        self.total_account_count += other.total_account_count;
-        self.total_data_size += other.total_data_size;
-        self.data_size_changed += other.data_size_changed;
-    }
-}
-
-// The relevant state of an account before an Instruction executes, used
-// to verify account integrity after the Instruction completes
-#[derive(Clone, Debug, Default)]
-pub struct PreAccount {
-    key: Pubkey,
-    account: Rc<RefCell<AccountSharedData>>,
-    changed: bool,
-}
-impl PreAccount {
-    pub fn new(key: &Pubkey, account: &AccountSharedData) -> Self {
-        Self {
-            key: *key,
-            account: Rc::new(RefCell::new(account.clone())),
-            changed: false,
-        }
-    }
-
-    pub fn verify(
-        &self,
-        program_id: &Pubkey,
-        is_writable: bool,
-        rent: &Rent,
-        post: &AccountSharedData,
-        timings: &mut ExecuteDetailsTimings,
-    ) -> Result<(), InstructionError> {
-        let pre = self.account.borrow();
-
-        // Only the owner of the account may change owner and
-        //   only if the account is writable and
-        //   only if the account is not executable and
-        //   only if the data is zero-initialized or empty
-        let owner_changed = pre.owner != post.owner;
-        if owner_changed
-            && (!is_writable // line coverage used to get branch coverage
-                || pre.executable
-                || *program_id != pre.owner
-            || !Self::is_zeroed(post.data()))
-        {
-            return Err(InstructionError::ModifiedProgramId);
-        }
-
-        // An account not assigned to the program cannot have its balance decrease.
-        if *program_id != pre.owner // line coverage used to get branch coverage
-         && pre.lamports > post.lamports
-        {
-            return Err(InstructionError::ExternalAccountLamportSpend);
-        }
-
-        // The balance of read-only and executable accounts may not change
-        let lamports_changed = pre.lamports != post.lamports;
-        if lamports_changed {
-            if !is_writable {
-                return Err(InstructionError::ReadonlyLamportChange);
-            }
-            if pre.executable {
-                return Err(InstructionError::ExecutableLamportChange);
-            }
-        }
-
-        // Only the system program can change the size of the data
-        //  and only if the system program owns the account
-        let data_len_changed = pre.data().len() != post.data().len();
-        if data_len_changed
-            && (!system_program::check_id(program_id) // line coverage used to get branch coverage
-                || !system_program::check_id(&pre.owner))
-        {
-            return Err(InstructionError::AccountDataSizeChanged);
-        }
-
-        // Only the owner may change account data
-        //   and if the account is writable
-        //   and if the account is not executable
-        if !(*program_id == pre.owner
-            && is_writable  // line coverage used to get branch coverage
-            && !pre.executable)
-            && pre.data() != post.data()
-        {
-            if pre.executable {
-                return Err(InstructionError::ExecutableDataModified);
-            } else if is_writable {
-                return Err(InstructionError::ExternalAccountDataModified);
-            } else {
-                return Err(InstructionError::ReadonlyDataModified);
-            }
-        }
-
-        // executable is one-way (false->true) and only the account owner may set it.
-        let executable_changed = pre.executable != post.executable;
-        if executable_changed {
-            if !rent.is_exempt(post.lamports, post.data().len()) {
-                return Err(InstructionError::ExecutableAccountNotRentExempt);
-            }
-            if !is_writable // line coverage used to get branch coverage
-                || pre.executable
-                || *program_id != pre.owner
-            {
-                return Err(InstructionError::ExecutableModified);
-            }
-        }
-
-        // No one modifies rent_epoch (yet).
-        let rent_epoch_changed = pre.rent_epoch != post.rent_epoch;
-        if rent_epoch_changed {
-            return Err(InstructionError::RentEpochModified);
-        }
-
-        timings.total_account_count += 1;
-        timings.total_data_size += post.data().len();
-        if owner_changed
-            || lamports_changed
-            || data_len_changed
-            || executable_changed
-            || rent_epoch_changed
-            || self.changed
-        {
-            timings.changed_account_count += 1;
-            timings.data_size_changed += post.data().len();
-        }
-
-        Ok(())
-    }
-
-    pub fn update(&mut self, account: &AccountSharedData) {
-        let mut pre = self.account.borrow_mut();
-
-        pre.lamports = account.lamports;
-        pre.owner = account.owner;
-        pre.executable = account.executable;
-        if pre.data().len() != account.data().len() {
-            // Only system account can change data size, copy with alloc
-            pre.set_data(account.data().clone());
-        } else {
-            // Copy without allocate
-            pre.data_as_mut_slice().clone_from_slice(account.data());
-        }
-
-        self.changed = true;
-    }
-
-    pub fn key(&self) -> Pubkey {
-        self.key
-    }
-
-    pub fn lamports(&self) -> u64 {
-        self.account.borrow().lamports
-    }
-
-    pub fn is_zeroed(buf: &[u8]) -> bool {
-        const ZEROS_LEN: usize = 1024;
-        static ZEROS: [u8; ZEROS_LEN] = [0; ZEROS_LEN];
-        let mut chunks = buf.chunks_exact(ZEROS_LEN);
-=======
 use {
     serde::{Deserialize, Serialize},
     solana_measure::measure::Measure,
@@ -279,7 +40,6 @@
 
 /// Trace of all instructions attempted
 pub type InstructionTrace = Vec<InstructionRecorder>;
->>>>>>> 3ac7e043
 
 /// Resultant information gathered from calling process_message()
 #[derive(Debug, Default, Clone, Copy, PartialEq, Eq)]
@@ -288,52 +48,12 @@
     pub accounts_data_len_delta: i64,
 }
 
-<<<<<<< HEAD
-pub struct ThisComputeMeter {
-    remaining: u64,
-}
-impl ComputeMeter for ThisComputeMeter {
-    fn consume(&mut self, amount: u64) -> Result<(), InstructionError> {
-        let exceeded = self.remaining < amount;
-        self.remaining = self.remaining.saturating_sub(amount);
-        if exceeded {
-            return Err(InstructionError::ComputationalBudgetExceeded);
-        }
-        Ok(())
-    }
-    fn get_remaining(&self) -> u64 {
-        self.remaining
-    }
-}
-pub struct ThisInvokeContext<'a> {
-    program_ids: Vec<Pubkey>,
-    rent: Rent,
-    pre_accounts: Vec<PreAccount>,
-    executables: &'a [(Pubkey, Rc<RefCell<AccountSharedData>>)],
-    account_deps: &'a [(Pubkey, Rc<RefCell<AccountSharedData>>)],
-    programs: &'a [(Pubkey, ProcessInstructionWithContext)],
-    logger: Rc<RefCell<dyn Logger>>,
-    bpf_compute_budget: BpfComputeBudget,
-    compute_meter: Rc<RefCell<dyn ComputeMeter>>,
-    executors: Rc<RefCell<Executors>>,
-    instruction_recorder: Option<InstructionRecorder>,
-    feature_set: Arc<FeatureSet>,
-    pub timings: ExecuteDetailsTimings,
-    account_db: Arc<Accounts>,
-    ancestors: &'a Ancestors,
-    #[allow(clippy::type_complexity)]
-    sysvars: RefCell<Vec<(Pubkey, Option<Rc<Vec<u8>>>)>>,
-    evm_executor: Option<Rc<RefCell<evm_state::Executor>>>,
-}
-impl<'a> ThisInvokeContext<'a> {
-=======
 impl MessageProcessor {
     /// Process a message.
     /// This method calls each instruction in the message over the set of loaded accounts.
     /// For each instruction it calls the program entrypoint method and verifies that the result of
     /// the call does not violate the bank's accounting rules.
     /// The accounts are committed back to the bank only if every instruction succeeds.
->>>>>>> 3ac7e043
     #[allow(clippy::too_many_arguments)]
     pub fn process_message(
         builtin_programs: &[BuiltinProgram],
@@ -345,25 +65,15 @@
         executors: Rc<RefCell<Executors>>,
         instruction_trace: &mut InstructionTrace,
         feature_set: Arc<FeatureSet>,
-<<<<<<< HEAD
-        account_db: Arc<Accounts>,
-        ancestors: &'a Ancestors,
-        evm_executor: Option<Rc<RefCell<evm_state::Executor>>>,
-    ) -> Self {
-        let mut program_ids = Vec::with_capacity(bpf_compute_budget.max_invoke_depth);
-        program_ids.push(*program_id);
-        Self {
-            program_ids,
-=======
         compute_budget: ComputeBudget,
         timings: &mut ExecuteTimings,
         sysvar_cache: &SysvarCache,
         blockhash: Hash,
         lamports_per_signature: u64,
         current_accounts_data_len: u64,
+        evm_executor: Option<Rc<RefCell<evm_state::Executor>>>,
     ) -> Result<ProcessedMessageInfo, TransactionError> {
         let mut invoke_context = InvokeContext::new(
->>>>>>> 3ac7e043
             rent,
             accounts,
             builtin_programs,
@@ -372,562 +82,11 @@
             compute_budget,
             executors,
             feature_set,
-<<<<<<< HEAD
-            timings: ExecuteDetailsTimings::default(),
-            account_db,
-            ancestors,
-            sysvars: RefCell::new(vec![]),
-            evm_executor,
-        }
-    }
-}
-impl<'a> InvokeContext for ThisInvokeContext<'a> {
-    fn push(&mut self, key: &Pubkey) -> Result<(), InstructionError> {
-        if self.program_ids.len() > self.bpf_compute_budget.max_invoke_depth {
-            return Err(InstructionError::CallDepth);
-        }
-        if self.program_ids.contains(key) && self.program_ids.last() != Some(key) {
-            // Reentrancy not allowed unless caller is calling itself
-            return Err(InstructionError::ReentrancyNotAllowed);
-        }
-        self.program_ids.push(*key);
-        Ok(())
-    }
-    fn pop(&mut self) {
-        self.program_ids.pop();
-    }
-    fn invoke_depth(&self) -> usize {
-        self.program_ids.len()
-    }
-    fn verify_and_update(
-        &mut self,
-        message: &Message,
-        instruction: &CompiledInstruction,
-        accounts: &[Rc<RefCell<AccountSharedData>>],
-        caller_write_privileges: Option<&[bool]>,
-    ) -> Result<(), InstructionError> {
-        match self.program_ids.last() {
-            Some(program_id) => MessageProcessor::verify_and_update(
-                message,
-                instruction,
-                &mut self.pre_accounts,
-                accounts,
-                program_id,
-                &self.rent,
-                caller_write_privileges,
-                &mut self.timings,
-                self.feature_set.is_active(&demote_sysvar_write_locks::id()),
-            ),
-            None => Err(InstructionError::GenericError), // Should never happen
-        }
-    }
-    fn get_evm_executor(&self) -> Option<Rc<RefCell<evm_state::Executor>>> {
-        self.evm_executor.clone()
-    }
-    fn get_parent_caller(&self) -> Option<&Pubkey> {
-        let id = self.program_ids.len().checked_sub(2);
-        id.and_then(|id| self.program_ids.get(id))
-    }
-    fn get_caller(&self) -> Result<&Pubkey, InstructionError> {
-        self.program_ids
-            .last()
-            .ok_or(InstructionError::GenericError)
-    }
-    fn get_programs(&self) -> &[(Pubkey, ProcessInstructionWithContext)] {
-        self.programs
-    }
-    fn get_logger(&self) -> Rc<RefCell<dyn Logger>> {
-        self.logger.clone()
-    }
-    fn get_bpf_compute_budget(&self) -> &BpfComputeBudget {
-        &self.bpf_compute_budget
-    }
-    fn get_compute_meter(&self) -> Rc<RefCell<dyn ComputeMeter>> {
-        self.compute_meter.clone()
-    }
-    fn add_executor(&self, pubkey: &Pubkey, executor: Arc<dyn Executor>) {
-        self.executors.borrow_mut().insert(*pubkey, executor);
-    }
-    fn get_executor(&self, pubkey: &Pubkey) -> Option<Arc<dyn Executor>> {
-        self.executors.borrow().get(pubkey)
-    }
-    fn record_instruction(&self, instruction: &Instruction) {
-        if let Some(recorder) = &self.instruction_recorder {
-            recorder.record_instruction(instruction.clone());
-        }
-    }
-    fn is_feature_active(&self, feature_id: &Pubkey) -> bool {
-        self.feature_set.is_active(feature_id)
-    }
-    fn get_account(&self, pubkey: &Pubkey) -> Option<Rc<RefCell<AccountSharedData>>> {
-        if self.is_feature_active(&cpi_share_ro_and_exec_accounts::id()) {
-            if let Some((_, account)) = self.executables.iter().find(|(key, _)| key == pubkey) {
-                Some(account.clone())
-            } else if let Some((_, account)) =
-                self.account_deps.iter().find(|(key, _)| key == pubkey)
-            {
-                Some(account.clone())
-            } else {
-                self.pre_accounts
-                    .iter()
-                    .find(|pre| pre.key == *pubkey)
-                    .map(|pre| pre.account.clone())
-            }
-        } else {
-            if let Some(account) = self.pre_accounts.iter().find_map(|pre| {
-                if pre.key == *pubkey {
-                    Some(pre.account.clone())
-                } else {
-                    None
-                }
-            }) {
-                return Some(account);
-            }
-            self.account_deps.iter().find_map(|(key, account)| {
-                if key == pubkey {
-                    Some(account.clone())
-                } else {
-                    None
-                }
-            })
-        }
-    }
-
-    fn update_timing(
-        &mut self,
-        serialize_us: u64,
-        create_vm_us: u64,
-        execute_us: u64,
-        deserialize_us: u64,
-    ) {
-        self.timings.serialize_us += serialize_us;
-        self.timings.create_vm_us += create_vm_us;
-        self.timings.execute_us += execute_us;
-        self.timings.deserialize_us += deserialize_us;
-    }
-    fn get_sysvar_data(&self, id: &Pubkey) -> Option<Rc<Vec<u8>>> {
-        if let Ok(mut sysvars) = self.sysvars.try_borrow_mut() {
-            // Try share from cache
-            let mut result = sysvars
-                .iter()
-                .find_map(|(key, sysvar)| if id == key { sysvar.clone() } else { None });
-            if result.is_none() {
-                // Load it
-                result = self
-                    .account_db
-                    .load_slow(self.ancestors, id)
-                    .map(|(account, _)| Rc::new(account.data().clone()));
-                // Cache it
-                sysvars.push((*id, result.clone()));
-            }
-            result
-        } else {
-            None
-        }
-    }
-}
-pub struct ThisLogger {
-    log_collector: Option<Rc<LogCollector>>,
-}
-impl Logger for ThisLogger {
-    fn log_enabled(&self) -> bool {
-        log_enabled!(log::Level::Info) || self.log_collector.is_some()
-    }
-    fn log(&self, message: &str) {
-        debug!("{}", message);
-        if let Some(log_collector) = &self.log_collector {
-            log_collector.log(message);
-        }
-    }
-}
-
-#[derive(Deserialize, Serialize)]
-pub struct MessageProcessor {
-    #[serde(skip)]
-    programs: Vec<(Pubkey, ProcessInstructionWithContext)>,
-    #[serde(skip)]
-    native_loader: NativeLoader,
-    #[serde(skip)]
-    evm_processor: EvmProcessor,
-}
-
-impl std::fmt::Debug for MessageProcessor {
-    fn fmt(&self, f: &mut std::fmt::Formatter) -> std::fmt::Result {
-        #[derive(Debug)]
-        struct MessageProcessor<'a> {
-            programs: Vec<String>,
-            native_loader: &'a NativeLoader,
-            evm_processor: &'a EvmProcessor,
-        }
-
-        // These are just type aliases for work around of Debug-ing above pointers
-        type ErasedProcessInstructionWithContext = fn(
-            &'static Pubkey,
-            &'static [KeyedAccount<'static>],
-            &'static [u8],
-            &'static mut dyn InvokeContext,
-        ) -> Result<(), InstructionError>;
-
-        // rustc doesn't compile due to bug without this work around
-        // https://github.com/rust-lang/rust/issues/50280
-        // https://users.rust-lang.org/t/display-function-pointer/17073/2
-        let processor = MessageProcessor {
-            programs: self
-                .programs
-                .iter()
-                .map(|(pubkey, instruction)| {
-                    let erased_instruction: ErasedProcessInstructionWithContext = *instruction;
-                    format!("{}: {:p}", pubkey, erased_instruction)
-                })
-                .collect::<Vec<_>>(),
-            native_loader: &self.native_loader,
-            evm_processor: &self.evm_processor,
-        };
-
-        write!(f, "{:?}", processor)
-    }
-}
-
-impl Default for MessageProcessor {
-    fn default() -> Self {
-        Self {
-            programs: vec![],
-            native_loader: NativeLoader::default(),
-            evm_processor: EvmProcessor::default(),
-        }
-    }
-}
-impl Clone for MessageProcessor {
-    fn clone(&self) -> Self {
-        MessageProcessor {
-            programs: self.programs.clone(),
-            native_loader: NativeLoader::default(),
-            evm_processor: EvmProcessor::default(),
-        }
-    }
-}
-
-#[cfg(RUSTC_WITH_SPECIALIZATION)]
-impl ::solana_frozen_abi::abi_example::AbiExample for MessageProcessor {
-    fn example() -> Self {
-        // MessageProcessor's fields are #[serde(skip)]-ed and not Serialize
-        // so, just rely on Default anyway.
-        MessageProcessor::default()
-    }
-}
-
-impl MessageProcessor {
-    /// Add a static entrypoint to intercept instructions before the dynamic loader.
-    pub fn add_program(
-        &mut self,
-        program_id: Pubkey,
-        process_instruction: ProcessInstructionWithContext,
-    ) {
-        match self.programs.iter_mut().find(|(key, _)| program_id == *key) {
-            Some((_, processor)) => *processor = process_instruction,
-            None => self.programs.push((program_id, process_instruction)),
-        }
-    }
-
-    pub fn add_loader(
-        &mut self,
-        program_id: Pubkey,
-        process_instruction: ProcessInstructionWithContext,
-    ) {
-        self.add_program(program_id, process_instruction);
-    }
-
-    /// Create the KeyedAccounts that will be passed to the program
-    fn create_keyed_accounts<'a>(
-        message: &'a Message,
-        instruction: &'a CompiledInstruction,
-        executable_accounts: &'a [(Pubkey, Rc<RefCell<AccountSharedData>>)],
-        accounts: &'a [Rc<RefCell<AccountSharedData>>],
-        demote_sysvar_write_locks: bool,
-    ) -> Vec<KeyedAccount<'a>> {
-        let mut keyed_accounts = create_keyed_readonly_accounts(executable_accounts);
-        let mut keyed_accounts2: Vec<_> = instruction
-            .accounts
-            .iter()
-            .map(|&index| {
-                let is_signer = message.is_signer(index as usize);
-                let index = index as usize;
-                let key = &message.account_keys[index];
-                let account = &accounts[index];
-                if message.is_writable(index, demote_sysvar_write_locks) {
-                    KeyedAccount::new(key, is_signer, account)
-                } else {
-                    KeyedAccount::new_readonly(key, is_signer, account)
-                }
-            })
-            .collect();
-        keyed_accounts.append(&mut keyed_accounts2);
-        keyed_accounts
-    }
-
-    /// Process an instruction
-    /// This method calls the instruction's program entrypoint method
-    fn process_instruction(
-        &self,
-        program_id: &Pubkey,
-        keyed_accounts: &[KeyedAccount],
-        instruction_data: &[u8],
-        invoke_context: &mut dyn InvokeContext,
-        cross_execution: bool,
-    ) -> Result<(), InstructionError> {
-        if let Some(root_account) = keyed_accounts.iter().next() {
-            let root_id = root_account.unsigned_key();
-            if native_loader::check_id(&root_account.owner()?) {
-                if solana_sdk::evm_loader::check_id(root_id) {
-                    return self.evm_processor.process_instruction(
-                        &solana_sdk::evm_loader::id(),
-                        &keyed_accounts[1..], // skip evm program_id
-                        instruction_data,
-                        invoke_context,
-                        cross_execution,
-                    );
-                }
-                for (id, process_instruction) in &self.programs {
-                    if id == root_id {
-                        // Call the builtin program
-                        return process_instruction(
-                            program_id,
-                            &keyed_accounts[1..],
-                            instruction_data,
-                            invoke_context,
-                        );
-                    }
-                }
-                // Call the program via the native loader
-                return self.native_loader.process_instruction(
-                    &native_loader::id(),
-                    keyed_accounts,
-                    instruction_data,
-                    invoke_context,
-                );
-            } else {
-                let owner_id = &root_account.owner()?;
-                for (id, process_instruction) in &self.programs {
-                    if id == owner_id {
-                        // Call the program via a builtin loader
-                        return process_instruction(
-                            program_id,
-                            keyed_accounts,
-                            instruction_data,
-                            invoke_context,
-                        );
-                    }
-                }
-            }
-        }
-        Err(InstructionError::UnsupportedProgramId)
-    }
-
-    pub fn create_message(
-        instruction: &Instruction,
-        keyed_accounts: &[&KeyedAccount],
-        signers: &[Pubkey],
-        invoke_context: &Ref<&mut dyn InvokeContext>,
-    ) -> Result<(Message, Pubkey, usize), InstructionError> {
-        // Check for privilege escalation
-        for account in instruction.accounts.iter() {
-            let keyed_account = keyed_accounts
-                .iter()
-                .find_map(|keyed_account| {
-                    if &account.pubkey == keyed_account.unsigned_key() {
-                        Some(keyed_account)
-                    } else {
-                        None
-                    }
-                })
-                .ok_or_else(|| {
-                    ic_msg!(
-                        invoke_context,
-                        "Instruction references an unknown account {}",
-                        account.pubkey
-                    );
-                    InstructionError::MissingAccount
-                })?;
-            // Readonly account cannot become writable
-            if account.is_writable && !keyed_account.is_writable() {
-                ic_msg!(
-                    invoke_context,
-                    "{}'s writable privilege escalated",
-                    account.pubkey
-                );
-                return Err(InstructionError::PrivilegeEscalation);
-            }
-
-            if account.is_signer && // If message indicates account is signed
-            !( // one of the following needs to be true:
-                keyed_account.signer_key().is_some() // Signed in the parent instruction
-                || signers.contains(&account.pubkey) // Signed by the program
-            ) {
-                ic_msg!(
-                    invoke_context,
-                    "{}'s signer privilege escalated",
-                    account.pubkey
-                );
-                return Err(InstructionError::PrivilegeEscalation);
-            }
-        }
-
-        // validate the caller has access to the program account and that it is executable
-        let program_id = instruction.program_id;
-        match keyed_accounts
-            .iter()
-            .find(|keyed_account| &program_id == keyed_account.unsigned_key())
-        {
-            Some(keyed_account) => {
-                if !keyed_account.executable()? {
-                    ic_msg!(
-                        invoke_context,
-                        "Account {} is not executable",
-                        keyed_account.unsigned_key()
-                    );
-                    return Err(InstructionError::AccountNotExecutable);
-                }
-            }
-            None => {
-                ic_msg!(invoke_context, "Unknown program {}", program_id);
-                return Err(InstructionError::MissingAccount);
-            }
-        }
-
-        let message = Message::new(&[instruction.clone()], None);
-        let program_id_index = message.instructions[0].program_id_index as usize;
-
-        Ok((message, program_id, program_id_index))
-    }
-
-    /// Entrypoint for a cross-program invocation from a native program
-    pub fn native_invoke(
-        invoke_context: &mut dyn InvokeContext,
-        instruction: Instruction,
-        keyed_accounts: &[&KeyedAccount],
-        signers_seeds: &[&[&[u8]]],
-    ) -> Result<(), InstructionError> {
-        let invoke_context = RefCell::new(invoke_context);
-
-        let (
-            message,
-            executables,
-            accounts,
-            account_refs,
-            caller_write_privileges,
-            demote_sysvar_write_locks,
-        ) = {
-            let invoke_context = invoke_context.borrow();
-
-            let caller_program_id = invoke_context.get_caller()?;
-
-            // Translate and verify caller's data
-
-            let signers = signers_seeds
-                .iter()
-                .map(|seeds| Pubkey::create_program_address(seeds, caller_program_id))
-                .collect::<Result<Vec<_>, solana_sdk::pubkey::PubkeyError>>()?;
-            let mut caller_write_privileges = keyed_accounts
-                .iter()
-                .map(|keyed_account| keyed_account.is_writable())
-                .collect::<Vec<bool>>();
-            caller_write_privileges.insert(0, false);
-            let (message, callee_program_id, _) =
-                Self::create_message(&instruction, keyed_accounts, &signers, &invoke_context)?;
-            let mut accounts = vec![];
-            let mut account_refs = vec![];
-            'root: for account_key in message.account_keys.iter() {
-                for keyed_account in keyed_accounts {
-                    if account_key == keyed_account.unsigned_key() {
-                        accounts.push(Rc::new(keyed_account.account.clone()));
-                        account_refs.push(keyed_account);
-                        continue 'root;
-                    }
-                }
-                ic_msg!(
-                    invoke_context,
-                    "Instruction references an unknown account {}",
-                    account_key
-                );
-                return Err(InstructionError::MissingAccount);
-            }
-
-            // Process instruction
-
-            invoke_context.record_instruction(&instruction);
-
-            let program_account =
-                invoke_context
-                    .get_account(&callee_program_id)
-                    .ok_or_else(|| {
-                        ic_msg!(invoke_context, "Unknown program {}", callee_program_id);
-                        InstructionError::MissingAccount
-                    })?;
-            if !program_account.borrow().executable {
-                ic_msg!(
-                    invoke_context,
-                    "Account {} is not executable",
-                    callee_program_id
-                );
-                return Err(InstructionError::AccountNotExecutable);
-            }
-            let programdata_executable =
-                if program_account.borrow().owner == bpf_loader_upgradeable::id() {
-                    if let UpgradeableLoaderState::Program {
-                        programdata_address,
-                    } = program_account.borrow().state()?
-                    {
-                        if let Some(account) = invoke_context.get_account(&programdata_address) {
-                            Some((programdata_address, account))
-                        } else {
-                            ic_msg!(
-                                invoke_context,
-                                "Unknown upgradeable programdata account {}",
-                                programdata_address,
-                            );
-                            return Err(InstructionError::MissingAccount);
-                        }
-                    } else {
-                        ic_msg!(
-                            invoke_context,
-                            "Upgradeable program account state not valid {}",
-                            callee_program_id,
-                        );
-                        return Err(InstructionError::MissingAccount);
-                    }
-                } else {
-                    None
-                };
-            let mut executables = vec![(callee_program_id, program_account)];
-            if let Some(programdata) = programdata_executable {
-                executables.push(programdata);
-            }
-            (
-                message,
-                executables,
-                accounts,
-                account_refs,
-                caller_write_privileges,
-                invoke_context.is_feature_active(&demote_sysvar_write_locks::id()),
-            )
-        };
-
-        #[allow(clippy::deref_addrof)]
-        MessageProcessor::process_cross_program_instruction(
-            &message,
-            &executables,
-            &accounts,
-            &caller_write_privileges,
-            *(&mut *(invoke_context.borrow_mut())),
-        )?;
-
-        // Copy results back to caller
-=======
             blockhash,
             lamports_per_signature,
             current_accounts_data_len,
-        );
->>>>>>> 3ac7e043
+            evm_executor,
+        );
 
         debug_assert_eq!(program_indices.len(), message.instructions().len());
         for (instruction_index, ((program_id, instruction), program_indices)) in message
@@ -935,189 +94,12 @@
             .zip(program_indices.iter())
             .enumerate()
         {
-<<<<<<< HEAD
-            let invoke_context = invoke_context.borrow();
-            for (i, (account, account_ref)) in accounts.iter().zip(account_refs).enumerate() {
-                let account = account.borrow();
-                if message.is_writable(i, demote_sysvar_write_locks) && !account.executable {
-                    account_ref.try_account_ref_mut()?.lamports = account.lamports;
-                    account_ref.try_account_ref_mut()?.owner = account.owner;
-                    if account_ref.data_len()? != account.data().len()
-                        && account_ref.data_len()? != 0
-                    {
-                        // Only support for `CreateAccount` at this time.
-                        // Need a way to limit total realloc size across multiple CPI calls
-                        ic_msg!(
-                            invoke_context,
-                            "Inner instructions do not support realloc, only SystemProgram::CreateAccount",
-                        );
-                        return Err(InstructionError::InvalidRealloc);
-                    }
-                    account_ref
-                        .try_account_ref_mut()?
-                        .set_data(account.data().clone());
-                }
-            }
-        }
-
-        Ok(())
-    }
-
-    /// Process a cross-program instruction
-    /// This method calls the instruction's program entrypoint function
-    pub fn process_cross_program_instruction(
-        message: &Message,
-        executable_accounts: &[(Pubkey, Rc<RefCell<AccountSharedData>>)],
-        accounts: &[Rc<RefCell<AccountSharedData>>],
-        caller_write_privileges: &[bool],
-        invoke_context: &mut dyn InvokeContext,
-    ) -> Result<(), InstructionError> {
-        if let Some(instruction) = message.instructions.get(0) {
-            let program_id = instruction.program_id(&message.account_keys);
-
-            // Verify the calling program hasn't misbehaved
-            invoke_context.verify_and_update(
-                message,
-                instruction,
-                accounts,
-                Some(caller_write_privileges),
-            )?;
-            let demote_sysvar_write_locks =
-                invoke_context.is_feature_active(&demote_sysvar_write_locks::id());
-            // Construct keyed accounts
-            let keyed_accounts = Self::create_keyed_accounts(
-                message,
-                instruction,
-                executable_accounts,
-                accounts,
-                demote_sysvar_write_locks,
-            );
-
-            // Invoke callee
-            invoke_context.push(program_id)?;
-
-            let mut message_processor = MessageProcessor::default();
-            for (program_id, process_instruction) in invoke_context.get_programs().iter() {
-                message_processor.add_program(*program_id, *process_instruction);
-            }
-
-            let mut result = message_processor.process_instruction(
-                program_id,
-                &keyed_accounts,
-                &instruction.data,
-                invoke_context,
-                true,
-=======
             invoke_context.record_top_level_instruction(
                 instruction.decompile(message).map_err(|err| {
                     TransactionError::InstructionError(instruction_index as u8, err)
                 })?,
->>>>>>> 3ac7e043
             );
 
-<<<<<<< HEAD
-    /// Verify there are no outstanding borrows
-    pub fn verify_account_references(
-        accounts: &[(Pubkey, Rc<RefCell<AccountSharedData>>)],
-    ) -> Result<(), InstructionError> {
-        for (_, account) in accounts.iter() {
-            account
-                .try_borrow_mut()
-                .map_err(|_| InstructionError::AccountBorrowOutstanding)?;
-        }
-        Ok(())
-    }
-
-    /// Verify the results of an instruction
-    pub fn verify(
-        message: &Message,
-        instruction: &CompiledInstruction,
-        pre_accounts: &[PreAccount],
-        executable_accounts: &[(Pubkey, Rc<RefCell<AccountSharedData>>)],
-        accounts: &[Rc<RefCell<AccountSharedData>>],
-        rent: &Rent,
-        timings: &mut ExecuteDetailsTimings,
-        demote_sysvar_write_locks: bool,
-    ) -> Result<(), InstructionError> {
-        // Verify all executable accounts have zero outstanding refs
-        Self::verify_account_references(executable_accounts)?;
-
-        // Verify the per-account instruction results
-        let (mut pre_sum, mut post_sum) = (0_u128, 0_u128);
-        {
-            let program_id = instruction.program_id(&message.account_keys);
-            let mut work = |unique_index: usize, account_index: usize| {
-                {
-                    // Verify account has no outstanding references
-                    let _ = accounts[account_index]
-                        .try_borrow_mut()
-                        .map_err(|_| InstructionError::AccountBorrowOutstanding)?;
-                }
-                let account = accounts[account_index].borrow();
-                pre_accounts[unique_index].verify(
-                    program_id,
-                    message.is_writable(account_index, demote_sysvar_write_locks),
-                    rent,
-                    &account,
-                    timings,
-                )?;
-                pre_sum += u128::from(pre_accounts[unique_index].lamports());
-                post_sum += u128::from(account.lamports);
-                Ok(())
-            };
-            instruction.visit_each_account(&mut work)?;
-        }
-
-        // Verify that the total sum of all the lamports did not change
-        if pre_sum != post_sum {
-            return Err(InstructionError::UnbalancedInstruction);
-        }
-        Ok(())
-    }
-
-    /// Verify the results of a cross-program instruction
-    fn verify_and_update(
-        message: &Message,
-        instruction: &CompiledInstruction,
-        pre_accounts: &mut [PreAccount],
-        accounts: &[Rc<RefCell<AccountSharedData>>],
-        program_id: &Pubkey,
-        rent: &Rent,
-        caller_write_privileges: Option<&[bool]>,
-        timings: &mut ExecuteDetailsTimings,
-        demote_sysvar_write_locks: bool,
-    ) -> Result<(), InstructionError> {
-        // Verify the per-account instruction results
-        let (mut pre_sum, mut post_sum) = (0_u128, 0_u128);
-        let mut work = |_unique_index: usize, account_index: usize| {
-            if account_index < message.account_keys.len() && account_index < accounts.len() {
-                let key = &message.account_keys[account_index];
-                let account = &accounts[account_index];
-                let is_writable = if let Some(caller_write_privileges) = caller_write_privileges {
-                    caller_write_privileges[account_index]
-                } else {
-                    message.is_writable(account_index, demote_sysvar_write_locks)
-                };
-                // Find the matching PreAccount
-                for pre_account in pre_accounts.iter_mut() {
-                    if *key == pre_account.key() {
-                        {
-                            // Verify account has no outstanding references
-                            let _ = account
-                                .try_borrow_mut()
-                                .map_err(|_| InstructionError::AccountBorrowOutstanding)?;
-                        }
-                        let account = account.borrow();
-                        pre_account.verify(program_id, is_writable, rent, &account, timings)?;
-                        pre_sum += u128::from(pre_account.lamports());
-                        post_sum += u128::from(account.lamports);
-                        if is_writable && !account.executable {
-                            pre_account.update(&account);
-                        }
-                        return Ok(());
-                    }
-                }
-=======
             if invoke_context
                 .feature_set
                 .is_active(&prevent_calling_precompiles_as_programs::id())
@@ -1125,55 +107,13 @@
             {
                 // Precompiled programs don't have an instruction processor
                 continue;
->>>>>>> 3ac7e043
             }
 
-<<<<<<< HEAD
-        // Verify that the total sum of all the lamports did not change
-        if pre_sum != post_sum {
-            return Err(InstructionError::UnbalancedInstruction);
-        }
-        Ok(())
-    }
-
-    /// Execute an instruction
-    /// This method calls the instruction's program entrypoint method and verifies that the result of
-    /// the call does not violate the bank's accounting rules.
-    /// The accounts are committed back to the bank only if this function returns Ok(_).
-    #[allow(clippy::too_many_arguments)]
-    fn execute_instruction(
-        &self,
-        message: &Message,
-        instruction: &CompiledInstruction,
-        executable_accounts: &[(Pubkey, Rc<RefCell<AccountSharedData>>)],
-        accounts: &[Rc<RefCell<AccountSharedData>>],
-        account_deps: &[(Pubkey, Rc<RefCell<AccountSharedData>>)],
-        rent_collector: &RentCollector,
-        log_collector: Option<Rc<LogCollector>>,
-        executors: Rc<RefCell<Executors>>,
-        instruction_recorder: Option<InstructionRecorder>,
-        instruction_index: usize,
-        feature_set: Arc<FeatureSet>,
-        bpf_compute_budget: BpfComputeBudget,
-        timings: &mut ExecuteDetailsTimings,
-        demote_sysvar_write_locks: bool,
-        account_db: Arc<Accounts>,
-        ancestors: &Ancestors,
-        evm_executor: Option<Rc<RefCell<evm_state::Executor>>>,
-    ) -> Result<(), InstructionError> {
-        // Fixup the special instructions key if present
-        // before the account pre-values are taken care of
-        if feature_set.is_active(&instructions_sysvar_enabled::id()) {
-            for (i, key) in message.account_keys.iter().enumerate() {
-                if instructions::check_id(key) {
-                    let mut mut_account_ref = accounts[i].borrow_mut();
-=======
             // Fixup the special instructions key if present
             // before the account pre-values are taken care of
             for (pubkey, account) in accounts.iter().take(message.account_keys_len()) {
                 if instructions::check_id(pubkey) {
                     let mut mut_account_ref = account.borrow_mut();
->>>>>>> 3ac7e043
                     instructions::store_current_index(
                         mut_account_ref.data_as_mut_slice(),
                         instruction_index as u16,
@@ -1181,208 +121,18 @@
                     break;
                 }
             }
-<<<<<<< HEAD
-        }
-
-        let pre_accounts = Self::create_pre_accounts(message, instruction, accounts);
-        let program_id = instruction.program_id(&message.account_keys);
-        let mut invoke_context = ThisInvokeContext::new(
-            program_id,
-            rent_collector.rent,
-            pre_accounts,
-            executable_accounts,
-            account_deps,
-            &self.programs,
-            log_collector,
-            bpf_compute_budget,
-            executors,
-            instruction_recorder,
-            feature_set,
-            account_db,
-            ancestors,
-            evm_executor,
-        );
-        let keyed_accounts = Self::create_keyed_accounts(
-            message,
-            instruction,
-            executable_accounts,
-            accounts,
-            demote_sysvar_write_locks,
-        );
-        self.process_instruction(
-            program_id,
-            &keyed_accounts,
-            &instruction.data,
-            &mut invoke_context,
-            false,
-        )?;
-        Self::verify(
-            message,
-            instruction,
-            &invoke_context.pre_accounts,
-            executable_accounts,
-            accounts,
-            &rent_collector.rent,
-            timings,
-            demote_sysvar_write_locks,
-        )?;
-
-        timings.accumulate(&invoke_context.timings);
-
-        Ok(())
-    }
-
-    /// Process a message.
-    /// This method calls each instruction in the message over the set of loaded Accounts
-    /// The accounts are committed back to the bank only if every instruction succeeds
-    #[allow(clippy::too_many_arguments)]
-    #[allow(clippy::type_complexity)]
-    pub fn process_message(
-        &self,
-        message: &Message,
-        loaders: &[Vec<(Pubkey, Rc<RefCell<AccountSharedData>>)>],
-        accounts: &[Rc<RefCell<AccountSharedData>>],
-        account_deps: &[(Pubkey, Rc<RefCell<AccountSharedData>>)],
-        rent_collector: &RentCollector,
-        log_collector: Option<Rc<LogCollector>>,
-        executors: Rc<RefCell<Executors>>,
-        instruction_recorders: Option<&[InstructionRecorder]>,
-        feature_set: Arc<FeatureSet>,
-        bpf_compute_budget: BpfComputeBudget,
-        timings: &mut ExecuteDetailsTimings,
-        account_db: Arc<Accounts>,
-        ancestors: &Ancestors,
-        evm_executor: Option<Rc<RefCell<evm_state::Executor>>>,
-    ) -> Result<(), TransactionError> {
-        let demote_sysvar_write_locks = feature_set.is_active(&demote_sysvar_write_locks::id());
-        for (instruction_index, instruction) in message.instructions.iter().enumerate() {
-            let instruction_recorder = instruction_recorders
-                .as_ref()
-                .map(|recorders| recorders[instruction_index].clone());
-            self.execute_instruction(
-=======
 
             let mut time = Measure::start("execute_instruction");
             let ProcessInstructionResult {
                 compute_units_consumed,
                 result,
             } = invoke_context.process_instruction(
->>>>>>> 3ac7e043
                 message,
                 instruction,
                 program_indices,
                 &[],
                 &[],
                 timings,
-<<<<<<< HEAD
-                demote_sysvar_write_locks,
-                account_db.clone(),
-                ancestors,
-                evm_executor.clone(),
-            )
-            .map_err(|err| TransactionError::InstructionError(instruction_index as u8, err))?;
-        }
-        Ok(())
-    }
-}
-
-#[cfg(test)]
-mod tests {
-    use super::*;
-    use solana_sdk::{
-        account::Account,
-        instruction::{AccountMeta, Instruction, InstructionError},
-        message::Message,
-        native_loader::create_loadable_account_for_test,
-    };
-
-    #[test]
-    fn test_invoke_context() {
-        const MAX_DEPTH: usize = 10;
-        let mut program_ids = vec![];
-        let mut keys = vec![];
-        let mut pre_accounts = vec![];
-        let mut accounts = vec![];
-        for i in 0..MAX_DEPTH {
-            program_ids.push(solana_sdk::pubkey::new_rand());
-            keys.push(solana_sdk::pubkey::new_rand());
-            accounts.push(Rc::new(RefCell::new(AccountSharedData::new(
-                i as u64,
-                1,
-                &program_ids[i],
-            ))));
-            pre_accounts.push(PreAccount::new(&keys[i], &accounts[i].borrow()))
-        }
-        let account = AccountSharedData::new(1, 1, &solana_sdk::pubkey::Pubkey::default());
-        for program_id in program_ids.iter() {
-            pre_accounts.push(PreAccount::new(program_id, &account.clone()));
-        }
-
-        let ancestors = Ancestors::default();
-        let mut invoke_context = ThisInvokeContext::new(
-            &program_ids[0],
-            Rent::default(),
-            pre_accounts,
-            &[],
-            &[],
-            &[],
-            None,
-            BpfComputeBudget::default(),
-            Rc::new(RefCell::new(Executors::default())),
-            None,
-            Arc::new(FeatureSet::all_enabled()),
-            Arc::new(Accounts::default()),
-            &ancestors,
-            None,
-        );
-
-        // Check call depth increases and has a limit
-        let mut depth_reached = 1;
-        for program_id in program_ids.iter().skip(1) {
-            if Err(InstructionError::CallDepth) == invoke_context.push(program_id) {
-                break;
-            }
-            depth_reached += 1;
-        }
-        assert_ne!(depth_reached, 0);
-        assert!(depth_reached < MAX_DEPTH);
-
-        // Mock each invocation
-        for owned_index in (1..depth_reached).rev() {
-            let not_owned_index = owned_index - 1;
-            let metas = vec![
-                AccountMeta::new(keys[not_owned_index], false),
-                AccountMeta::new(keys[owned_index], false),
-            ];
-            let message = Message::new(
-                &[Instruction::new_with_bytes(
-                    program_ids[owned_index],
-                    &[0],
-                    metas,
-                )],
-                None,
-            );
-
-            // modify account owned by the program
-            accounts[owned_index].borrow_mut().data_as_mut_slice()[0] =
-                (MAX_DEPTH + owned_index) as u8;
-            let mut these_accounts = accounts[not_owned_index..owned_index + 1].to_vec();
-            these_accounts.push(Rc::new(RefCell::new(AccountSharedData::new(
-                1,
-                1,
-                &solana_sdk::pubkey::Pubkey::default(),
-            ))));
-            invoke_context
-                .verify_and_update(&message, &message.instructions[0], &these_accounts, None)
-                .unwrap();
-            assert_eq!(
-                invoke_context.pre_accounts[owned_index]
-                    .account
-                    .borrow()
-                    .data()[0],
-                (MAX_DEPTH + owned_index) as u8
-=======
->>>>>>> 3ac7e043
             );
             time.stop();
             timings.details.accumulate_program(
@@ -1396,46 +146,6 @@
                 timings.execute_accessories.process_instructions.total_us,
                 time.as_us()
             );
-<<<<<<< HEAD
-            accounts[not_owned_index].borrow_mut().data_as_mut_slice()[0] = data;
-
-            invoke_context.pop();
-        }
-    }
-
-    #[test]
-    #[allow(clippy::bool_assert_comparison)]
-    fn test_is_zeroed() {
-        const ZEROS_LEN: usize = 1024;
-        let mut buf = [0; ZEROS_LEN];
-        assert_eq!(PreAccount::is_zeroed(&buf), true);
-        buf[0] = 1;
-        assert_eq!(PreAccount::is_zeroed(&buf), false);
-
-        let mut buf = [0; ZEROS_LEN - 1];
-        assert_eq!(PreAccount::is_zeroed(&buf), true);
-        buf[0] = 1;
-        assert_eq!(PreAccount::is_zeroed(&buf), false);
-
-        let mut buf = [0; ZEROS_LEN + 1];
-        assert_eq!(PreAccount::is_zeroed(&buf), true);
-        buf[0] = 1;
-        assert_eq!(PreAccount::is_zeroed(&buf), false);
-
-        let buf = vec![];
-        assert_eq!(PreAccount::is_zeroed(&buf), true);
-    }
-
-    #[test]
-    fn test_verify_account_references() {
-        let accounts = vec![(
-            solana_sdk::pubkey::new_rand(),
-            Rc::new(RefCell::new(AccountSharedData::default())),
-        )];
-
-        assert!(MessageProcessor::verify_account_references(&accounts).is_ok());
-=======
->>>>>>> 3ac7e043
 
             result.map_err(|err| {
                 instruction_trace.append(invoke_context.get_instruction_trace_mut());
@@ -1525,18 +235,7 @@
             process_instruction: mock_system_process_instruction,
         }];
 
-<<<<<<< HEAD
-        let mut accounts: Vec<Rc<RefCell<AccountSharedData>>> = Vec::new();
-        let account = AccountSharedData::new_ref(100, 1, &mock_system_program_id);
-        accounts.push(account);
-        let account = AccountSharedData::new_ref(0, 1, &mock_system_program_id);
-        accounts.push(account);
-
-        let mut loaders: Vec<Vec<(Pubkey, Rc<RefCell<AccountSharedData>>)>> = Vec::new();
-        let account = Rc::new(RefCell::new(create_loadable_account_for_test(
-=======
         let program_account = Rc::new(RefCell::new(create_loadable_account_for_test(
->>>>>>> 3ac7e043
             "mock_system_program",
         )));
         let accounts = vec![
@@ -1553,7 +252,6 @@
         let program_indices = vec![vec![2]];
 
         let executors = Rc::new(RefCell::new(Executors::default()));
-        let ancestors = Ancestors::default();
 
         let account_metas = vec![
             AccountMeta::new(accounts[0].0, true),
@@ -1578,19 +276,6 @@
             executors.clone(),
             &mut Vec::new(),
             Arc::new(FeatureSet::all_enabled()),
-<<<<<<< HEAD
-            BpfComputeBudget::new(),
-            &mut ExecuteDetailsTimings::default(),
-            Arc::new(Accounts::default()),
-            &ancestors,
-            None,
-        );
-        assert_eq!(result, Ok(()));
-        assert_eq!(accounts[0].borrow().lamports, 100);
-        assert_eq!(accounts[1].borrow().lamports, 0);
-
-        let message = Message::new(
-=======
             ComputeBudget::default(),
             &mut ExecuteTimings::default(),
             &sysvar_cache,
@@ -1603,7 +288,6 @@
         assert_eq!(accounts[1].1.borrow().lamports(), 0);
 
         let message = SanitizedMessage::Legacy(Message::new(
->>>>>>> 3ac7e043
             &[Instruction::new_with_bincode(
                 mock_system_program_id,
                 &MockSystemInstruction::AttemptCredit { lamports: 50 },
@@ -1622,24 +306,19 @@
             executors.clone(),
             &mut Vec::new(),
             Arc::new(FeatureSet::all_enabled()),
-<<<<<<< HEAD
-            BpfComputeBudget::new(),
-            &mut ExecuteDetailsTimings::default(),
-            Arc::new(Accounts::default()),
-            &ancestors,
-            None,
-=======
             ComputeBudget::default(),
             &mut ExecuteTimings::default(),
             &sysvar_cache,
             Hash::default(),
             0,
             0,
->>>>>>> 3ac7e043
         );
         assert_eq!(
-            result.unwrap_err(),
-            TransactionError::InstructionError(0, InstructionError::ReadonlyLamportChange)
+            result,
+            Err(TransactionError::InstructionError(
+                0,
+                InstructionError::ReadonlyLamportChange
+            ))
         );
 
         let message = SanitizedMessage::Legacy(Message::new(
@@ -1661,24 +340,19 @@
             executors,
             &mut Vec::new(),
             Arc::new(FeatureSet::all_enabled()),
-<<<<<<< HEAD
-            BpfComputeBudget::new(),
-            &mut ExecuteDetailsTimings::default(),
-            Arc::new(Accounts::default()),
-            &ancestors,
-            None,
-=======
             ComputeBudget::default(),
             &mut ExecuteTimings::default(),
             &sysvar_cache,
             Hash::default(),
             0,
             0,
->>>>>>> 3ac7e043
         );
         assert_eq!(
-            result.unwrap_err(),
-            TransactionError::InstructionError(0, InstructionError::ReadonlyDataModified)
+            result,
+            Err(TransactionError::InstructionError(
+                0,
+                InstructionError::ReadonlyDataModified
+            ))
         );
     }
 
@@ -1768,18 +442,7 @@
             process_instruction: mock_system_process_instruction,
         }];
 
-<<<<<<< HEAD
-        let mut accounts: Vec<Rc<RefCell<AccountSharedData>>> = Vec::new();
-        let account = AccountSharedData::new_ref(100, 1, &mock_program_id);
-        accounts.push(account);
-        let account = AccountSharedData::new_ref(0, 1, &mock_program_id);
-        accounts.push(account);
-
-        let mut loaders: Vec<Vec<(Pubkey, Rc<RefCell<AccountSharedData>>)>> = Vec::new();
-        let account = Rc::new(RefCell::new(create_loadable_account_for_test(
-=======
         let program_account = Rc::new(RefCell::new(create_loadable_account_for_test(
->>>>>>> 3ac7e043
             "mock_system_program",
         )));
         let accounts = vec![
@@ -1796,7 +459,6 @@
         let program_indices = vec![vec![2]];
 
         let executors = Rc::new(RefCell::new(Executors::default()));
-        let ancestors = Ancestors::default();
 
         let account_metas = vec![
             AccountMeta::new(accounts[0].0, true),
@@ -1824,24 +486,19 @@
             executors.clone(),
             &mut Vec::new(),
             Arc::new(FeatureSet::all_enabled()),
-<<<<<<< HEAD
-            BpfComputeBudget::new(),
-            &mut ExecuteDetailsTimings::default(),
-            Arc::new(Accounts::default()),
-            &ancestors,
-            None,
-=======
             ComputeBudget::default(),
             &mut ExecuteTimings::default(),
             &sysvar_cache,
             Hash::default(),
             0,
             0,
->>>>>>> 3ac7e043
         );
         assert_eq!(
-            result.unwrap_err(),
-            TransactionError::InstructionError(0, InstructionError::AccountBorrowFailed)
+            result,
+            Err(TransactionError::InstructionError(
+                0,
+                InstructionError::AccountBorrowFailed
+            ))
         );
 
         // Try to borrow mut the same account in a safe way
@@ -1863,20 +520,12 @@
             executors.clone(),
             &mut Vec::new(),
             Arc::new(FeatureSet::all_enabled()),
-<<<<<<< HEAD
-            BpfComputeBudget::new(),
-            &mut ExecuteDetailsTimings::default(),
-            Arc::new(Accounts::default()),
-            &ancestors,
-            None,
-=======
             ComputeBudget::default(),
             &mut ExecuteTimings::default(),
             &sysvar_cache,
             Hash::default(),
             0,
             0,
->>>>>>> 3ac7e043
         );
         assert!(result.is_ok());
 
@@ -1890,17 +539,10 @@
                 },
                 account_metas,
             )],
-<<<<<<< HEAD
-            Some(&from_pubkey),
-        );
-        let ancestors = Ancestors::default();
-        let result = message_processor.process_message(
-=======
             Some(&accounts[0].0),
         ));
         let result = MessageProcessor::process_message(
             builtin_programs,
->>>>>>> 3ac7e043
             &message,
             &program_indices,
             &accounts,
@@ -1909,20 +551,12 @@
             executors,
             &mut Vec::new(),
             Arc::new(FeatureSet::all_enabled()),
-<<<<<<< HEAD
-            BpfComputeBudget::new(),
-            &mut ExecuteDetailsTimings::default(),
-            Arc::new(Accounts::default()),
-            &ancestors,
-            None,
-=======
             ComputeBudget::default(),
             &mut ExecuteTimings::default(),
             &sysvar_cache,
             Hash::default(),
             0,
             0,
->>>>>>> 3ac7e043
         );
         assert!(result.is_ok());
         assert_eq!(accounts[0].1.borrow().lamports(), 80);
@@ -1953,18 +587,6 @@
             (secp256k1_program::id(), secp256k1_account),
             (mock_program_id, mock_program_account),
         ];
-<<<<<<< HEAD
-        let programs: Vec<(_, ProcessInstructionWithContext)> =
-            vec![(callee_program_id, mock_process_instruction)];
-        let ancestors = Ancestors::default();
-        let mut invoke_context = ThisInvokeContext::new(
-            &caller_program_id,
-            Rent::default(),
-            vec![
-                owned_preaccount,
-                not_owned_preaccount,
-                executable_preaccount,
-=======
 
         let message = SanitizedMessage::Legacy(Message::new(
             &[
@@ -1973,7 +595,6 @@
                     b"hello",
                 ),
                 Instruction::new_with_bytes(mock_program_id, &[], vec![]),
->>>>>>> 3ac7e043
             ],
             None,
         ));
@@ -1988,32 +609,6 @@
             Rc::new(RefCell::new(Executors::default())),
             &mut Vec::new(),
             Arc::new(FeatureSet::all_enabled()),
-<<<<<<< HEAD
-            Arc::new(Accounts::default()),
-            &ancestors,
-            None,
-        );
-        let metas = vec![
-            AccountMeta::new(owned_key, false),
-            AccountMeta::new(not_owned_key, false),
-        ];
-
-        // not owned account modified by the caller (before the invoke)
-        accounts[0].borrow_mut().data_as_mut_slice()[0] = 1;
-        let instruction = Instruction::new_with_bincode(
-            callee_program_id,
-            &MockInstruction::NoopSuccess,
-            metas.clone(),
-        );
-        let demote_sysvar_write_locks = true;
-        let message = Message::new(&[instruction], None);
-        let caller_write_privileges = message
-            .account_keys
-            .iter()
-            .enumerate()
-            .map(|(i, _)| message.is_writable(i, demote_sysvar_write_locks))
-            .collect::<Vec<bool>>();
-=======
             ComputeBudget::default(),
             &mut ExecuteTimings::default(),
             &sysvar_cache,
@@ -2021,7 +616,6 @@
             0,
             0,
         );
->>>>>>> 3ac7e043
         assert_eq!(
             result,
             Err(TransactionError::InstructionError(
@@ -2029,72 +623,5 @@
                 InstructionError::Custom(0xbabb1e)
             ))
         );
-<<<<<<< HEAD
-        accounts[0].borrow_mut().data_as_mut_slice()[0] = 0;
-
-        let cases = vec![
-            (MockInstruction::NoopSuccess, Ok(())),
-            (
-                MockInstruction::NoopFail,
-                Err(InstructionError::GenericError),
-            ),
-            (MockInstruction::ModifyOwned, Ok(())),
-            (
-                MockInstruction::ModifyNotOwned,
-                Err(InstructionError::ExternalAccountDataModified),
-            ),
-        ];
-
-        for case in cases {
-            let instruction =
-                Instruction::new_with_bincode(callee_program_id, &case.0, metas.clone());
-            let message = Message::new(&[instruction], None);
-            let caller_write_privileges = message
-                .account_keys
-                .iter()
-                .enumerate()
-                .map(|(i, _)| message.is_writable(i, demote_sysvar_write_locks))
-                .collect::<Vec<bool>>();
-            assert_eq!(
-                MessageProcessor::process_cross_program_instruction(
-                    &message,
-                    &executable_accounts,
-                    &accounts,
-                    &caller_write_privileges,
-                    &mut invoke_context,
-                ),
-                case.1
-            );
-        }
-    }
-
-    #[test]
-    fn test_debug() {
-        let mut message_processor = MessageProcessor::default();
-        #[allow(clippy::unnecessary_wraps)]
-        fn mock_process_instruction(
-            _program_id: &Pubkey,
-            _keyed_accounts: &[KeyedAccount],
-            _data: &[u8],
-            _invoke_context: &mut dyn InvokeContext,
-        ) -> Result<(), InstructionError> {
-            Ok(())
-        }
-        #[allow(clippy::unnecessary_wraps)]
-        fn mock_ix_processor(
-            _pubkey: &Pubkey,
-            _ka: &[KeyedAccount],
-            _data: &[u8],
-            _context: &mut dyn InvokeContext,
-        ) -> Result<(), InstructionError> {
-            Ok(())
-        }
-        let program_id = solana_sdk::pubkey::new_rand();
-        message_processor.add_program(program_id, mock_process_instruction);
-        message_processor.add_loader(program_id, mock_ix_processor);
-
-        assert!(!format!("{:?}", message_processor).is_empty());
-=======
->>>>>>> 3ac7e043
     }
 }