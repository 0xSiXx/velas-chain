<<<<<<< HEAD
use crate::{
    bank::{Bank, TransactionResults},
    genesis_utils::{self, GenesisConfigInfo, ValidatorVoteKeypairs},
    hashed_transaction::HashedTransaction,
    vote_sender_types::ReplayVoteSender,
};
use solana_sdk::{pubkey::Pubkey, signature::Signer};
use solana_vote_program::vote_transaction;
=======
use {
    crate::{
        bank::{Bank, TransactionResults},
        genesis_utils::{self, GenesisConfigInfo, ValidatorVoteKeypairs},
        vote_parser,
        vote_sender_types::ReplayVoteSender,
    },
    solana_sdk::{pubkey::Pubkey, signature::Signer, transaction::SanitizedTransaction},
};
>>>>>>> 3ac7e043

pub fn setup_bank_and_vote_pubkeys_for_tests(
    num_vote_accounts: usize,
    stake: u64,
) -> (Bank, Vec<Pubkey>) {
    // Create some voters at genesis
    let validator_voting_keypairs: Vec<_> = (0..num_vote_accounts)
        .map(|_| ValidatorVoteKeypairs::new_rand())
        .collect();

    let vote_pubkeys: Vec<_> = validator_voting_keypairs
        .iter()
        .map(|k| k.vote_keypair.pubkey())
        .collect();
    let GenesisConfigInfo { genesis_config, .. } =
        genesis_utils::create_genesis_config_with_vote_accounts(
            10_000,
            &validator_voting_keypairs,
            vec![stake; validator_voting_keypairs.len()],
        );
    let bank = Bank::new_for_tests(&genesis_config);
    (bank, vote_pubkeys)
}

pub fn find_and_send_votes(
<<<<<<< HEAD
    hashed_txs: &[HashedTransaction],
=======
    sanitized_txs: &[SanitizedTransaction],
>>>>>>> 3ac7e043
    tx_results: &TransactionResults,
    vote_sender: Option<&ReplayVoteSender>,
) {
    let TransactionResults {
        execution_results, ..
    } = tx_results;
    if let Some(vote_sender) = vote_sender {
<<<<<<< HEAD
        for old_account in overwritten_vote_accounts {
            assert!(execution_results[old_account.transaction_result_index]
                .0
                .is_ok());
            let transaction = hashed_txs[old_account.transaction_index].transaction();
            if let Some(parsed_vote) = vote_transaction::parse_vote_transaction(transaction) {
                if parsed_vote.1.slots.last().is_some() {
                    let _ = vote_sender.send(parsed_vote);
=======
        sanitized_txs
            .iter()
            .zip(execution_results.iter())
            .for_each(|(tx, result)| {
                if tx.is_simple_vote_transaction() && result.was_executed_successfully() {
                    if let Some(parsed_vote) = vote_parser::parse_sanitized_vote_transaction(tx) {
                        if parsed_vote.1.slots.last().is_some() {
                            let _ = vote_sender.send(parsed_vote);
                        }
                    }
>>>>>>> 3ac7e043
                }
            });
    }
}<|MERGE_RESOLUTION|>--- conflicted
+++ resolved
@@ -1,13 +1,3 @@
-<<<<<<< HEAD
-use crate::{
-    bank::{Bank, TransactionResults},
-    genesis_utils::{self, GenesisConfigInfo, ValidatorVoteKeypairs},
-    hashed_transaction::HashedTransaction,
-    vote_sender_types::ReplayVoteSender,
-};
-use solana_sdk::{pubkey::Pubkey, signature::Signer};
-use solana_vote_program::vote_transaction;
-=======
 use {
     crate::{
         bank::{Bank, TransactionResults},
@@ -17,7 +7,6 @@
     },
     solana_sdk::{pubkey::Pubkey, signature::Signer, transaction::SanitizedTransaction},
 };
->>>>>>> 3ac7e043
 
 pub fn setup_bank_and_vote_pubkeys_for_tests(
     num_vote_accounts: usize,
@@ -43,11 +32,7 @@
 }
 
 pub fn find_and_send_votes(
-<<<<<<< HEAD
-    hashed_txs: &[HashedTransaction],
-=======
     sanitized_txs: &[SanitizedTransaction],
->>>>>>> 3ac7e043
     tx_results: &TransactionResults,
     vote_sender: Option<&ReplayVoteSender>,
 ) {
@@ -55,16 +40,6 @@
         execution_results, ..
     } = tx_results;
     if let Some(vote_sender) = vote_sender {
-<<<<<<< HEAD
-        for old_account in overwritten_vote_accounts {
-            assert!(execution_results[old_account.transaction_result_index]
-                .0
-                .is_ok());
-            let transaction = hashed_txs[old_account.transaction_index].transaction();
-            if let Some(parsed_vote) = vote_transaction::parse_vote_transaction(transaction) {
-                if parsed_vote.1.slots.last().is_some() {
-                    let _ = vote_sender.send(parsed_vote);
-=======
         sanitized_txs
             .iter()
             .zip(execution_results.iter())
@@ -75,7 +50,6 @@
                             let _ = vote_sender.send(parsed_vote);
                         }
                     }
->>>>>>> 3ac7e043
                 }
             });
     }
