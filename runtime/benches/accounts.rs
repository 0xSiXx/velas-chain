--- conflicted
+++ resolved
@@ -3,15 +3,6 @@
 
 extern crate test;
 
-<<<<<<< HEAD
-use dashmap::DashMap;
-use rand::Rng;
-use rayon::iter::{IntoParallelRefIterator, ParallelIterator};
-use solana_runtime::{
-    accounts::{create_test_accounts, AccountAddressFilter, Accounts},
-    accounts_index::AccountSecondaryIndexes,
-    bank::*,
-=======
 use {
     dashmap::DashMap,
     rand::Rng,
@@ -37,7 +28,6 @@
         thread::Builder,
     },
     test::Bencher,
->>>>>>> 3ac7e043
 };
 
 fn deposit_many(bank: &Bank, pubkeys: &mut Vec<Pubkey>, num: usize) -> Result<(), LamportsError> {
@@ -63,11 +53,8 @@
         None,
         None,
         AccountSecondaryIndexes::default(),
-<<<<<<< HEAD
-=======
-        false,
-        AccountShrinkThreshold::default(),
->>>>>>> 3ac7e043
+        false,
+        AccountShrinkThreshold::default(),
         false,
     );
     bencher.iter(|| {
@@ -87,11 +74,8 @@
         None,
         None,
         AccountSecondaryIndexes::default(),
-<<<<<<< HEAD
-=======
-        false,
-        AccountShrinkThreshold::default(),
->>>>>>> 3ac7e043
+        false,
+        AccountShrinkThreshold::default(),
         false,
     ));
     let mut pubkeys: Vec<Pubkey> = vec![];
@@ -401,19 +385,12 @@
 
 #[bench]
 fn bench_load_largest_accounts(b: &mut Bencher) {
-<<<<<<< HEAD
-    let accounts = Accounts::new_with_config(
-=======
     let accounts = Accounts::new_with_config_for_benches(
->>>>>>> 3ac7e043
         Vec::new(),
         &ClusterType::Development,
         AccountSecondaryIndexes::default(),
         false,
-<<<<<<< HEAD
-=======
-        AccountShrinkThreshold::default(),
->>>>>>> 3ac7e043
+        AccountShrinkThreshold::default(),
     );
     let mut rng = rand::thread_rng();
     for _ in 0..10_000 {
