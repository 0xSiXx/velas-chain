--- conflicted
+++ resolved
@@ -2,15 +2,6 @@
 
 extern crate test;
 
-<<<<<<< HEAD
-use rand::{thread_rng, Rng};
-use solana_runtime::{
-    accounts_db::AccountInfo,
-    accounts_index::{AccountSecondaryIndexes, AccountsIndex},
-};
-use solana_sdk::pubkey::{self, Pubkey};
-use test::Bencher;
-=======
 use {
     rand::{thread_rng, Rng},
     solana_runtime::{
@@ -22,7 +13,6 @@
     solana_sdk::pubkey::{self, Pubkey},
     test::Bencher,
 };
->>>>>>> 3ac7e043
 
 #[bench]
 fn bench_accounts_index(bencher: &mut Bencher) {
