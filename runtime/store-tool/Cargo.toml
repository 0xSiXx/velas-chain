--- conflicted
+++ resolved
@@ -3,11 +3,7 @@
 edition = "2018"
 name = "solana-store-tool"
 description = "Tool to inspect append vecs"
-<<<<<<< HEAD
-version = "1.5.19"
-=======
 version = "1.6.14"
->>>>>>> 7759210f
 repository = "https://github.com/solana-labs/solana"
 license = "Apache-2.0"
 homepage = "https://solana.com/"
@@ -15,19 +11,11 @@
 
 [dependencies]
 log = { version = "0.4.11" }
-<<<<<<< HEAD
-solana-logger = { path = "../../logger", version = "=1.5.19" }
-solana-version = { path = "../../version" }
-solana-measure = { path = "../../measure", version = "=1.5.19" }
-solana-runtime = { path = "..", version = "=1.5.19" }
-solana-sdk = { path = "../../sdk", version = "=1.5.19" }
-=======
 solana-logger = { path = "../../logger", version = "=1.6.14" }
 solana-version = { path = "../../version", version = "=1.6.14" }
 solana-measure = { path = "../../measure", version = "=1.6.14" }
 solana-runtime = { path = "..", version = "=1.6.14" }
 solana-sdk = { path = "../../sdk", version = "=1.6.14" }
->>>>>>> 7759210f
 clap = "2.33.1"
 
 [package.metadata.docs.rs]
