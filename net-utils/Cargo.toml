--- conflicted
+++ resolved
@@ -1,10 +1,6 @@
 [package]
 name = "solana-net-utils"
-<<<<<<< HEAD
-version = "1.6.14"
-=======
 version = "1.9.13"
->>>>>>> 3ac7e043
 description = "Solana Network Utilities"
 authors = ["Solana Maintainers <maintainers@solana.foundation>"]
 repository = "https://github.com/solana-labs/solana"
@@ -16,30 +12,17 @@
 [dependencies]
 bincode = "1.3.3"
 clap = "2.33.1"
-<<<<<<< HEAD
-log = "0.4.11"
-=======
 log = "0.4.14"
->>>>>>> 3ac7e043
 nix = "0.23.0"
 rand = "0.7.0"
 serde = "1.0.130"
 serde_derive = "1.0.103"
-<<<<<<< HEAD
-socket2 = "0.3.17"
-solana-clap-utils = { path = "../clap-utils", version = "=1.6.14" }
-solana-logger = { path = "../logger", version = "=1.6.14" }
-solana-version = { path = "../version", version = "=0.5.1" }
-tokio = { version = "1", features = ["full"] }
-url = "2.1.1"
-=======
 socket2 = "0.4.2"
 solana-logger = { path = "../logger", version = "=1.9.13" }
 solana-sdk = { path = "../sdk", version = "=1.9.13" }
-solana-version = { path = "../version", version = "=1.9.13" }
+solana-version = { path = "../version", version = "=0.6.0" }
 tokio = { version = "1", features = ["full"] }
 url = "2.2.2"
->>>>>>> 3ac7e043
 
 [lib]
 name = "solana_net_utils"
