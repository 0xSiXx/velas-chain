[package]
name = "solana-version"
<<<<<<< HEAD
version = "0.3.6"
=======
version = "1.5.19"
>>>>>>> 936ff742
description = "Solana Version"
authors = ["Solana Maintainers <maintainers@solana.foundation>"]
repository = "https://github.com/solana-labs/solana"
license = "Apache-2.0"
homepage = "https://solana.com/"
documentation = "https://docs.rs/solana-version"
edition = "2018"

[dependencies]
log = "0.4.11"
serde = "1.0.118"
serde_derive = "1.0.103"
solana-frozen-abi = { path = "../frozen-abi", version = "=1.5.19" }
solana-frozen-abi-macro = { path = "../frozen-abi/macro", version = "=1.5.19" }
solana-logger = { path = "../logger", version = "=1.5.19" }
solana-sdk = { path = "../sdk", version = "=1.5.19" }

[lib]
name = "solana_version"

[package.metadata.docs.rs]
targets = ["x86_64-unknown-linux-gnu"]

[build-dependencies]
rustc_version = "0.2"<|MERGE_RESOLUTION|>--- conflicted
+++ resolved
@@ -1,10 +1,6 @@
 [package]
 name = "solana-version"
-<<<<<<< HEAD
 version = "0.3.6"
-=======
-version = "1.5.19"
->>>>>>> 936ff742
 description = "Solana Version"
 authors = ["Solana Maintainers <maintainers@solana.foundation>"]
 repository = "https://github.com/solana-labs/solana"
