--- conflicted
+++ resolved
@@ -13,17 +13,6 @@
 clap = "2.33.1"
 log = "0.4.14"
 rand = "0.7.0"
-<<<<<<< HEAD
-solana-core = { path = "../core", version = "=1.9.13" }
-solana-gossip = { path = "../gossip", version = "=1.9.13" }
-solana-logger = { path = "../logger", version = "=1.9.13" }
-solana-net-utils = { path = "../net-utils", version = "=1.9.13" }
-solana-perf = { path = "../perf", version = "=1.9.13" }
-solana-sdk = { path = "../sdk", version = "=1.9.13" }
-solana-streamer = { path = "../streamer", version = "=1.9.13" }
-solana-version = { path = "../version", version = "=0.6.0" }
-solana-client = { path = "../client", version = "=1.9.13" }
-=======
 solana-core = { path = "../core", version = "=1.9.29" }
 solana-gossip = { path = "../gossip", version = "=1.9.29" }
 solana-logger = { path = "../logger", version = "=1.9.29" }
@@ -31,9 +20,8 @@
 solana-perf = { path = "../perf", version = "=1.9.29" }
 solana-sdk = { path = "../sdk", version = "=1.9.29" }
 solana-streamer = { path = "../streamer", version = "=1.9.29" }
-solana-version = { path = "../version", version = "=1.9.29" }
+solana-version = { path = "../version", version = "=0.6.0" }
 solana-client = { path = "../client", version = "=1.9.29" }
->>>>>>> 0c54340a
 
 [package.metadata.docs.rs]
 targets = ["x86_64-unknown-linux-gnu"]