[package]
authors = ["Solana Maintainers <maintainers@solana.foundation>"]
edition = "2021"
name = "solana-poh-bench"
<<<<<<< HEAD
version = "1.6.14"
=======
version = "1.9.13"
>>>>>>> 3ac7e043
repository = "https://github.com/solana-labs/solana"
license = "Apache-2.0"
homepage = "https://solana.com/"
documentation = "https://docs.rs/solana-poh-bench"
publish = false

[dependencies]
clap = "2.33.1"
log = "0.4.14"
rand = "0.7.0"
<<<<<<< HEAD
rayon = "1.5.0"
solana-logger = { path = "../logger", version = "=1.6.14" }
solana-ledger = { path = "../ledger", version = "=1.6.14" }
solana-sdk = { path = "../sdk", version = "=1.6.14" }
solana-clap-utils = { path = "../clap-utils", version = "=1.6.14" }
solana-measure = { path = "../measure", version = "=1.6.14" }
solana-version = { path = "../version", version = "=0.5.1" }
solana-perf = { path = "../perf", version = "=1.6.14" }
=======
rayon = "1.5.1"
solana-logger = { path = "../logger", version = "=1.9.13" }
solana-entry = { path = "../entry", version = "=1.9.13" }
solana-sdk = { path = "../sdk", version = "=1.9.13" }
solana-measure = { path = "../measure", version = "=1.9.13" }
solana-version = { path = "../version", version = "=1.9.13" }
solana-perf = { path = "../perf", version = "=1.9.13" }
>>>>>>> 3ac7e043

[package.metadata.docs.rs]
targets = ["x86_64-unknown-linux-gnu"]<|MERGE_RESOLUTION|>--- conflicted
+++ resolved
@@ -2,11 +2,7 @@
 authors = ["Solana Maintainers <maintainers@solana.foundation>"]
 edition = "2021"
 name = "solana-poh-bench"
-<<<<<<< HEAD
-version = "1.6.14"
-=======
 version = "1.9.13"
->>>>>>> 3ac7e043
 repository = "https://github.com/solana-labs/solana"
 license = "Apache-2.0"
 homepage = "https://solana.com/"
@@ -17,24 +13,13 @@
 clap = "2.33.1"
 log = "0.4.14"
 rand = "0.7.0"
-<<<<<<< HEAD
-rayon = "1.5.0"
-solana-logger = { path = "../logger", version = "=1.6.14" }
-solana-ledger = { path = "../ledger", version = "=1.6.14" }
-solana-sdk = { path = "../sdk", version = "=1.6.14" }
-solana-clap-utils = { path = "../clap-utils", version = "=1.6.14" }
-solana-measure = { path = "../measure", version = "=1.6.14" }
-solana-version = { path = "../version", version = "=0.5.1" }
-solana-perf = { path = "../perf", version = "=1.6.14" }
-=======
 rayon = "1.5.1"
 solana-logger = { path = "../logger", version = "=1.9.13" }
 solana-entry = { path = "../entry", version = "=1.9.13" }
 solana-sdk = { path = "../sdk", version = "=1.9.13" }
 solana-measure = { path = "../measure", version = "=1.9.13" }
-solana-version = { path = "../version", version = "=1.9.13" }
+solana-version = { path = "../version", version = "=0.6.0" }
 solana-perf = { path = "../perf", version = "=1.9.13" }
->>>>>>> 3ac7e043
 
 [package.metadata.docs.rs]
 targets = ["x86_64-unknown-linux-gnu"]