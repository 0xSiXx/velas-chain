--- conflicted
+++ resolved
@@ -2,35 +2,20 @@
     crate::{
         ledger::{is_valid_ledger, LedgerWallet},
         ledger_error::LedgerError,
-<<<<<<< HEAD
-=======
         locator::{Locator, LocatorError, Manufacturer},
->>>>>>> 7759210f
     },
     log::*,
     parking_lot::{Mutex, RwLock},
     solana_sdk::{
-<<<<<<< HEAD
-        derivation_path::{DerivationPath, DerivationPathComponent, DerivationPathError},
-=======
         derivation_path::{DerivationPath, DerivationPathError},
->>>>>>> 7759210f
         pubkey::Pubkey,
         signature::{Signature, SignerError},
     },
     std::{
-<<<<<<< HEAD
-        str::FromStr,
-=======
->>>>>>> 7759210f
         sync::Arc,
         time::{Duration, Instant},
     },
     thiserror::Error,
-<<<<<<< HEAD
-    url::Url,
-=======
->>>>>>> 7759210f
 };
 
 const HID_GLOBAL_USAGE_PAGE: u16 = 0xFF00;
@@ -228,7 +213,7 @@
         confirm_key: bool,
     ) -> Result<Pubkey, RemoteWalletError>;
 
-    /// Sign transaction data with wallet managing pubkey at derivation path m/44'/5655640'/<account>'/<change>'.
+    /// Sign transaction data with wallet managing pubkey at derivation path m/44'/501'/<account>'/<change>'.
     fn sign_message(
         &self,
         derivation_path: &DerivationPath,
@@ -268,86 +253,11 @@
 }
 
 impl RemoteWalletInfo {
-<<<<<<< HEAD
-    pub fn parse_path(path: String) -> Result<(Self, DerivationPath), RemoteWalletError> {
-        let wallet_path = Url::parse(&path).map_err(|e| {
-            Into::<RemoteWalletError>::into(DerivationPathError::InvalidDerivationPath(format!(
-                "parse error: {:?}",
-                e
-            )))
-        })?;
-
-        if wallet_path.host_str().is_none() {
-            return Err(DerivationPathError::InvalidDerivationPath(
-                "missing remote wallet type".to_string(),
-            )
-            .into());
-        }
-
-        let mut wallet_info = RemoteWalletInfo {
-            manufacturer: wallet_path.host_str().unwrap().to_string(),
-            ..RemoteWalletInfo::default()
-        };
-
-        if let Some(wallet_id) = wallet_path.path_segments().map(|c| c.collect::<Vec<_>>()) {
-            if !wallet_id[0].is_empty() {
-                wallet_info.pubkey = Pubkey::from_str(wallet_id[0]).map_err(|e| {
-                    Into::<RemoteWalletError>::into(DerivationPathError::InvalidDerivationPath(
-                        format!("pubkey from_str error: {:?}", e),
-                    ))
-                })?;
-            }
-        }
-
-        let mut derivation_path = DerivationPath::default();
-        let mut query_pairs = wallet_path.query_pairs();
-        if query_pairs.count() > 0 {
-            for _ in 0..query_pairs.count() {
-                if let Some(mut pair) = query_pairs.next() {
-                    if pair.0 == "key" {
-                        let key_path = pair.1.to_mut();
-                        let _key_path = key_path.clone();
-                        if key_path.ends_with('/') {
-                            key_path.pop();
-                        }
-                        let mut parts = key_path.split('/');
-                        if let Some(account) = parts.next() {
-                            derivation_path.account =
-                                Some(DerivationPathComponent::from_str(account)?);
-                        }
-                        if let Some(change) = parts.next() {
-                            derivation_path.change =
-                                Some(DerivationPathComponent::from_str(change)?);
-                        }
-                        if parts.next().is_some() {
-                            return Err(DerivationPathError::InvalidDerivationPath(format!(
-                                "key path `{}` too deep, only <account>/<change> supported",
-                                _key_path
-                            ))
-                            .into());
-                        }
-                    } else {
-                        return Err(DerivationPathError::InvalidDerivationPath(format!(
-                            "invalid query string `{}={}`, only `key` supported",
-                            pair.0, pair.1
-                        ))
-                        .into());
-                    }
-                }
-                if query_pairs.next().is_some() {
-                    return Err(DerivationPathError::InvalidDerivationPath(
-                        "invalid query string, extra fields not supported".to_string(),
-                    )
-                    .into());
-                }
-            }
-=======
     pub fn parse_locator(locator: Locator) -> Self {
         RemoteWalletInfo {
             manufacturer: locator.manufacturer,
             pubkey: locator.pubkey.unwrap_or_default(),
             ..RemoteWalletInfo::default()
->>>>>>> 7759210f
         }
     }
 
